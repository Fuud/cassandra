/*
 * Licensed to the Apache Software Foundation (ASF) under one
 * or more contributor license agreements.  See the NOTICE file
 * distributed with this work for additional information
 * regarding copyright ownership.  The ASF licenses this file
 * to you under the Apache License, Version 2.0 (the
 * "License"); you may not use this file except in compliance
 * with the License.  You may obtain a copy of the License at
 *
 *     http://www.apache.org/licenses/LICENSE-2.0
 *
 * Unless required by applicable law or agreed to in writing, software
 * distributed under the License is distributed on an "AS IS" BASIS,
 * WITHOUT WARRANTIES OR CONDITIONS OF ANY KIND, either express or implied.
 * See the License for the specific language governing permissions and
 * limitations under the License.
 */
package org.apache.cassandra.cql3.statements;

import java.nio.ByteBuffer;
import java.util.*;

import com.google.common.base.Objects;
import com.google.common.base.Predicate;
import com.google.common.collect.AbstractIterator;
import com.google.common.collect.Iterables;
import com.google.common.collect.Iterators;
import org.github.jamm.MemoryMeter;

import org.apache.cassandra.auth.Permission;
import org.apache.cassandra.cql3.*;
import org.apache.cassandra.db.composites.*;
import org.apache.cassandra.transport.messages.ResultMessage;
import org.apache.cassandra.config.CFMetaData;
import org.apache.cassandra.config.ColumnDefinition;
import org.apache.cassandra.db.*;
import org.apache.cassandra.db.filter.*;
import org.apache.cassandra.db.marshal.*;
import org.apache.cassandra.dht.*;
import org.apache.cassandra.exceptions.*;
import org.apache.cassandra.net.MessagingService;
import org.apache.cassandra.service.ClientState;
import org.apache.cassandra.service.QueryState;
import org.apache.cassandra.service.StorageProxy;
import org.apache.cassandra.service.StorageService;
import org.apache.cassandra.service.pager.*;
import org.apache.cassandra.db.ConsistencyLevel;
import org.apache.cassandra.thrift.ThriftValidation;
import org.apache.cassandra.serializers.MarshalException;
import org.apache.cassandra.utils.ByteBufferUtil;
import org.apache.cassandra.utils.FBUtilities;

/**
 * Encapsulates a completely parsed SELECT query, including the target
 * column family, expression, result count, and ordering clause.
 *
 */
public class SelectStatement implements CQLStatement, MeasurableForPreparedCache
{
    private static final int DEFAULT_COUNT_PAGE_SIZE = 10000;

    private final int boundTerms;
    public final CFMetaData cfm;
    public final Parameters parameters;
    private final Selection selection;
    private final Term limit;

    private final Restriction[] keyRestrictions;
    private final Restriction[] columnRestrictions;
    private final Map<ColumnIdentifier, Restriction> metadataRestrictions = new HashMap<ColumnIdentifier, Restriction>();

    // All restricted columns not covered by the key or index filter
    private final Set<ColumnDefinition> restrictedColumns = new HashSet<ColumnDefinition>();
    private Restriction.Slice sliceRestriction;

    private boolean isReversed;
    private boolean onToken;
    private boolean isKeyRange;
    private boolean keyIsInRelation;
    private boolean usesSecondaryIndexing;
    private boolean needOrderOnLastClustering;

    private Map<ColumnIdentifier, Integer> orderingIndexes;

    // Used by forSelection below
    private static final Parameters defaultParameters = new Parameters(Collections.<ColumnIdentifier, Boolean>emptyMap(), false, false, null, false);

    public SelectStatement(CFMetaData cfm, int boundTerms, Parameters parameters, Selection selection, Term limit)
    {
        this.cfm = cfm;
        this.boundTerms = boundTerms;
        this.selection = selection;
        this.keyRestrictions = new Restriction[cfm.partitionKeyColumns().size()];
        this.columnRestrictions = new Restriction[cfm.clusteringColumns().size()];
        this.parameters = parameters;
        this.limit = limit;
    }

    // Creates a simple select based on the given selection.
    // Note that the results select statement should not be used for actual queries, but only for processing already
    // queried data through processColumnFamily.
    static SelectStatement forSelection(CFMetaData cfm, Selection selection)
    {
        return new SelectStatement(cfm, 0, defaultParameters, selection, null);
    }

    public ResultSet.Metadata getResultMetadata()
    {
        return parameters.isCount
             ? ResultSet.makeCountMetadata(keyspace(), columnFamily(), parameters.countAlias)
             : selection.getResultMetadata();
    }

    public long measureForPreparedCache(MemoryMeter meter)
    {
        return meter.measure(this)
             + meter.measureDeep(parameters)
             + meter.measureDeep(selection)
             + (limit == null ? 0 : meter.measureDeep(limit))
             + meter.measureDeep(keyRestrictions)
             + meter.measureDeep(columnRestrictions)
             + meter.measureDeep(metadataRestrictions)
             + meter.measureDeep(restrictedColumns)
             + (sliceRestriction == null ? 0 : meter.measureDeep(sliceRestriction))
             + (orderingIndexes == null ? 0 : meter.measureDeep(orderingIndexes));
    }

    public int getBoundTerms()
    {
        return boundTerms;
    }

    public void checkAccess(ClientState state) throws InvalidRequestException, UnauthorizedException
    {
        state.hasColumnFamilyAccess(keyspace(), columnFamily(), Permission.SELECT);
    }

    public void validate(ClientState state) throws InvalidRequestException
    {
        // Nothing to do, all validation has been done by RawStatement.prepare()
    }

    public ResultMessage.Rows execute(QueryState state, QueryOptions options) throws RequestExecutionException, RequestValidationException
    {
        ConsistencyLevel cl = options.getConsistency();
        List<ByteBuffer> variables = options.getValues();
        if (cl == null)
            throw new InvalidRequestException("Invalid empty consistency level");

        cl.validateForRead(keyspace());

        int limit = getLimit(variables);
        long now = System.currentTimeMillis();
        Pageable command;
        if (isKeyRange || usesSecondaryIndexing)
        {
            command = getRangeCommand(variables, limit, now);
        }
        else
        {
            List<ReadCommand> commands = getSliceCommands(variables, limit, now);
            command = commands == null ? null : new Pageable.ReadCommands(commands);
        }

        int pageSize = options.getPageSize();
        // A count query will never be paged for the user, but we always page it internally to avoid OOM.
        // If we user provided a pageSize we'll use that to page internally (because why not), otherwise we use our default
        // Note that if there are some nodes in the cluster with a version less than 2.0, we can't use paging (CASSANDRA-6707).
        if (parameters.isCount && pageSize <= 0 && MessagingService.instance().allNodesAtLeast20)
            pageSize = DEFAULT_COUNT_PAGE_SIZE;

        if (pageSize <= 0 || command == null || !QueryPagers.mayNeedPaging(command, pageSize))
        {
            return execute(command, cl, variables, limit, now);
        }
        else
        {
            QueryPager pager = QueryPagers.pager(command, cl, options.getPagingState());
            if (parameters.isCount)
                return pageCountQuery(pager, variables, pageSize, now);

            List<Row> page = pager.fetchPage(pageSize);
            ResultMessage.Rows msg = processResults(page, variables, limit, now);
            if (!pager.isExhausted())
                msg.result.metadata.setHasMorePages(pager.state());
            return msg;
        }
    }

    private ResultMessage.Rows execute(Pageable command, ConsistencyLevel cl, List<ByteBuffer> variables, int limit, long now) throws RequestValidationException, RequestExecutionException
    {
        List<Row> rows;
        if (command == null)
        {
            rows = Collections.<Row>emptyList();
        }
        else
        {
            rows = command instanceof Pageable.ReadCommands
                 ? StorageProxy.read(((Pageable.ReadCommands)command).commands, cl)
                 : StorageProxy.getRangeSlice((RangeSliceCommand)command, cl);
        }

        return processResults(rows, variables, limit, now);
    }

    private ResultMessage.Rows pageCountQuery(QueryPager pager, List<ByteBuffer> variables, int pageSize, long now) throws RequestValidationException, RequestExecutionException
    {
        int count = 0;
        while (!pager.isExhausted())
        {
            int maxLimit = pager.maxRemaining();
            ResultSet rset = process(pager.fetchPage(pageSize), variables, maxLimit, now);
            count += rset.rows.size();
        }

        ResultSet result = ResultSet.makeCountResult(keyspace(), columnFamily(), count, parameters.countAlias);
        return new ResultMessage.Rows(result);
    }

    public ResultMessage.Rows processResults(List<Row> rows, List<ByteBuffer> variables, int limit, long now) throws RequestValidationException
    {
        // Even for count, we need to process the result as it'll group some column together in sparse column families
        ResultSet rset = process(rows, variables, limit, now);
        rset = parameters.isCount ? rset.makeCountResult(parameters.countAlias) : rset;
        return new ResultMessage.Rows(rset);
    }

    static List<Row> readLocally(String keyspaceName, List<ReadCommand> cmds)
    {
        Keyspace keyspace = Keyspace.open(keyspaceName);
        List<Row> rows = new ArrayList<Row>(cmds.size());
        for (ReadCommand cmd : cmds)
            rows.add(cmd.getRow(keyspace));
        return rows;
    }

    public ResultMessage.Rows executeInternal(QueryState state) throws RequestExecutionException, RequestValidationException
    {
        List<ByteBuffer> variables = Collections.emptyList();
        int limit = getLimit(variables);
        long now = System.currentTimeMillis();
        List<Row> rows;
        if (isKeyRange || usesSecondaryIndexing)
        {
            RangeSliceCommand command = getRangeCommand(variables, limit, now);
            rows = command == null ? Collections.<Row>emptyList() : command.executeLocally();
        }
        else
        {
            List<ReadCommand> commands = getSliceCommands(variables, limit, now);
            rows = commands == null ? Collections.<Row>emptyList() : readLocally(keyspace(), commands);
        }

        return processResults(rows, variables, limit, now);
    }

    public ResultSet process(List<Row> rows) throws InvalidRequestException
    {
        assert !parameters.isCount; // not yet needed
        return process(rows, Collections.<ByteBuffer>emptyList(), getLimit(Collections.<ByteBuffer>emptyList()), System.currentTimeMillis());
    }

    public String keyspace()
    {
        return cfm.ksName;
    }

    public String columnFamily()
    {
        return cfm.cfName;
    }

    private List<ReadCommand> getSliceCommands(List<ByteBuffer> variables, int limit, long now) throws RequestValidationException
    {
        Collection<ByteBuffer> keys = getKeys(variables);
        if (keys.isEmpty()) // in case of IN () for (the last column of) the partition key.
            return null;

        List<ReadCommand> commands = new ArrayList<ReadCommand>(keys.size());

        IDiskAtomFilter filter = makeFilter(variables, limit);
        if (filter == null)
            return null;

        // Note that we use the total limit for every key, which is potentially inefficient.
        // However, IN + LIMIT is not a very sensible choice.
        for (ByteBuffer key : keys)
        {
            QueryProcessor.validateKey(key);
            // We should not share the slice filter amongst the commands (hence the cloneShallow), due to
            // SliceQueryFilter not being immutable due to its columnCounter used by the lastCounted() method
            // (this is fairly ugly and we should change that but that's probably not a tiny refactor to do that cleanly)
            commands.add(ReadCommand.create(keyspace(), key, columnFamily(), now, filter.cloneShallow()));
        }

        return commands;
    }

    private RangeSliceCommand getRangeCommand(List<ByteBuffer> variables, int limit, long now) throws RequestValidationException
    {
        IDiskAtomFilter filter = makeFilter(variables, limit);
        if (filter == null)
            return null;

        List<IndexExpression> expressions = getIndexExpressions(variables);
        // The LIMIT provided by the user is the number of CQL row he wants returned.
        // We want to have getRangeSlice to count the number of columns, not the number of keys.
        AbstractBounds<RowPosition> keyBounds = getKeyBounds(variables);
        return keyBounds == null
             ? null
             : new RangeSliceCommand(keyspace(), columnFamily(), now,  filter, keyBounds, expressions, limit, !parameters.isDistinct, false);
    }

    private AbstractBounds<RowPosition> getKeyBounds(List<ByteBuffer> variables) throws InvalidRequestException
    {
        IPartitioner<?> p = StorageService.getPartitioner();

        if (onToken)
        {
            Token startToken = getTokenBound(Bound.START, variables, p);
            Token endToken = getTokenBound(Bound.END, variables, p);

            boolean includeStart = includeKeyBound(Bound.START);
            boolean includeEnd = includeKeyBound(Bound.END);

            /*
             * If we ask SP.getRangeSlice() for (token(200), token(200)], it will happily return the whole ring.
             * However, wrapping range doesn't really make sense for CQL, and we want to return an empty result
             * in that case (CASSANDRA-5573). So special case to create a range that is guaranteed to be empty.
             *
             * In practice, we want to return an empty result set if either startToken > endToken, or both are
             * equal but one of the bound is excluded (since [a, a] can contains something, but not (a, a], [a, a)
             * or (a, a)). Note though that in the case where startToken or endToken is the minimum token, then
             * this special case rule should not apply.
             */
            int cmp = startToken.compareTo(endToken);
            if (!startToken.isMinimum() && !endToken.isMinimum() && (cmp > 0 || (cmp == 0 && (!includeStart || !includeEnd))))
                return null;

            RowPosition start = includeStart ? startToken.minKeyBound() : startToken.maxKeyBound();
            RowPosition end = includeEnd ? endToken.maxKeyBound() : endToken.minKeyBound();

            return new Range<RowPosition>(start, end);
        }
        else
        {
            ByteBuffer startKeyBytes = getKeyBound(Bound.START, variables);
            ByteBuffer finishKeyBytes = getKeyBound(Bound.END, variables);

            RowPosition startKey = RowPosition.forKey(startKeyBytes, p);
            RowPosition finishKey = RowPosition.forKey(finishKeyBytes, p);

            if (startKey.compareTo(finishKey) > 0 && !finishKey.isMinimum(p))
                return null;

            if (includeKeyBound(Bound.START))
            {
                return includeKeyBound(Bound.END)
                     ? new Bounds<RowPosition>(startKey, finishKey)
                     : new IncludingExcludingBounds<RowPosition>(startKey, finishKey);
            }
            else
            {
                return includeKeyBound(Bound.END)
                     ? new Range<RowPosition>(startKey, finishKey)
                     : new ExcludingBounds<RowPosition>(startKey, finishKey);
            }
        }
    }

    private IDiskAtomFilter makeFilter(List<ByteBuffer> variables, int limit)
    throws InvalidRequestException
    {
        if (parameters.isDistinct)
        {
            return new SliceQueryFilter(ColumnSlice.ALL_COLUMNS_ARRAY, false, 1, -1);
        }
        else if (isColumnRange())
        {
            int toGroup = cfm.comparator.isDense() ? -1 : cfm.clusteringColumns().size();
            List<Composite> startBounds = getRequestedBound(Bound.START, variables);
            List<Composite> endBounds = getRequestedBound(Bound.END, variables);
            assert startBounds.size() == endBounds.size();

            // The case where startBounds == 1 is common enough that it's worth optimizing
            ColumnSlice[] slices;
            if (startBounds.size() == 1)
            {
                ColumnSlice slice = new ColumnSlice(startBounds.get(0), endBounds.get(0));
                if (slice.isAlwaysEmpty(cfm.comparator, isReversed))
                    return null;
                slices = new ColumnSlice[]{slice};
            }
            else
            {
                List<ColumnSlice> l = new ArrayList<ColumnSlice>(startBounds.size());
                for (int i = 0; i < startBounds.size(); i++)
                {
                    ColumnSlice slice = new ColumnSlice(startBounds.get(i), endBounds.get(i));
                    if (!slice.isAlwaysEmpty(cfm.comparator, isReversed))
                        l.add(slice);
                }
                if (l.isEmpty())
                    return null;
                slices = l.toArray(new ColumnSlice[l.size()]);
            }

            return new SliceQueryFilter(slices, isReversed, limit, toGroup);
        }
        else
        {
            SortedSet<CellName> cellNames = getRequestedColumns(variables);
            if (cellNames == null) // in case of IN () for the last column of the key
                return null;
            QueryProcessor.validateCellNames(cellNames, cfm.comparator);
            return new NamesQueryFilter(cellNames, true);
        }
    }

    private int getLimit(List<ByteBuffer> variables) throws InvalidRequestException
    {
        int l = Integer.MAX_VALUE;
        if (limit != null)
        {
            ByteBuffer b = limit.bindAndGet(variables);
            if (b == null)
                throw new InvalidRequestException("Invalid null value of limit");

            try
            {
                Int32Type.instance.validate(b);
                l = Int32Type.instance.compose(b);
            }
            catch (MarshalException e)
            {
                throw new InvalidRequestException("Invalid limit value");
            }
        }

        if (l <= 0)
            throw new InvalidRequestException("LIMIT must be strictly positive");

        // Internally, we don't support exclusive bounds for slices. Instead,
        // we query one more element if necessary and exclude
        if (sliceRestriction != null && (!sliceRestriction.isInclusive(Bound.START) || !sliceRestriction.isInclusive(Bound.END)) && l != Integer.MAX_VALUE)
            l += 1;

        return l;
    }

    private Collection<ByteBuffer> getKeys(final List<ByteBuffer> variables) throws InvalidRequestException
    {
        List<ByteBuffer> keys = new ArrayList<ByteBuffer>();
        CBuilder builder = cfm.getKeyValidatorAsCType().builder();
        for (ColumnDefinition def : cfm.partitionKeyColumns())
        {
            Restriction r = keyRestrictions[def.position()];
            assert r != null && !r.isSlice();

            List<ByteBuffer> values = r.values(variables);

            if (builder.remainingCount() == 1)
            {
                for (ByteBuffer val : values)
                {
                    if (val == null)
                        throw new InvalidRequestException(String.format("Invalid null value for partition key part %s", def.name));
                    keys.add(builder.buildWith(val).toByteBuffer());
                }
            }
            else
            {
                // Note: for backward compatibility reasons, we let INs with 1 value slide
                if (values.size() != 1)
                    throw new InvalidRequestException("IN is only supported on the last column of the partition key");
                ByteBuffer val = values.get(0);
                if (val == null)
                    throw new InvalidRequestException(String.format("Invalid null value for partition key part %s", def.name));
                builder.add(val);
            }
        }
        return keys;
    }

    private ByteBuffer getKeyBound(Bound b, List<ByteBuffer> variables) throws InvalidRequestException
    {
        // Deal with unrestricted partition key components (special-casing is required to deal with 2i queries on the first
        // component of a composite partition key).
        for (int i = 0; i < keyRestrictions.length; i++)
            if (keyRestrictions[i] == null)
                return ByteBufferUtil.EMPTY_BYTE_BUFFER;

        // We deal with IN queries for keys in other places, so we know buildBound will return only one result
        return buildBound(b, cfm.partitionKeyColumns(), keyRestrictions, false, cfm.getKeyValidatorAsCType(), variables).get(0).toByteBuffer();
    }

    private Token getTokenBound(Bound b, List<ByteBuffer> variables, IPartitioner<?> p) throws InvalidRequestException
    {
        assert onToken;

        Restriction keyRestriction = keyRestrictions[0];
        ByteBuffer value;
        if (keyRestriction.isEQ())
        {
            value = keyRestriction.values(variables).get(0);
        }
        else
        {
            Restriction.Slice slice = (Restriction.Slice)keyRestriction;
            if (!slice.hasBound(b))
                return p.getMinimumToken();

            value = slice.bound(b, variables);
        }

        if (value == null)
            throw new InvalidRequestException("Invalid null token value");
        return p.getTokenFactory().fromByteArray(value);
    }

    private boolean includeKeyBound(Bound b)
    {
        for (Restriction r : keyRestrictions)
        {
            if (r == null)
                return true;
            else if (r.isSlice())
                return ((Restriction.Slice)r).isInclusive(b);
        }
        // All equality
        return true;
    }

    private boolean isColumnRange()
    {
        // Due to CASSANDRA-5762, we always do a slice for CQL3 tables (not dense, composite).
        // Static CF (non dense but non composite) never entails a column slice however
        if (!cfm.comparator.isDense())
            return cfm.comparator.isCompound();

        // Otherwise (i.e. for compact table where we don't have a row marker anyway and thus don't care about CASSANDRA-5762),
        // it is a range query if it has at least one the column alias for which no relation is defined or is not EQ.
        for (Restriction r : columnRestrictions)
        {
            if (r == null || r.isSlice())
                return true;
        }
        return false;
    }

    private SortedSet<CellName> getRequestedColumns(List<ByteBuffer> variables) throws InvalidRequestException
    {
        assert !isColumnRange();

        CBuilder builder = cfm.comparator.prefixBuilder();
        Iterator<ColumnDefinition> idIter = cfm.clusteringColumns().iterator();
        for (Restriction r : columnRestrictions)
        {
            ColumnDefinition def = idIter.next();
            assert r != null && !r.isSlice();

            List<ByteBuffer> values = r.values(variables);
            if (values.size() == 1)
            {
                ByteBuffer val = values.get(0);
                if (val == null)
                    throw new InvalidRequestException(String.format("Invalid null value for clustering key part %s", def.name));
                builder.add(val);
            }
            else
            {
                // We have a IN, which we only support for the last column.
                // If compact, just add all values and we're done. Otherwise,
                // for each value of the IN, creates all the columns corresponding to the selection.
                if (values.isEmpty())
                    return null;
                SortedSet<CellName> columns = new TreeSet<CellName>(cfm.comparator);
                Iterator<ByteBuffer> iter = values.iterator();
                while (iter.hasNext())
                {
                    ByteBuffer val = iter.next();
                    if (val == null)
                        throw new InvalidRequestException(String.format("Invalid null value for clustering key part %s", def.name));

                    Composite prefix = builder.buildWith(val);
                    columns.addAll(addSelectedColumns(prefix));
                }
                return columns;
            }
        }

        return addSelectedColumns(builder.build());
    }

    private SortedSet<CellName> addSelectedColumns(Composite prefix)
    {
        if (cfm.comparator.isDense())
        {
            return FBUtilities.singleton(cfm.comparator.create(prefix, null), cfm.comparator);
        }
        else
        {
            // Collections require doing a slice query because a given collection is a
            // non-know set of columns, so we shouldn't get there
            assert !selectACollection();

            SortedSet<CellName> columns = new TreeSet<CellName>(cfm.comparator);

            // We need to query the selected column as well as the marker
            // column (for the case where the row exists but has no columns outside the PK)
            // Two exceptions are "static CF" (non-composite non-compact CF) and "super CF"
            // that don't have marker and for which we must query all columns instead
            if (cfm.comparator.isCompound() && !cfm.isSuper())
            {
                // marker
                columns.add(cfm.comparator.rowMarker(prefix));

                // selected columns
                for (ColumnDefinition def : selection.getColumnsList())
                    if (def.kind == ColumnDefinition.Kind.REGULAR)
                        columns.add(cfm.comparator.create(prefix, def.name));
            }
            else
            {
                for (ColumnDefinition def : cfm.regularColumns())
                    columns.add(cfm.comparator.create(prefix, def.name));
            }
            return columns;
        }
    }

    private boolean selectACollection()
    {
        if (!cfm.comparator.hasCollections())
            return false;

        for (ColumnDefinition def : selection.getColumnsList())
        {
            if (def.type instanceof CollectionType)
                return true;
        }

        return false;
    }

    private static List<Composite> buildBound(Bound bound,
                                              Collection<ColumnDefinition> defs,
                                              Restriction[] restrictions,
                                              boolean isReversed,
                                              CType type,
                                              List<ByteBuffer> variables) throws InvalidRequestException
    {
        CBuilder builder = type.builder();

        // The end-of-component of composite doesn't depend on whether the
        // component type is reversed or not (i.e. the ReversedType is applied
        // to the component comparator but not to the end-of-component itself),
        // it only depends on whether the slice is reversed
        Bound eocBound = isReversed ? Bound.reverse(bound) : bound;
<<<<<<< HEAD
        for (ColumnDefinition def : defs)
=======
        for (Iterator<CFDefinition.Name> iter = names.iterator(); iter.hasNext();)
>>>>>>> 44cf4a66
        {
            CFDefinition.Name name = iter.next();

            // In a restriction, we always have Bound.START < Bound.END for the "base" comparator.
            // So if we're doing a reverse slice, we must inverse the bounds when giving them as start and end of the slice filter.
            // But if the actual comparator itself is reversed, we must inversed the bounds too.
<<<<<<< HEAD
            Bound b = isReversed == isReversedType(def) ? bound : Bound.reverse(bound);
            Restriction r = restrictions[def.position()];
            if (r == null || (r.isSlice() && !((Restriction.Slice)r).hasBound(b)))
=======
            Bound b = isReversed == isReversedType(name) ? bound : Bound.reverse(bound);
            Restriction r = restrictions[name.position];
            if (isNullRestriction(r, b))
>>>>>>> 44cf4a66
            {
                // There wasn't any non EQ relation on that key, we select all records having the preceding component as prefix.
                // For composites, if there was preceding component and we're computing the end, we must change the last component
                // End-Of-Component, otherwise we would be selecting only one record.
                Composite prefix = builder.build();
                return Collections.singletonList(!prefix.isEmpty() && eocBound == Bound.END ? prefix.end() : prefix);
            }

            if (r.isSlice())
            {
<<<<<<< HEAD
                Restriction.Slice slice = (Restriction.Slice)r;
                assert slice.hasBound(b);
                ByteBuffer val = slice.bound(b, variables);
                if (val == null)
                    throw new InvalidRequestException(String.format("Invalid null clustering key part %s", def.name));
                return Collections.singletonList(builder.add(val).build().withEOC(eocForRelation(slice.getRelation(eocBound, b))));
=======
                builder.add(getSliceValue(name, r, b, variables));
                Relation.Type relType = ((Restriction.Slice)r).getRelation(eocBound, b);

                // We can have more non null restriction if the "scalar" notation was used for the bound (#4851).
                // In that case, we need to add them all, and end the cell name with the correct end-of-component.
                while (iter.hasNext())
                {
                    name = iter.next();
                    r = restrictions[name.position];
                    if (isNullRestriction(r, b))
                        break;

                    builder.add(getSliceValue(name, r, b, variables));
                }
                return Collections.singletonList(builder.buildForRelation(relType));
>>>>>>> 44cf4a66
            }
            else
            {
                List<ByteBuffer> values = r.values(variables);
                if (values.size() != 1)
                {
                    // IN query, we only support it on the clustering column
                    assert def.position() == defs.size() - 1;
                    // The IN query might not have listed the values in comparator order, so we need to re-sort
                    // the bounds lists to make sure the slices works correctly (also, to avoid duplicates).
                    TreeSet<Composite> s = new TreeSet<Composite>(isReversed ? type.reverseComparator() : type);
                    for (ByteBuffer val : values)
                    {
                        if (val == null)
                            throw new InvalidRequestException(String.format("Invalid null clustering key part %s", def.name));
                        Composite prefix = builder.buildWith(val);
                        // See below for why this
                        s.add((b == Bound.END && builder.remainingCount() > 0) ? prefix.end() : prefix);
                    }
                    return new ArrayList<Composite>(s);
                }

                ByteBuffer val = values.get(0);
                if (val == null)
                    throw new InvalidRequestException(String.format("Invalid null clustering key part %s", def.name));
                builder.add(val);
            }
        }
        // Means no relation at all or everything was an equal
        // Note: if the builder is "full", there is no need to use the end-of-component bit. For columns selection,
        // it would be harmless to do it. However, we use this method got the partition key too. And when a query
        // with 2ndary index is done, and with the the partition provided with an EQ, we'll end up here, and in that
        // case using the eoc would be bad, since for the random partitioner we have no guarantee that
        // prefix.end() will sort after prefix (see #5240).
        Composite prefix = builder.build();
        return Collections.singletonList(bound == Bound.END && builder.remainingCount() > 0 ? prefix.end() : prefix);
    }

    private static Composite.EOC eocForRelation(Relation.Type op)
    {
        switch (op)
        {
            case LT:
                // < X => using startOf(X) as finish bound
                return Composite.EOC.START;
            case GT:
            case LTE:
                // > X => using endOf(X) as start bound
                // <= X => using endOf(X) as finish bound
                return Composite.EOC.END;
            default:
                // >= X => using X as start bound (could use START_OF too)
                // = X => using X
                return Composite.EOC.NONE;
        }
    }

<<<<<<< HEAD
    private List<Composite> getRequestedBound(Bound b, List<ByteBuffer> variables) throws InvalidRequestException
=======
    private static boolean isNullRestriction(Restriction r, Bound b)
    {
        return r == null || (r.isSlice() && !((Restriction.Slice)r).hasBound(b));
    }

    private static ByteBuffer getSliceValue(CFDefinition.Name name, Restriction r, Bound b, List<ByteBuffer> variables) throws InvalidRequestException
    {
        Restriction.Slice slice = (Restriction.Slice)r;
        assert slice.hasBound(b);
        ByteBuffer val = slice.bound(b, variables);
        if (val == null)
            throw new InvalidRequestException(String.format("Invalid null clustering key part %s", name));
        return val;
    }

    private List<ByteBuffer> getRequestedBound(Bound b, List<ByteBuffer> variables) throws InvalidRequestException
>>>>>>> 44cf4a66
    {
        assert isColumnRange();
        return buildBound(b, cfm.clusteringColumns(), columnRestrictions, isReversed, cfm.comparator, variables);
    }

    public List<IndexExpression> getIndexExpressions(List<ByteBuffer> variables) throws InvalidRequestException
    {
        if (!usesSecondaryIndexing || restrictedColumns.isEmpty())
            return Collections.emptyList();

        List<IndexExpression> expressions = new ArrayList<IndexExpression>();
        for (ColumnDefinition def : restrictedColumns)
        {
            Restriction restriction;
            switch (def.kind)
            {
                case PARTITION_KEY:
                    restriction = keyRestrictions[def.position()];
                    break;
                case CLUSTERING_COLUMN:
                    restriction = columnRestrictions[def.position()];
                    break;
                case REGULAR:
                    restriction = metadataRestrictions.get(def.name);
                    break;
                default:
                    // We don't allow restricting a COMPACT_VALUE for now in prepare.
                    throw new AssertionError();
            }

            if (restriction.isSlice())
            {
                Restriction.Slice slice = (Restriction.Slice)restriction;
                for (Bound b : Bound.values())
                {
                    if (slice.hasBound(b))
                    {
                        ByteBuffer value = validateIndexedValue(def, slice.bound(b, variables));
                        expressions.add(new IndexExpression(def.name.bytes, slice.getIndexOperator(b), value));
                    }
                }
            }
            else if (restriction.isContains())
            {
                Restriction.Contains contains = (Restriction.Contains)restriction;
                for (ByteBuffer value : contains.values(variables))
                {
                    validateIndexedValue(def, value);
                    expressions.add(new IndexExpression(def.name.bytes, IndexExpression.Operator.CONTAINS, value));
                }
                for (ByteBuffer key : contains.keys(variables))
                {
                    validateIndexedValue(def, key);
                    expressions.add(new IndexExpression(def.name.bytes, IndexExpression.Operator.CONTAINS_KEY, key));
                }
            }
            else
            {
                List<ByteBuffer> values = restriction.values(variables);

                if (values.size() != 1)
                    throw new InvalidRequestException("IN restrictions are not supported on indexed columns");

                ByteBuffer value = validateIndexedValue(def, values.get(0));
                expressions.add(new IndexExpression(def.name.bytes, IndexExpression.Operator.EQ, value));
            }
        }
        return expressions;
    }

<<<<<<< HEAD
    private static ByteBuffer validateIndexedValue(ColumnDefinition def, ByteBuffer value) throws InvalidRequestException
=======
    private Iterable<Column> columnsInOrder(final ColumnFamily cf, final List<ByteBuffer> variables) throws InvalidRequestException
>>>>>>> 44cf4a66
    {
        if (value == null)
            throw new InvalidRequestException(String.format("Unsupported null value for indexed column %s", def.name));
        if (value.remaining() > 0xFFFF)
            throw new InvalidRequestException("Index expression values may not be larger than 64K");
        return value;
    }

    private Iterator<Cell> applySliceRestriction(final Iterator<Cell> cells, final List<ByteBuffer> variables) throws InvalidRequestException
    {
        assert sliceRestriction != null;

        final CellNameType type = cfm.comparator;
        final CellName excludedStart = sliceRestriction.isInclusive(Bound.START) ? null : type.makeCellName(sliceRestriction.bound(Bound.START, variables));
        final CellName excludedEnd = sliceRestriction.isInclusive(Bound.END) ? null : type.makeCellName(sliceRestriction.bound(Bound.END, variables));

        return new AbstractIterator<Cell>()
        {
            protected Cell computeNext()
            {
                while (cells.hasNext())
                {
                    Cell c = cells.next();

                    // For dynamic CF, the column could be out of the requested bounds (because we don't support strict bounds internally (unless
                    // the comparator is composite that is)), filter here
                    if ( (excludedStart != null && type.compare(c.name(), excludedStart) == 0)
                      || (excludedEnd != null && type.compare(c.name(), excludedEnd) == 0) )
                        continue;

                    return c;
                }
                return endOfData();
            }
        };
    }

    private ResultSet process(List<Row> rows, List<ByteBuffer> variables, int limit, long now) throws InvalidRequestException
    {
        Selection.ResultSetBuilder result = selection.resultSetBuilder(now);
        for (org.apache.cassandra.db.Row row : rows)
        {
            // Not columns match the query, skip
            if (row.cf == null)
                continue;

            processColumnFamily(row.key.key, row.cf, variables, now, result);
        }

        ResultSet cqlRows = result.build();

        orderResults(cqlRows, variables);

        // Internal calls always return columns in the comparator order, even when reverse was set
        if (isReversed)
            cqlRows.reverse();

        // Trim result if needed to respect the limit
        cqlRows.trim(limit);
        return cqlRows;
    }

    // Used by ModificationStatement for CAS operations
    void processColumnFamily(ByteBuffer key, ColumnFamily cf, List<ByteBuffer> variables, long now, Selection.ResultSetBuilder result)
    throws InvalidRequestException
    {
        CFMetaData cfm = cf.metadata();
        ByteBuffer[] keyComponents = null;
        if (cfm.getKeyValidator() instanceof CompositeType)
        {
            keyComponents = ((CompositeType)cfm.getKeyValidator()).split(key);
        }
        else
        {
            keyComponents = new ByteBuffer[]{ key };
        }

        Iterator<Cell> cells = cf.getSortedColumns().iterator();
        if (sliceRestriction != null)
            cells = applySliceRestriction(cells, variables);

        for (Iterator<CQL3Row> iter = cfm.comparator.CQL3RowBuilder(now).group(cells); iter.hasNext();)
        {
            CQL3Row cql3Row = iter.next();

            // Respect requested order
            result.newRow();
            // Respect selection order
            for (ColumnDefinition def : selection.getColumnsList())
            {
                switch (def.kind)
                {
                    case PARTITION_KEY:
                        result.add(keyComponents[def.position()]);
                        break;
                    case CLUSTERING_COLUMN:
                        result.add(cql3Row.getClusteringColumn(def.position()));
                        break;
                    case COMPACT_VALUE:
                        result.add(cql3Row.getColumn(null));
                        break;
                    case REGULAR:
                        if (def.type.isCollection())
                        {
                            List<Cell> collection = cql3Row.getCollection(def.name);
                            ByteBuffer value = collection == null
                                             ? null
                                             : ((CollectionType)def.type).serialize(collection);
                            result.add(value);
                        }
                        else
                        {
                            result.add(cql3Row.getColumn(def.name));
                        }
                        break;
                    }
                }
        }
    }

    /**
     * Orders results when multiple keys are selected (using IN)
     */
    private void orderResults(ResultSet cqlRows, List<ByteBuffer> variables) throws InvalidRequestException
    {
        if (cqlRows.size() == 0)
            return;

        /*
         * We need to do post-query ordering in 2 cases:
         *   1) if the last clustering column is restricted by a IN and has no explicit ORDER BY on it.
         *   2) if the partition key is restricted by a IN and there is some ORDER BY values
         */
        boolean needOrderOnPartitionKey = keyIsInRelation && !parameters.orderings.isEmpty();
        if (!needOrderOnLastClustering && !needOrderOnPartitionKey)
            return;

        assert orderingIndexes != null;

        List<Integer> idToSort = new ArrayList<Integer>();
        List<Comparator<ByteBuffer>> sorters = new ArrayList<Comparator<ByteBuffer>>();

        // Note that we add the ORDER BY sorters first as they should prevail over ordering
        // on the last clustering restriction.
        for (ColumnIdentifier identifier : parameters.orderings.keySet())
        {
            ColumnDefinition orderingColumn = cfm.getColumnDefinition(identifier);
            idToSort.add(orderingIndexes.get(orderingColumn.name));
            sorters.add(orderingColumn.type);
        }

        if (needOrderOnLastClustering)
        {
            List<ColumnDefinition> cc = cfm.clusteringColumns();
            idToSort.add(orderingIndexes.get(cc.get(cc.size() - 1).name));
            Restriction last = columnRestrictions[columnRestrictions.length - 1];
            sorters.add(makeComparatorFor(last.values(variables), isReversed));
        }

        Comparator<List<ByteBuffer>> comparator = idToSort.size() == 1
                                                ? new SingleColumnComparator(idToSort.get(0), sorters.get(0))
                                                : new CompositeComparator(sorters, idToSort);
        Collections.sort(cqlRows.rows, comparator);
    }

    // Comparator used when the last clustering key is an IN, to sort result
    // rows in the order of the values provided for the IN.
    private Comparator<ByteBuffer> makeComparatorFor(final List<ByteBuffer> vals, final boolean isReversed)
    {
        // This may not always be the most efficient, but it probably is if
        // values is small, which is likely to be the most common case.
        return new Comparator<ByteBuffer>()
        {
            private final List<ByteBuffer> values = isReversed ? com.google.common.collect.Lists.reverse(vals) : vals;

            public int compare(ByteBuffer b1, ByteBuffer b2)
            {
                int idx1 = -1;
                int idx2 = -1;
                for (int i = 0; i < values.size(); i++)
                {
                    ByteBuffer bb = values.get(i);
                    if (bb.equals(b1))
                        idx1 = i;
                    if (bb.equals(b2))
                        idx2 = i;

                    if (idx1 >= 0 && idx2 >= 0)
                        break;
                }
                assert idx1 >= 0 && idx2 >= 0 : "Got CQL3 row that was not queried in resultset";
                return idx1 - idx2;
            }
        };
    }

    private static boolean isReversedType(ColumnDefinition def)
    {
        return def.type instanceof ReversedType;
    }

    private boolean columnFilterIsIdentity()
    {
        for (Restriction r : columnRestrictions)
        {
            if (r != null)
                return false;
        }
        return true;
    }

    public static class RawStatement extends CFStatement
    {
        private final Parameters parameters;
        private final List<RawSelector> selectClause;
        private final List<Relation> whereClause;
        private final Term.Raw limit;

        public RawStatement(CFName cfName, Parameters parameters, List<RawSelector> selectClause, List<Relation> whereClause, Term.Raw limit)
        {
            super(cfName);
            this.parameters = parameters;
            this.selectClause = selectClause;
            this.whereClause = whereClause == null ? Collections.<Relation>emptyList() : whereClause;
            this.limit = limit;
        }

        public ParsedStatement.Prepared prepare() throws InvalidRequestException
        {
            CFMetaData cfm = ThriftValidation.validateColumnFamily(keyspace(), columnFamily());

            VariableSpecifications names = getBoundVariables();

            // Select clause
            if (parameters.isCount && !selectClause.isEmpty())
                throw new InvalidRequestException("Only COUNT(*) and COUNT(1) operations are currently supported.");

            Selection selection = selectClause.isEmpty()
                                ? Selection.wildcard(cfm)
                                : Selection.fromSelectors(cfm, selectClause);

            if (parameters.isDistinct)
                validateDistinctSelection(selection.getColumnsList(), cfm.partitionKeyColumns());

            Term prepLimit = null;
            if (limit != null)
            {
                prepLimit = limit.prepare(keyspace(), limitReceiver());
                prepLimit.collectMarkerSpecification(names);
            }

            SelectStatement stmt = new SelectStatement(cfm, names.size(), parameters, selection, prepLimit);

            /*
             * WHERE clause. For a given entity, rules are:
             *   - EQ relation conflicts with anything else (including a 2nd EQ)
             *   - Can't have more than one LT(E) relation (resp. GT(E) relation)
             *   - IN relation are restricted to row keys (for now) and conflicts with anything else
             *     (we could allow two IN for the same entity but that doesn't seem very useful)
             *   - The value_alias cannot be restricted in any way (we don't support wide rows with indexed value in CQL so far)
             */
            boolean hasQueriableIndex = false;
            boolean hasQueriableClusteringColumnIndex = false;
            for (Relation rel : whereClause)
            {
                ColumnDefinition def = cfm.getColumnDefinition(rel.getEntity());
                if (def == null)
                {
                    if (containsAlias(rel.getEntity()))
                        throw new InvalidRequestException(String.format("Aliases aren't allowed in where clause ('%s')", rel));
                    else
                        throw new InvalidRequestException(String.format("Undefined name %s in where clause ('%s')", rel.getEntity(), rel));
                }

                stmt.restrictedColumns.add(def);
                if (def.isIndexed() && rel.operator().allowsIndexQuery())
                {
                    hasQueriableIndex = true;
                    if (def.kind == ColumnDefinition.Kind.CLUSTERING_COLUMN)
                        hasQueriableClusteringColumnIndex = true;
                }

                switch (def.kind)
                {
<<<<<<< HEAD
                    case PARTITION_KEY:
                        stmt.keyRestrictions[def.position()] = updateRestriction(def, stmt.keyRestrictions[def.position()], rel, names);
                        break;
                    case CLUSTERING_COLUMN:
                        stmt.columnRestrictions[def.position()] = updateRestriction(def, stmt.columnRestrictions[def.position()], rel, names);
=======
                    case KEY_ALIAS:
                        stmt.keyRestrictions[name.position] = updateRestriction(cfm, name, stmt.keyRestrictions[name.position], rel, names);
                        break;
                    case COLUMN_ALIAS:
                        stmt.columnRestrictions[name.position] = updateRestriction(cfm, name, stmt.columnRestrictions[name.position], rel, names);
>>>>>>> 44cf4a66
                        break;
                    case COMPACT_VALUE:
                        throw new InvalidRequestException(String.format("Predicates on the non-primary-key column (%s) of a COMPACT table are not yet supported", def.name));
                    case REGULAR:
                        // We only all IN on the row key and last clustering key so far, never on non-PK columns, and this even if there's an index
<<<<<<< HEAD
                        Restriction r = updateRestriction(def, stmt.metadataRestrictions.get(def.name), rel, names);
=======
                        Restriction r = updateRestriction(cfm, name, stmt.metadataRestrictions.get(name), rel, names);
>>>>>>> 44cf4a66
                        if (r.isIN() && !((Restriction.IN)r).canHaveOnlyOneValue())
                            // Note: for backward compatibility reason, we conside a IN of 1 value the same as a EQ, so we let that slide.
                            throw new InvalidRequestException(String.format("IN predicates on non-primary-key columns (%s) is not yet supported", def.name));
                        stmt.metadataRestrictions.put(def.name, r);
                        break;
                }
            }

            /*
             * At this point, the select statement if fully constructed, but we still have a few things to validate
             */

            // If there is a queriable index, no special condition are required on the other restrictions.
            // But we still need to know 2 things:
            //   - If we don't have a queriable index, is the query ok
            //   - Is it queriable without 2ndary index, which is always more efficient
            // If a component of the partition key is restricted by a relation, all preceding
            // components must have a EQ. Only the last partition key component can be in IN relation.
            boolean canRestrictFurtherComponents = true;
            ColumnDefinition previous = null;
            stmt.keyIsInRelation = false;
            Iterator<ColumnDefinition> iter = cfm.partitionKeyColumns().iterator();
            for (int i = 0; i < stmt.keyRestrictions.length; i++)
            {
                ColumnDefinition cdef = iter.next();
                Restriction restriction = stmt.keyRestrictions[i];

                if (restriction == null)
                {
                    if (stmt.onToken)
                        throw new InvalidRequestException("The token() function must be applied to all partition key components or none of them");

                    // The only time not restricting a key part is allowed is if none are restricted or an index is used.
                    if (i > 0 && stmt.keyRestrictions[i - 1] != null)
                    {
                        if (hasQueriableIndex)
                        {
                            stmt.usesSecondaryIndexing = true;
                            stmt.isKeyRange = true;
                            break;
                        }
                        throw new InvalidRequestException(String.format("Partition key part %s must be restricted since preceding part is", cdef.name));
                    }

                    stmt.isKeyRange = true;
                    canRestrictFurtherComponents = false;
                }
                else if (!canRestrictFurtherComponents)
                {
                    if (hasQueriableIndex)
                    {
                        stmt.usesSecondaryIndexing = true;
                        break;
                    }
                    throw new InvalidRequestException(String.format("partition key part %s cannot be restricted (preceding part %s is either not restricted or by a non-EQ relation)", cdef.name, previous));
                }
                else if (restriction.isOnToken())
                {
                    // If this is a query on tokens, it's necessarily a range query (there can be more than one key per token).
                    stmt.isKeyRange = true;
                    stmt.onToken = true;
                }
                else if (stmt.onToken)
                {
                    throw new InvalidRequestException(String.format("The token() function must be applied to all partition key components or none of them"));
                }
                else if (!restriction.isSlice())
                {
                    if (restriction.isIN())
                    {
                        // We only support IN for the last name so far
                        if (i != stmt.keyRestrictions.length - 1)
                            throw new InvalidRequestException(String.format("Partition KEY part %s cannot be restricted by IN relation (only the last part of the partition key can)", cdef.name));
                        stmt.keyIsInRelation = true;
                    }
                }
                else
                {
                    // Non EQ relation is not supported without token(), even if we have a 2ndary index (since even those are ordered by partitioner).
                    // Note: In theory we could allow it for 2ndary index queries with ALLOW FILTERING, but that would probably require some special casing
                    // Note bis: This is also why we don't bother handling the 'tuple' notation of #4851 for keys. If we lift the limitation for 2ndary
                    // index with filtering, we'll need to handle it though.
                    throw new InvalidRequestException("Only EQ and IN relation are supported on the partition key (unless you use the token() function)");
                }
                previous = cdef;
            }

            // All (or none) of the partition key columns have been specified;
            // hence there is no need to turn these restrictions into index expressions.
            if (!stmt.usesSecondaryIndexing)
                stmt.restrictedColumns.removeAll(cfm.partitionKeyColumns());

            // If a clustering key column is restricted by a non-EQ relation, all preceding
            // columns must have a EQ, and all following must have no restriction. Unless
            // the column is indexed that is.
            canRestrictFurtherComponents = true;
            previous = null;
<<<<<<< HEAD
            iter = cfm.clusteringColumns().iterator();
=======
            boolean previousIsSlice = false;
            iter = cfDef.columns.values().iterator();
>>>>>>> 44cf4a66
            for (int i = 0; i < stmt.columnRestrictions.length; i++)
            {
                ColumnDefinition cdef = iter.next();
                Restriction restriction = stmt.columnRestrictions[i];

                if (restriction == null)
                {
                    canRestrictFurtherComponents = false;
                    previousIsSlice = false;
                }
                else if (!canRestrictFurtherComponents)
                {
                    // We're here if the previous clustering column was either not restricted or was a slice.
                    // We can't restrict the current column unless:
                    //   1) we're in the special case of the 'tuple' notation from #4851 which we expand as multiple
                    //      consecutive slices: in which case we're good with this restriction and we continue
                    //   2) we have a 2ndary index, in which case we have to use it but can skip more validation
                    boolean hasTuple = false;
                    boolean hasRestrictedNotTuple = false;
                    if (!(previousIsSlice && restriction.isSlice() && ((Restriction.Slice)restriction).isPartOfTuple()))
                    {
                        if (hasQueriableIndex)
                        {
                            stmt.usesSecondaryIndexing = true; // handle gaps and non-keyrange cases.
                            break;
                        }
                        throw new InvalidRequestException(String.format("PRIMARY KEY part %s cannot be restricted (preceding part %s is either not restricted or by a non-EQ relation)", cname, previous));
                    }
<<<<<<< HEAD
                    throw new InvalidRequestException(String.format("PRIMARY KEY part %s cannot be restricted (preceding part %s is either not restricted or by a non-EQ relation)", cdef.name, previous));
=======
>>>>>>> 44cf4a66
                }
                else if (restriction.isSlice())
                {
                    canRestrictFurtherComponents = false;
                    previousIsSlice = true;
                    Restriction.Slice slice = (Restriction.Slice)restriction;
                    // For non-composite slices, we don't support internally the difference between exclusive and
                    // inclusive bounds, so we deal with it manually.
                    if (!cfm.comparator.isCompound() && (!slice.isInclusive(Bound.START) || !slice.isInclusive(Bound.END)))
                        stmt.sliceRestriction = slice;
                }
                else if (restriction.isIN())
                {
                    // We only support IN for the last name and for compact storage so far
                    // TODO: #3885 allows us to extend to non compact as well, but that remains to be done
                    if (i != stmt.columnRestrictions.length - 1)
                        throw new InvalidRequestException(String.format("PRIMARY KEY part %s cannot be restricted by IN relation", cdef.name));
                    else if (stmt.selectACollection())
                        throw new InvalidRequestException(String.format("Cannot restrict PRIMARY KEY part %s by IN relation as a collection is selected by the query", cdef.name));
                    // We will return rows in the order of the IN, unless that clustering column has a specific order set on.
                    if (parameters.orderings.get(cdef.name) == null)
                    {
                        stmt.needOrderOnLastClustering = true;
                        stmt.orderingIndexes = new HashMap<ColumnIdentifier, Integer>();
                        int index = indexOf(cdef, stmt.selection);
                        if (index < 0)
                            index = stmt.selection.addColumnForOrdering(cdef);
                        stmt.orderingIndexes.put(cdef.name, index);
                    }
                }

                previous = cdef;
            }

            // Covers indexes on the first clustering column (among others).
            if (stmt.isKeyRange && hasQueriableClusteringColumnIndex)
                stmt.usesSecondaryIndexing = true;

            if (!stmt.usesSecondaryIndexing)
                stmt.restrictedColumns.removeAll(cfm.clusteringColumns());

            // Even if usesSecondaryIndexing is false at this point, we'll still have to use one if
            // there is restrictions not covered by the PK.
            if (!stmt.metadataRestrictions.isEmpty())
            {
                if (!hasQueriableIndex)
                    throw new InvalidRequestException("No indexed columns present in by-columns clause with Equal operator");
                stmt.usesSecondaryIndexing = true;
            }

            if (stmt.usesSecondaryIndexing && stmt.keyIsInRelation)
                throw new InvalidRequestException("Select on indexed columns and with IN clause for the PRIMARY KEY are not supported");

            if (!stmt.parameters.orderings.isEmpty())
            {
                if (stmt.usesSecondaryIndexing)
                    throw new InvalidRequestException("ORDER BY with 2ndary indexes is not supported.");

                if (stmt.isKeyRange)
                    throw new InvalidRequestException("ORDER BY is only supported when the partition key is restricted by an EQ or an IN.");

                // If we order post-query (see orderResults), the sorted column needs to be in the ResultSet for sorting, even if we don't
                // ultimately ship them to the client (CASSANDRA-4911).
                if (stmt.keyIsInRelation || stmt.needOrderOnLastClustering)
                {
                    if (stmt.orderingIndexes == null)
                        stmt.orderingIndexes = new HashMap<ColumnIdentifier, Integer>();
                    for (ColumnIdentifier column : stmt.parameters.orderings.keySet())
                    {
                        final ColumnDefinition def = cfm.getColumnDefinition(column);
                        if (def == null)
                        {
                            if (containsAlias(column))
                                throw new InvalidRequestException(String.format("Aliases are not allowed in order by clause ('%s')", column));
                            else
                                throw new InvalidRequestException(String.format("Order by on unknown column %s", column));
                        }

                        int index = indexOf(def, stmt.selection);
                        if (index < 0)
                            index = stmt.selection.addColumnForOrdering(def);
                        stmt.orderingIndexes.put(def.name, index);
                    }
                }

                Boolean[] reversedMap = new Boolean[cfm.clusteringColumns().size()];
                int i = 0;
                for (Map.Entry<ColumnIdentifier, Boolean> entry : stmt.parameters.orderings.entrySet())
                {
                    ColumnIdentifier column = entry.getKey();
                    boolean reversed = entry.getValue();

                    ColumnDefinition def = cfm.getColumnDefinition(column);
                    if (def == null)
                    {
                        if (containsAlias(column))
                            throw new InvalidRequestException(String.format("Aliases are not allowed in order by clause ('%s')", column));
                        else
                            throw new InvalidRequestException(String.format("Order by on unknown column %s", column));
                    }

                    if (def.kind != ColumnDefinition.Kind.CLUSTERING_COLUMN)
                        throw new InvalidRequestException(String.format("Order by is currently only supported on the clustered columns of the PRIMARY KEY, got %s", column));

                    if (i++ != def.position())
                        throw new InvalidRequestException(String.format("Order by currently only support the ordering of columns following their declared order in the PRIMARY KEY"));

                    reversedMap[def.position()] = (reversed != isReversedType(def));
                }

                // Check that all boolean in reversedMap, if set, agrees
                Boolean isReversed = null;
                for (Boolean b : reversedMap)
                {
                    // Cell on which order is specified can be in any order
                    if (b == null)
                        continue;

                    if (isReversed == null)
                    {
                        isReversed = b;
                        continue;
                    }
                    if (isReversed != b)
                        throw new InvalidRequestException(String.format("Unsupported order by relation"));
                }
                assert isReversed != null;
                stmt.isReversed = isReversed;
            }

            // Make sure this queries is allowed (note: non key range non indexed cannot involve filtering underneath)
            if (!parameters.allowFiltering && (stmt.isKeyRange || stmt.usesSecondaryIndexing))
            {
                // We will potentially filter data if either:
                //  - Have more than one IndexExpression
                //  - Have no index expression and the column filter is not the identity
                if (stmt.restrictedColumns.size() > 1 || (stmt.restrictedColumns.isEmpty() && !stmt.columnFilterIsIdentity()))
                    throw new InvalidRequestException("Cannot execute this query as it might involve data filtering and thus may have unpredictable performance. "
                                                    + "If you want to execute this query despite the performance unpredictability, use ALLOW FILTERING");
            }

            return new ParsedStatement.Prepared(stmt, names);
        }

        private int indexOf(ColumnDefinition def, Selection selection)
        {
            return indexOf(def, selection.getColumnsList().iterator());
        }

        private int indexOf(final ColumnDefinition def, Iterator<ColumnDefinition> defs)
        {
            return Iterators.indexOf(defs, new Predicate<ColumnDefinition>()
                                           {
                                               public boolean apply(ColumnDefinition n)
                                               {
                                                   return def.name.equals(n.name);
                                               }
                                           });
        }

        private void validateDistinctSelection(Collection<ColumnDefinition> requestedColumns, Collection<ColumnDefinition> partitionKey)
        throws InvalidRequestException
        {
            for (ColumnDefinition def : requestedColumns)
                if (!partitionKey.contains(def))
                    throw new InvalidRequestException(String.format("SELECT DISTINCT queries must only request partition key columns (not %s)", def.name));

            for (ColumnDefinition def : partitionKey)
                if (!requestedColumns.contains(def))
                    throw new InvalidRequestException(String.format("SELECT DISTINCT queries must request all the partition key columns (missing %s)", def.name));
        }

        private boolean containsAlias(final ColumnIdentifier name)
        {
            return Iterables.any(selectClause, new Predicate<RawSelector>()
                                               {
                                                   public boolean apply(RawSelector raw)
                                                   {
                                                       return name.equals(raw.alias);
                                                   }
                                               });
        }

        private ColumnSpecification limitReceiver()
        {
            return new ColumnSpecification(keyspace(), columnFamily(), new ColumnIdentifier("[limit]", true), Int32Type.instance);
        }

<<<<<<< HEAD
        Restriction updateRestriction(ColumnDefinition def, Restriction restriction, Relation newRel, VariableSpecifications boundNames) throws InvalidRequestException
=======
        Restriction updateRestriction(CFMetaData cfm, CFDefinition.Name name, Restriction restriction, Relation newRel, VariableSpecifications boundNames) throws InvalidRequestException
>>>>>>> 44cf4a66
        {
            ColumnSpecification receiver = def;
            if (newRel.onToken)
            {
                if (def.kind != ColumnDefinition.Kind.PARTITION_KEY)
                    throw new InvalidRequestException(String.format("The token() function is only supported on the partition key, found on %s", def.name));

                receiver = new ColumnSpecification(def.ksName,
                                                   def.cfName,
                                                   new ColumnIdentifier("partition key token", true),
                                                   StorageService.getPartitioner().getTokenValidator());
            }

            // We can only use the tuple notation of #4851 on clustering columns for now
            if (newRel.previousInTuple != null && name.kind != CFDefinition.Name.Kind.COLUMN_ALIAS)
                throw new InvalidRequestException(String.format("Tuple notation can only be used on clustering columns but found on %s", name));

            switch (newRel.operator())
            {
                case EQ:
                    {
                        if (restriction != null)
                            throw new InvalidRequestException(String.format("%s cannot be restricted by more than one relation if it includes an Equal", def.name));
                        Term t = newRel.getValue().prepare(keyspace(), receiver);
                        t.collectMarkerSpecification(boundNames);
                        restriction = new Restriction.EQ(t, newRel.onToken);
                    }
                    break;
                case IN:
                    if (restriction != null)
                        throw new InvalidRequestException(String.format("%s cannot be restricted by more than one relation if it includes a IN", def.name));

                    if (newRel.getInValues() == null)
                    {
                        // Means we have a "SELECT ... IN ?"
                        assert newRel.getValue() != null;
                        Term t = newRel.getValue().prepare(keyspace(), receiver);
                        t.collectMarkerSpecification(boundNames);
                        restriction = Restriction.IN.create(t);
                    }
                    else
                    {
                        List<Term> inValues = new ArrayList<Term>(newRel.getInValues().size());
                        for (Term.Raw raw : newRel.getInValues())
                        {
                            Term t = raw.prepare(keyspace(), receiver);
                            t.collectMarkerSpecification(boundNames);
                            inValues.add(t);
                        }
                        restriction = Restriction.IN.create(inValues);
                    }
                    break;
                case GT:
                case GTE:
                case LT:
                case LTE:
                    {
                        if (restriction == null)
                            restriction = new Restriction.Slice(newRel.onToken);
                        else if (!restriction.isSlice())
                            throw new InvalidRequestException(String.format("%s cannot be restricted by both an equal and an inequal relation", def.name));
                        Term t = newRel.getValue().prepare(keyspace(), receiver);
                        t.collectMarkerSpecification(boundNames);
<<<<<<< HEAD
                        ((Restriction.Slice)restriction).setBound(def.name, newRel.operator(), t);
=======
                        if (newRel.previousInTuple != null && (name.position == 0 || !cfm.clusteringKeyColumns().get(name.position - 1).name.equals(newRel.previousInTuple.key)))
                            throw new InvalidRequestException(String.format("Invalid tuple notation, column %s is not before column %s in the clustering order", newRel.previousInTuple, name.name));
                        ((Restriction.Slice)restriction).setBound(name.name, newRel.operator(), t, newRel.previousInTuple);
>>>>>>> 44cf4a66
                    }
                    break;
                case CONTAINS_KEY:
                    if (!(receiver.type instanceof MapType))
                        throw new InvalidRequestException(String.format("Cannot use CONTAINS_KEY on non-map column %s", def.name));
                    // Fallthrough on purpose
                case CONTAINS:
                    {
                        if (!receiver.type.isCollection())
                            throw new InvalidRequestException(String.format("Cannot use %s relation on non collection column %s", newRel.operator(), def.name));

                        if (restriction == null)
                            restriction = new Restriction.Contains();
                        else if (!restriction.isContains())
                            throw new InvalidRequestException(String.format("Collection column %s can only be restricted by CONTAINS or CONTAINS KEY", def.name));
                        boolean isKey = newRel.operator() == Relation.Type.CONTAINS_KEY;
                        receiver = makeCollectionReceiver(receiver, isKey);
                        Term t = newRel.getValue().prepare(keyspace(), receiver);
                        ((Restriction.Contains)restriction).add(t, isKey);
                    }
            }
            return restriction;
        }

        private static ColumnSpecification makeCollectionReceiver(ColumnSpecification collection, boolean isKey)
        {
            assert collection.type.isCollection();
            switch (((CollectionType)collection.type).kind)
            {
                case LIST:
                    assert !isKey;
                    return Lists.valueSpecOf(collection);
                case SET:
                    assert !isKey;
                    return Sets.valueSpecOf(collection);
                case MAP:
                    return isKey ? Maps.keySpecOf(collection) : Maps.valueSpecOf(collection);
            }
            throw new AssertionError();
        }

        @Override
        public String toString()
        {
            return Objects.toStringHelper(this)
                          .add("name", cfName)
                          .add("selectClause", selectClause)
                          .add("whereClause", whereClause)
                          .add("isDistinct", parameters.isDistinct)
                          .add("isCount", parameters.isCount)
                          .toString();
        }
    }

    public static class Parameters
    {
        private final Map<ColumnIdentifier, Boolean> orderings;
        private final boolean isDistinct;
        private final boolean isCount;
        private final ColumnIdentifier countAlias;
        private final boolean allowFiltering;

        public Parameters(Map<ColumnIdentifier, Boolean> orderings,
                          boolean isDistinct,
                          boolean isCount,
                          ColumnIdentifier countAlias,
                          boolean allowFiltering)
        {
            this.orderings = orderings;
            this.isDistinct = isDistinct;
            this.isCount = isCount;
            this.countAlias = countAlias;
            this.allowFiltering = allowFiltering;
        }
    }

    /**
     * Used in orderResults(...) method when single 'ORDER BY' condition where given
     */
    private static class SingleColumnComparator implements Comparator<List<ByteBuffer>>
    {
        private final int index;
        private final Comparator<ByteBuffer> comparator;

        public SingleColumnComparator(int columnIndex, Comparator<ByteBuffer> orderer)
        {
            index = columnIndex;
            comparator = orderer;
        }

        public int compare(List<ByteBuffer> a, List<ByteBuffer> b)
        {
            return comparator.compare(a.get(index), b.get(index));
        }
    }

    /**
     * Used in orderResults(...) method when multiple 'ORDER BY' conditions where given
     */
    private static class CompositeComparator implements Comparator<List<ByteBuffer>>
    {
        private final List<Comparator<ByteBuffer>> orderTypes;
        private final List<Integer> positions;

        private CompositeComparator(List<Comparator<ByteBuffer>> orderTypes, List<Integer> positions)
        {
            this.orderTypes = orderTypes;
            this.positions = positions;
        }

        public int compare(List<ByteBuffer> a, List<ByteBuffer> b)
        {
            for (int i = 0; i < positions.size(); i++)
            {
                Comparator<ByteBuffer> type = orderTypes.get(i);
                int columnPos = positions.get(i);

                ByteBuffer aValue = a.get(columnPos);
                ByteBuffer bValue = b.get(columnPos);

                int comparison = type.compare(aValue, bValue);

                if (comparison != 0)
                    return comparison;
            }

            return 0;
        }
    }
}<|MERGE_RESOLUTION|>--- conflicted
+++ resolved
@@ -658,26 +658,16 @@
         // to the component comparator but not to the end-of-component itself),
         // it only depends on whether the slice is reversed
         Bound eocBound = isReversed ? Bound.reverse(bound) : bound;
-<<<<<<< HEAD
-        for (ColumnDefinition def : defs)
-=======
-        for (Iterator<CFDefinition.Name> iter = names.iterator(); iter.hasNext();)
->>>>>>> 44cf4a66
-        {
-            CFDefinition.Name name = iter.next();
+        for (Iterator<ColumnDefinition> iter = defs.iterator(); iter.hasNext();)
+        {
+            ColumnDefinition def = iter.next();
 
             // In a restriction, we always have Bound.START < Bound.END for the "base" comparator.
             // So if we're doing a reverse slice, we must inverse the bounds when giving them as start and end of the slice filter.
             // But if the actual comparator itself is reversed, we must inversed the bounds too.
-<<<<<<< HEAD
             Bound b = isReversed == isReversedType(def) ? bound : Bound.reverse(bound);
             Restriction r = restrictions[def.position()];
-            if (r == null || (r.isSlice() && !((Restriction.Slice)r).hasBound(b)))
-=======
-            Bound b = isReversed == isReversedType(name) ? bound : Bound.reverse(bound);
-            Restriction r = restrictions[name.position];
             if (isNullRestriction(r, b))
->>>>>>> 44cf4a66
             {
                 // There wasn't any non EQ relation on that key, we select all records having the preceding component as prefix.
                 // For composites, if there was preceding component and we're computing the end, we must change the last component
@@ -688,30 +678,21 @@
 
             if (r.isSlice())
             {
-<<<<<<< HEAD
-                Restriction.Slice slice = (Restriction.Slice)r;
-                assert slice.hasBound(b);
-                ByteBuffer val = slice.bound(b, variables);
-                if (val == null)
-                    throw new InvalidRequestException(String.format("Invalid null clustering key part %s", def.name));
-                return Collections.singletonList(builder.add(val).build().withEOC(eocForRelation(slice.getRelation(eocBound, b))));
-=======
-                builder.add(getSliceValue(name, r, b, variables));
+                builder.add(getSliceValue(def, r, b, variables));
                 Relation.Type relType = ((Restriction.Slice)r).getRelation(eocBound, b);
 
                 // We can have more non null restriction if the "scalar" notation was used for the bound (#4851).
                 // In that case, we need to add them all, and end the cell name with the correct end-of-component.
                 while (iter.hasNext())
                 {
-                    name = iter.next();
-                    r = restrictions[name.position];
+                    def = iter.next();
+                    r = restrictions[def.position()];
                     if (isNullRestriction(r, b))
                         break;
 
-                    builder.add(getSliceValue(name, r, b, variables));
-                }
-                return Collections.singletonList(builder.buildForRelation(relType));
->>>>>>> 44cf4a66
+                    builder.add(getSliceValue(def, r, b, variables));
+                }
+                return Collections.singletonList(builder.build().withEOC(eocForRelation(relType)));
             }
             else
             {
@@ -769,26 +750,22 @@
         }
     }
 
-<<<<<<< HEAD
-    private List<Composite> getRequestedBound(Bound b, List<ByteBuffer> variables) throws InvalidRequestException
-=======
     private static boolean isNullRestriction(Restriction r, Bound b)
     {
         return r == null || (r.isSlice() && !((Restriction.Slice)r).hasBound(b));
     }
 
-    private static ByteBuffer getSliceValue(CFDefinition.Name name, Restriction r, Bound b, List<ByteBuffer> variables) throws InvalidRequestException
+    private static ByteBuffer getSliceValue(ColumnDefinition def, Restriction r, Bound b, List<ByteBuffer> variables) throws InvalidRequestException
     {
         Restriction.Slice slice = (Restriction.Slice)r;
         assert slice.hasBound(b);
         ByteBuffer val = slice.bound(b, variables);
         if (val == null)
-            throw new InvalidRequestException(String.format("Invalid null clustering key part %s", name));
+            throw new InvalidRequestException(String.format("Invalid null clustering key part %s", def.name));
         return val;
     }
 
-    private List<ByteBuffer> getRequestedBound(Bound b, List<ByteBuffer> variables) throws InvalidRequestException
->>>>>>> 44cf4a66
+    private List<Composite> getRequestedBound(Bound b, List<ByteBuffer> variables) throws InvalidRequestException
     {
         assert isColumnRange();
         return buildBound(b, cfm.clusteringColumns(), columnRestrictions, isReversed, cfm.comparator, variables);
@@ -859,11 +836,7 @@
         return expressions;
     }
 
-<<<<<<< HEAD
     private static ByteBuffer validateIndexedValue(ColumnDefinition def, ByteBuffer value) throws InvalidRequestException
-=======
-    private Iterable<Column> columnsInOrder(final ColumnFamily cf, final List<ByteBuffer> variables) throws InvalidRequestException
->>>>>>> 44cf4a66
     {
         if (value == null)
             throw new InvalidRequestException(String.format("Unsupported null value for indexed column %s", def.name));
@@ -1148,29 +1121,17 @@
 
                 switch (def.kind)
                 {
-<<<<<<< HEAD
                     case PARTITION_KEY:
-                        stmt.keyRestrictions[def.position()] = updateRestriction(def, stmt.keyRestrictions[def.position()], rel, names);
+                        stmt.keyRestrictions[def.position()] = updateRestriction(cfm, def, stmt.keyRestrictions[def.position()], rel, names);
                         break;
                     case CLUSTERING_COLUMN:
-                        stmt.columnRestrictions[def.position()] = updateRestriction(def, stmt.columnRestrictions[def.position()], rel, names);
-=======
-                    case KEY_ALIAS:
-                        stmt.keyRestrictions[name.position] = updateRestriction(cfm, name, stmt.keyRestrictions[name.position], rel, names);
-                        break;
-                    case COLUMN_ALIAS:
-                        stmt.columnRestrictions[name.position] = updateRestriction(cfm, name, stmt.columnRestrictions[name.position], rel, names);
->>>>>>> 44cf4a66
+                        stmt.columnRestrictions[def.position()] = updateRestriction(cfm, def, stmt.columnRestrictions[def.position()], rel, names);
                         break;
                     case COMPACT_VALUE:
                         throw new InvalidRequestException(String.format("Predicates on the non-primary-key column (%s) of a COMPACT table are not yet supported", def.name));
                     case REGULAR:
                         // We only all IN on the row key and last clustering key so far, never on non-PK columns, and this even if there's an index
-<<<<<<< HEAD
-                        Restriction r = updateRestriction(def, stmt.metadataRestrictions.get(def.name), rel, names);
-=======
-                        Restriction r = updateRestriction(cfm, name, stmt.metadataRestrictions.get(name), rel, names);
->>>>>>> 44cf4a66
+                        Restriction r = updateRestriction(cfm, def, stmt.metadataRestrictions.get(def.name), rel, names);
                         if (r.isIN() && !((Restriction.IN)r).canHaveOnlyOneValue())
                             // Note: for backward compatibility reason, we conside a IN of 1 value the same as a EQ, so we let that slide.
                             throw new InvalidRequestException(String.format("IN predicates on non-primary-key columns (%s) is not yet supported", def.name));
@@ -1268,12 +1229,8 @@
             // the column is indexed that is.
             canRestrictFurtherComponents = true;
             previous = null;
-<<<<<<< HEAD
+            boolean previousIsSlice = false;
             iter = cfm.clusteringColumns().iterator();
-=======
-            boolean previousIsSlice = false;
-            iter = cfDef.columns.values().iterator();
->>>>>>> 44cf4a66
             for (int i = 0; i < stmt.columnRestrictions.length; i++)
             {
                 ColumnDefinition cdef = iter.next();
@@ -1300,12 +1257,8 @@
                             stmt.usesSecondaryIndexing = true; // handle gaps and non-keyrange cases.
                             break;
                         }
-                        throw new InvalidRequestException(String.format("PRIMARY KEY part %s cannot be restricted (preceding part %s is either not restricted or by a non-EQ relation)", cname, previous));
+                        throw new InvalidRequestException(String.format("PRIMARY KEY part %s cannot be restricted (preceding part %s is either not restricted or by a non-EQ relation)", cdef.name, previous));
                     }
-<<<<<<< HEAD
-                    throw new InvalidRequestException(String.format("PRIMARY KEY part %s cannot be restricted (preceding part %s is either not restricted or by a non-EQ relation)", cdef.name, previous));
-=======
->>>>>>> 44cf4a66
                 }
                 else if (restriction.isSlice())
                 {
@@ -1494,11 +1447,7 @@
             return new ColumnSpecification(keyspace(), columnFamily(), new ColumnIdentifier("[limit]", true), Int32Type.instance);
         }
 
-<<<<<<< HEAD
-        Restriction updateRestriction(ColumnDefinition def, Restriction restriction, Relation newRel, VariableSpecifications boundNames) throws InvalidRequestException
-=======
-        Restriction updateRestriction(CFMetaData cfm, CFDefinition.Name name, Restriction restriction, Relation newRel, VariableSpecifications boundNames) throws InvalidRequestException
->>>>>>> 44cf4a66
+        Restriction updateRestriction(CFMetaData cfm, ColumnDefinition def, Restriction restriction, Relation newRel, VariableSpecifications boundNames) throws InvalidRequestException
         {
             ColumnSpecification receiver = def;
             if (newRel.onToken)
@@ -1513,8 +1462,8 @@
             }
 
             // We can only use the tuple notation of #4851 on clustering columns for now
-            if (newRel.previousInTuple != null && name.kind != CFDefinition.Name.Kind.COLUMN_ALIAS)
-                throw new InvalidRequestException(String.format("Tuple notation can only be used on clustering columns but found on %s", name));
+            if (newRel.previousInTuple != null && def.kind != ColumnDefinition.Kind.CLUSTERING_COLUMN)
+                throw new InvalidRequestException(String.format("Tuple notation can only be used on clustering columns but found on %s", def.name));
 
             switch (newRel.operator())
             {
@@ -1562,13 +1511,9 @@
                             throw new InvalidRequestException(String.format("%s cannot be restricted by both an equal and an inequal relation", def.name));
                         Term t = newRel.getValue().prepare(keyspace(), receiver);
                         t.collectMarkerSpecification(boundNames);
-<<<<<<< HEAD
-                        ((Restriction.Slice)restriction).setBound(def.name, newRel.operator(), t);
-=======
-                        if (newRel.previousInTuple != null && (name.position == 0 || !cfm.clusteringKeyColumns().get(name.position - 1).name.equals(newRel.previousInTuple.key)))
-                            throw new InvalidRequestException(String.format("Invalid tuple notation, column %s is not before column %s in the clustering order", newRel.previousInTuple, name.name));
-                        ((Restriction.Slice)restriction).setBound(name.name, newRel.operator(), t, newRel.previousInTuple);
->>>>>>> 44cf4a66
+                        if (newRel.previousInTuple != null && (def.position() == 0 || !cfm.clusteringColumns().get(def.position() - 1).name.equals(newRel.previousInTuple)))
+                            throw new InvalidRequestException(String.format("Invalid tuple notation, column %s is not before column %s in the clustering order", newRel.previousInTuple, def.name));
+                        ((Restriction.Slice)restriction).setBound(def.name, newRel.operator(), t, newRel.previousInTuple);
                     }
                     break;
                 case CONTAINS_KEY:
