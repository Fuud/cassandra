/*
 * Licensed to the Apache Software Foundation (ASF) under one
 * or more contributor license agreements.  See the NOTICE file
 * distributed with this work for additional information
 * regarding copyright ownership.  The ASF licenses this file
 * to you under the Apache License, Version 2.0 (the
 * "License"); you may not use this file except in compliance
 * with the License.  You may obtain a copy of the License at
 *
 *     http://www.apache.org/licenses/LICENSE-2.0
 *
 * Unless required by applicable law or agreed to in writing, software
 * distributed under the License is distributed on an "AS IS" BASIS,
 * WITHOUT WARRANTIES OR CONDITIONS OF ANY KIND, either express or implied.
 * See the License for the specific language governing permissions and
 * limitations under the License.
 */
package org.apache.cassandra.streaming;

import java.io.IOException;
import java.net.InetAddress;
import java.net.Socket;
import java.util.*;
import java.util.concurrent.*;
import java.util.concurrent.atomic.AtomicBoolean;

import com.google.common.collect.*;
import org.apache.cassandra.io.sstable.format.SSTableReader;
import org.slf4j.Logger;
import org.slf4j.LoggerFactory;

import org.apache.cassandra.config.DatabaseDescriptor;
import org.apache.cassandra.db.ColumnFamilyStore;
import org.apache.cassandra.db.Keyspace;
import org.apache.cassandra.db.RowPosition;
import org.apache.cassandra.dht.AbstractBounds;
import org.apache.cassandra.dht.Range;
import org.apache.cassandra.dht.Token;
import org.apache.cassandra.gms.*;
import org.apache.cassandra.io.sstable.Component;
import org.apache.cassandra.io.sstable.Descriptor;
import org.apache.cassandra.metrics.StreamingMetrics;
import org.apache.cassandra.service.ActiveRepairService;
import org.apache.cassandra.streaming.messages.*;
import org.apache.cassandra.utils.FBUtilities;
import org.apache.cassandra.utils.JVMStabilityInspector;
import org.apache.cassandra.utils.Pair;
import org.apache.cassandra.utils.concurrent.RefCounted;

import org.apache.cassandra.utils.concurrent.Ref;
import org.apache.cassandra.utils.concurrent.Refs;

/**
 * Handles the streaming a one or more section of one of more sstables to and from a specific
 * remote node.
 *
 * Both this node and the remote one will create a similar symmetrical StreamSession. A streaming
 * session has the following life-cycle:
 *
 * 1. Connections Initialization
 *
 *   (a) A node (the initiator in the following) create a new StreamSession, initialize it (init())
 *       and then start it (start()). Start will create a {@link ConnectionHandler} that will create
 *       two connections to the remote node (the follower in the following) with whom to stream and send
 *       a StreamInit message. The first connection will be the incoming connection for the
 *       initiator, and the second connection will be the outgoing.
 *   (b) Upon reception of that StreamInit message, the follower creates its own StreamSession,
 *       initialize it if it still does not exist, and attach connecting socket to its ConnectionHandler
 *       according to StreamInit message's isForOutgoing flag.
 *   (d) When the both incoming and outgoing connections are established, StreamSession calls
 *       StreamSession#onInitializationComplete method to start the streaming prepare phase
 *       (StreamResultFuture.startStreaming()).
 *
 * 2. Streaming preparation phase
 *
 *   (a) This phase is started when the initiator onInitializationComplete() method is called. This method sends a
 *       PrepareMessage that includes what files/sections this node will stream to the follower
 *       (stored in a StreamTransferTask, each column family has it's own transfer task) and what
 *       the follower needs to stream back (StreamReceiveTask, same as above). If the initiator has
 *       nothing to receive from the follower, it goes directly to its Streaming phase. Otherwise,
 *       it waits for the follower PrepareMessage.
 *   (b) Upon reception of the PrepareMessage, the follower records which files/sections it will receive
 *       and send back its own PrepareMessage with a summary of the files/sections that will be sent to
 *       the initiator (prepare()). After having sent that message, the follower goes to its Streamning
 *       phase.
 *   (c) When the initiator receives the follower PrepareMessage, it records which files/sections it will
 *       receive and then goes to his own Streaming phase.
 *
 * 3. Streaming phase
 *
 *   (a) The streaming phase is started by each node (the sender in the follower, but note that each side
 *       of the StreamSession may be sender for some of the files) involved by calling startStreamingFiles().
 *       This will sequentially send a FileMessage for each file of each SteamTransferTask. Each FileMessage
 *       consists of a FileMessageHeader that indicates which file is coming and then start streaming the
 *       content for that file (StreamWriter in FileMessage.serialize()). When a file is fully sent, the
 *       fileSent() method is called for that file. If all the files for a StreamTransferTask are sent
 *       (StreamTransferTask.complete()), the task is marked complete (taskCompleted()).
 *   (b) On the receiving side, a SSTable will be written for the incoming file (StreamReader in
 *       FileMessage.deserialize()) and once the FileMessage is fully received, the file will be marked as
 *       complete (received()). When all files for the StreamReceiveTask have been received, the sstables
 *       are added to the CFS (and 2ndary index are built, StreamReceiveTask.complete()) and the task
 *       is marked complete (taskCompleted())
 *   (b) If during the streaming of a particular file an I/O error occurs on the receiving end of a stream
 *       (FileMessage.deserialize), the node will retry the file (up to DatabaseDescriptor.getMaxStreamingRetries())
 *       by sending a RetryMessage to the sender. On receiving a RetryMessage, the sender simply issue a new
 *       FileMessage for that file.
 *   (c) When all transfer and receive tasks for a session are complete, the move to the Completion phase
 *       (maybeCompleted()).
 *
 * 4. Completion phase
 *
 *   (a) When a node has finished all transfer and receive task, it enter the completion phase (maybeCompleted()).
 *       If it had already received a CompleteMessage from the other side (it is in the WAIT_COMPLETE state), that
 *       session is done is is closed (closeSession()). Otherwise, the node switch to the WAIT_COMPLETE state and
 *       send a CompleteMessage to the other side.
 */
public class StreamSession implements IEndpointStateChangeSubscriber
{
    private static final Logger logger = LoggerFactory.getLogger(StreamSession.class);

    /**
     * Streaming endpoint.
     *
     * Each {@code StreamSession} is identified by this InetAddress which is broadcast address of the node streaming.
     */
    public final InetAddress peer;
    private final int index;
    /** Actual connecting address. Can be the same as {@linkplain #peer}. */
    public final InetAddress connecting;

    // should not be null when session is started
    private StreamResultFuture streamResult;

    // stream requests to send to the peer
    private final Set<StreamRequest> requests = Sets.newConcurrentHashSet();
    // streaming tasks are created and managed per ColumnFamily ID
    private final Map<UUID, StreamTransferTask> transfers = new ConcurrentHashMap<>();
    // data receivers, filled after receiving prepare message
    private final Map<UUID, StreamReceiveTask> receivers = new ConcurrentHashMap<>();
    private final StreamingMetrics metrics;
    /* can be null when session is created in remote */
    private final StreamConnectionFactory factory;

    public final ConnectionHandler handler;

    private int retries;

    private AtomicBoolean isAborted = new AtomicBoolean(false);
    private final boolean keepSSTableLevel;

    public static enum State
    {
        INITIALIZED,
        PREPARING,
        STREAMING,
        WAIT_COMPLETE,
        COMPLETE,
        FAILED,
    }

    private volatile State state = State.INITIALIZED;
    private volatile boolean completeSent = false;

    /**
     * Create new streaming session with the peer.
     *
     * @param peer Address of streaming peer
     * @param connecting Actual connecting address
     * @param factory is used for establishing connection
     */
    public StreamSession(InetAddress peer, InetAddress connecting, StreamConnectionFactory factory, int index, boolean keepSSTableLevel)
    {
        this.peer = peer;
        this.connecting = connecting;
        this.index = index;
        this.factory = factory;
        this.handler = new ConnectionHandler(this);
        this.metrics = StreamingMetrics.get(connecting);
        this.keepSSTableLevel = keepSSTableLevel;
    }

    public UUID planId()
    {
        return streamResult == null ? null : streamResult.planId;
    }

    public int sessionIndex()
    {
        return index;
    }

    public String description()
    {
        return streamResult == null ? null : streamResult.description;
    }

    public boolean keepSSTableLevel()
    {
        return keepSSTableLevel;
    }

    /**
     * Bind this session to report to specific {@link StreamResultFuture} and
     * perform pre-streaming initialization.
     *
     * @param streamResult result to report to
     */
    public void init(StreamResultFuture streamResult)
    {
        this.streamResult = streamResult;
    }

    public void start()
    {
        if (requests.isEmpty() && transfers.isEmpty())
        {
            logger.info("[Stream #{}] Session does not have any tasks.", planId());
            closeSession(State.COMPLETE);
            return;
        }

        try
        {
            logger.info("[Stream #{}] Starting streaming to {}{}", planId(),
                                                                   peer,
                                                                   peer.equals(connecting) ? "" : " through " + connecting);
            handler.initiate();
            onInitializationComplete();
        }
        catch (Exception e)
        {
            JVMStabilityInspector.inspectThrowable(e);
            onError(e);
        }
    }

    public Socket createConnection() throws IOException
    {
        assert factory != null;
        return factory.createConnection(connecting);
    }

    /**
     * Request data fetch task to this session.
     *
     * @param keyspace Requesting keyspace
     * @param ranges Ranges to retrieve data
     * @param columnFamilies ColumnFamily names. Can be empty if requesting all CF under the keyspace.
     */
    public void addStreamRequest(String keyspace, Collection<Range<Token>> ranges, Collection<String> columnFamilies, long repairedAt)
    {
        requests.add(new StreamRequest(keyspace, ranges, columnFamilies, repairedAt));
    }

    /**
     * Set up transfer for specific keyspace/ranges/CFs
     *
     * Used in repair - a streamed sstable in repair will be marked with the given repairedAt time
     *
     * @param keyspace Transfer keyspace
     * @param ranges Transfer ranges
     * @param columnFamilies Transfer ColumnFamilies
     * @param flushTables flush tables?
     * @param repairedAt the time the repair started.
     */
    public void addTransferRanges(String keyspace, Collection<Range<Token>> ranges, Collection<String> columnFamilies, boolean flushTables, long repairedAt)
    {
        Collection<ColumnFamilyStore> stores = getColumnFamilyStores(keyspace, columnFamilies);
        if (flushTables)
            flushSSTables(stores);

        List<Range<Token>> normalizedRanges = Range.normalize(ranges);
        List<SSTableStreamingSections> sections = getSSTableSectionsForRanges(normalizedRanges, stores, repairedAt);
        try
        {
            addTransferFiles(sections);
        }
        finally
        {
            for (SSTableStreamingSections release : sections)
                release.ref.release();
        }
    }

    private Collection<ColumnFamilyStore> getColumnFamilyStores(String keyspace, Collection<String> columnFamilies)
    {
        Collection<ColumnFamilyStore> stores = new HashSet<>();
        // if columnfamilies are not specified, we add all cf under the keyspace
        if (columnFamilies.isEmpty())
        {
            stores.addAll(Keyspace.open(keyspace).getColumnFamilyStores());
        }
        else
        {
            for (String cf : columnFamilies)
                stores.add(Keyspace.open(keyspace).getColumnFamilyStore(cf));
        }
        return stores;
    }

    private List<SSTableStreamingSections> getSSTableSectionsForRanges(Collection<Range<Token>> ranges, Collection<ColumnFamilyStore> stores, long overriddenRepairedAt)
    {
        Refs<SSTableReader> refs = new Refs<>();
        try
        {
            for (ColumnFamilyStore cfStore : stores)
            {
                List<AbstractBounds<RowPosition>> rowBoundsList = new ArrayList<>(ranges.size());
                for (Range<Token> range : ranges)
                    rowBoundsList.add(range.toRowBounds());
<<<<<<< HEAD
                ColumnFamilyStore.ViewFragment view = cfStore.selectAndReference(cfStore.viewFilter(rowBoundsList));
                sstables.addAll(view.sstables);
=======
                refs.addAll(cfStore.selectAndReference(cfStore.viewFilter(rowBoundsList, !isIncremental)).refs);
>>>>>>> c75ee416
            }

            List<SSTableStreamingSections> sections = new ArrayList<>(refs.size());
            for (SSTableReader sstable : refs)
            {
                long repairedAt = overriddenRepairedAt;
                if (overriddenRepairedAt == ActiveRepairService.UNREPAIRED_SSTABLE)
                    repairedAt = sstable.getSSTableMetadata().repairedAt;
                sections.add(new SSTableStreamingSections(sstable, refs.get(sstable),
                                                          sstable.getPositionsForRanges(ranges),
                                                          sstable.estimatedKeysForRanges(ranges),
                                                          repairedAt));
            }
            return sections;
        }
        catch (Throwable t)
        {
            refs.release();
            throw t;
        }
    }

    public void addTransferFiles(Collection<SSTableStreamingSections> sstableDetails)
    {
        Iterator<SSTableStreamingSections> iter = sstableDetails.iterator();
        while (iter.hasNext())
        {
            SSTableStreamingSections details = iter.next();
            if (details.sections.isEmpty())
            {
                // A reference was acquired on the sstable and we won't stream it
                details.ref.release();
                iter.remove();
                continue;
            }

            UUID cfId = details.sstable.metadata.cfId;
            StreamTransferTask task = transfers.get(cfId);
            if (task == null)
            {
                task = new StreamTransferTask(this, cfId);
                transfers.put(cfId, task);
            }
            task.addTransferFile(details.sstable, details.ref, details.estimatedKeys, details.sections, details.repairedAt);
            iter.remove();
        }
    }

    public static class SSTableStreamingSections
    {
        public final SSTableReader sstable;
        public final Ref ref;
        public final List<Pair<Long, Long>> sections;
        public final long estimatedKeys;
        public final long repairedAt;

        public SSTableStreamingSections(SSTableReader sstable, Ref ref, List<Pair<Long, Long>> sections, long estimatedKeys, long repairedAt)
        {
            this.sstable = sstable;
            this.ref = ref;
            this.sections = sections;
            this.estimatedKeys = estimatedKeys;
            this.repairedAt = repairedAt;
        }
    }

    private synchronized void closeSession(State finalState)
    {
        if (isAborted.compareAndSet(false, true))
        {
            state(finalState);

            if (finalState == State.FAILED)
            {
                for (StreamTask task : Iterables.concat(receivers.values(), transfers.values()))
                    task.abort();
            }

            // Note that we shouldn't block on this close because this method is called on the handler
            // incoming thread (so we would deadlock).
            handler.close();

            streamResult.handleSessionComplete(this);
        }
    }

    /**
     * Set current state to {@code newState}.
     *
     * @param newState new state to set
     */
    public void state(State newState)
    {
        state = newState;
    }

    /**
     * @return current state
     */
    public State state()
    {
        return state;
    }

    /**
     * Return if this session completed successfully.
     *
     * @return true if session completed successfully.
     */
    public boolean isSuccess()
    {
        return state == State.COMPLETE;
    }

    public void messageReceived(StreamMessage message)
    {
        switch (message.type)
        {
            case PREPARE:
                PrepareMessage msg = (PrepareMessage) message;
                prepare(msg.requests, msg.summaries);
                break;

            case FILE:
                receive((IncomingFileMessage) message);
                break;

            case RECEIVED:
                ReceivedMessage received = (ReceivedMessage) message;
                received(received.cfId, received.sequenceNumber);
                break;

            case RETRY:
                RetryMessage retry = (RetryMessage) message;
                retry(retry.cfId, retry.sequenceNumber);
                break;

            case COMPLETE:
                complete();
                break;

            case SESSION_FAILED:
                sessionFailed();
                break;
        }
    }

    /**
     * Call back when connection initialization is complete to start the prepare phase.
     */
    public void onInitializationComplete()
    {
        // send prepare message
        state(State.PREPARING);
        PrepareMessage prepare = new PrepareMessage();
        prepare.requests.addAll(requests);
        for (StreamTransferTask task : transfers.values())
            prepare.summaries.add(task.getSummary());
        handler.sendMessage(prepare);

        // if we don't need to prepare for receiving stream, start sending files immediately
        if (requests.isEmpty())
            startStreamingFiles();
    }

    /**l
     * Call back for handling exception during streaming.
     *
     * @param e thrown exception
     */
    public void onError(Throwable e)
    {
        logger.error("[Stream #{}] Streaming error occurred", planId(), e);
        // send session failure message
        if (handler.isOutgoingConnected())
            handler.sendMessage(new SessionFailedMessage());
        // fail session
        closeSession(State.FAILED);
    }

    /**
     * Prepare this session for sending/receiving files.
     */
    public void prepare(Collection<StreamRequest> requests, Collection<StreamSummary> summaries)
    {
        // prepare tasks
        state(State.PREPARING);
        for (StreamRequest request : requests)
            addTransferRanges(request.keyspace, request.ranges, request.columnFamilies, true, request.repairedAt); // always flush on stream request
        for (StreamSummary summary : summaries)
            prepareReceiving(summary);

        // send back prepare message if prepare message contains stream request
        if (!requests.isEmpty())
        {
            PrepareMessage prepare = new PrepareMessage();
            for (StreamTransferTask task : transfers.values())
                prepare.summaries.add(task.getSummary());
            handler.sendMessage(prepare);
        }

        // if there are files to stream
        if (!maybeCompleted())
            startStreamingFiles();
    }

    /**
     * Call back after sending FileMessageHeader.
     *
     * @param header sent header
     */
    public void fileSent(FileMessageHeader header)
    {
        long headerSize = header.size();
        StreamingMetrics.totalOutgoingBytes.inc(headerSize);
        metrics.outgoingBytes.inc(headerSize);
        // schedule timeout for receiving ACK
        StreamTransferTask task = transfers.get(header.cfId);
        if (task != null)
        {
            task.scheduleTimeout(header.sequenceNumber, 12, TimeUnit.HOURS);
        }
    }

    /**
     * Call back after receiving FileMessageHeader.
     *
     * @param message received file
     */
    public void receive(IncomingFileMessage message)
    {
        long headerSize = message.header.size();
        StreamingMetrics.totalIncomingBytes.inc(headerSize);
        metrics.incomingBytes.inc(headerSize);
        // send back file received message
        handler.sendMessage(new ReceivedMessage(message.header.cfId, message.header.sequenceNumber));
        receivers.get(message.header.cfId).received(message.sstable);
    }

    public void progress(Descriptor desc, ProgressInfo.Direction direction, long bytes, long total)
    {
        ProgressInfo progress = new ProgressInfo(peer, index, desc.filenameFor(Component.DATA), direction, bytes, total);
        streamResult.handleProgress(progress);
    }

    public void received(UUID cfId, int sequenceNumber)
    {
        transfers.get(cfId).complete(sequenceNumber);
    }

    /**
     * Call back on receiving {@code StreamMessage.Type.RETRY} message.
     *
     * @param cfId ColumnFamily ID
     * @param sequenceNumber Sequence number to indicate which file to stream again
     */
    public void retry(UUID cfId, int sequenceNumber)
    {
        OutgoingFileMessage message = transfers.get(cfId).createMessageForRetry(sequenceNumber);
        handler.sendMessage(message);
    }

    /**
     * Check if session is completed on receiving {@code StreamMessage.Type.COMPLETE} message.
     */
    public synchronized void complete()
    {
        if (state == State.WAIT_COMPLETE)
        {
            if (!completeSent)
            {
                handler.sendMessage(new CompleteMessage());
                completeSent = true;
            }
            closeSession(State.COMPLETE);
        }
        else
        {
            state(State.WAIT_COMPLETE);
        }
    }

    /**
     * Call back on receiving {@code StreamMessage.Type.SESSION_FAILED} message.
     */
    public synchronized void sessionFailed()
    {
        closeSession(State.FAILED);
    }

    public void doRetry(FileMessageHeader header, Throwable e)
    {
        logger.warn("[Stream #{}] Retrying for following error", planId(), e);
        // retry
        retries++;
        if (retries > DatabaseDescriptor.getMaxStreamingRetries())
            onError(new IOException("Too many retries for " + header, e));
        else
            handler.sendMessage(new RetryMessage(header.cfId, header.sequenceNumber));
    }

    /**
     * @return Current snapshot of this session info.
     */
    public SessionInfo getSessionInfo()
    {
        List<StreamSummary> receivingSummaries = Lists.newArrayList();
        for (StreamTask receiver : receivers.values())
            receivingSummaries.add(receiver.getSummary());
        List<StreamSummary> transferSummaries = Lists.newArrayList();
        for (StreamTask transfer : transfers.values())
            transferSummaries.add(transfer.getSummary());
        return new SessionInfo(peer, index, connecting, receivingSummaries, transferSummaries, state);
    }

    public synchronized void taskCompleted(StreamReceiveTask completedTask)
    {
        receivers.remove(completedTask.cfId);
        maybeCompleted();
    }

    public synchronized void taskCompleted(StreamTransferTask completedTask)
    {
        transfers.remove(completedTask.cfId);
        maybeCompleted();
    }

    public void onJoin(InetAddress endpoint, EndpointState epState) {}
    public void beforeChange(InetAddress endpoint, EndpointState currentState, ApplicationState newStateKey, VersionedValue newValue) {}
    public void onChange(InetAddress endpoint, ApplicationState state, VersionedValue value) {}
    public void onAlive(InetAddress endpoint, EndpointState state) {}
    public void onDead(InetAddress endpoint, EndpointState state) {}

    public void onRemove(InetAddress endpoint)
    {
        closeSession(State.FAILED);
    }

    public void onRestart(InetAddress endpoint, EndpointState epState)
    {
        closeSession(State.FAILED);
    }

    private boolean maybeCompleted()
    {
        boolean completed = receivers.isEmpty() && transfers.isEmpty();
        if (completed)
        {
            if (state == State.WAIT_COMPLETE)
            {
                if (!completeSent)
                {
                    handler.sendMessage(new CompleteMessage());
                    completeSent = true;
                }
                closeSession(State.COMPLETE);
            }
            else
            {
                // notify peer that this session is completed
                handler.sendMessage(new CompleteMessage());
                completeSent = true;
                state(State.WAIT_COMPLETE);
            }
        }
        return completed;
    }

    /**
     * Flushes matching column families from the given keyspace, or all columnFamilies
     * if the cf list is empty.
     */
    private void flushSSTables(Iterable<ColumnFamilyStore> stores)
    {
        List<Future<?>> flushes = new ArrayList<>();
        for (ColumnFamilyStore cfs : stores)
            flushes.add(cfs.forceFlush());
        FBUtilities.waitOnFutures(flushes);
    }

    private void prepareReceiving(StreamSummary summary)
    {
        if (summary.files > 0)
            receivers.put(summary.cfId, new StreamReceiveTask(this, summary.cfId, summary.files, summary.totalSize));
    }

    private void startStreamingFiles()
    {
        streamResult.handleSessionPrepared(this);

        state(State.STREAMING);
        for (StreamTransferTask task : transfers.values())
        {
            Collection<OutgoingFileMessage> messages = task.getFileMessages();
            if (messages.size() > 0)
                handler.sendMessages(messages);
            else
                taskCompleted(task); // there is no file to send
        }
    }
}<|MERGE_RESOLUTION|>--- conflicted
+++ resolved
@@ -308,12 +308,7 @@
                 List<AbstractBounds<RowPosition>> rowBoundsList = new ArrayList<>(ranges.size());
                 for (Range<Token> range : ranges)
                     rowBoundsList.add(range.toRowBounds());
-<<<<<<< HEAD
-                ColumnFamilyStore.ViewFragment view = cfStore.selectAndReference(cfStore.viewFilter(rowBoundsList));
-                sstables.addAll(view.sstables);
-=======
-                refs.addAll(cfStore.selectAndReference(cfStore.viewFilter(rowBoundsList, !isIncremental)).refs);
->>>>>>> c75ee416
+                refs.addAll(cfStore.selectAndReference(cfStore.viewFilter(rowBoundsList)).refs);
             }
 
             List<SSTableStreamingSections> sections = new ArrayList<>(refs.size());
