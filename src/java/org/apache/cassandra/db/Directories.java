/*
 * Licensed to the Apache Software Foundation (ASF) under one
 * or more contributor license agreements.  See the NOTICE file
 * distributed with this work for additional information
 * regarding copyright ownership.  The ASF licenses this file
 * to you under the Apache License, Version 2.0 (the
 * "License"); you may not use this file except in compliance
 * with the License.  You may obtain a copy of the License at
 *
 *     http://www.apache.org/licenses/LICENSE-2.0
 *
 * Unless required by applicable law or agreed to in writing, software
 * distributed under the License is distributed on an "AS IS" BASIS,
 * WITHOUT WARRANTIES OR CONDITIONS OF ANY KIND, either express or implied.
 * See the License for the specific language governing permissions and
 * limitations under the License.
 */
package org.apache.cassandra.db;

import static com.google.common.collect.Sets.newHashSet;

import java.io.File;
import java.io.FileFilter;
import java.io.IOError;
import java.io.IOException;
import java.nio.file.FileVisitResult;
import java.nio.file.Files;
import java.nio.file.Path;
import java.nio.file.SimpleFileVisitor;
import java.nio.file.attribute.BasicFileAttributes;
import java.util.*;
import java.util.concurrent.ThreadLocalRandom;
import java.util.concurrent.atomic.AtomicLong;

import com.google.common.annotations.VisibleForTesting;
import com.google.common.base.Predicate;
import com.google.common.collect.ImmutableMap;
import com.google.common.collect.ImmutableSet;
import com.google.common.collect.ImmutableSet.Builder;
import com.google.common.collect.Iterables;

import org.apache.commons.lang3.StringUtils;
import org.slf4j.Logger;
import org.slf4j.LoggerFactory;

import org.apache.cassandra.config.*;
import org.apache.cassandra.io.FSError;
import org.apache.cassandra.io.FSWriteError;
import org.apache.cassandra.io.util.FileUtils;
import org.apache.cassandra.io.sstable.*;
import org.apache.cassandra.service.StorageService;
import org.apache.cassandra.utils.ByteBufferUtil;
import org.apache.cassandra.utils.Pair;

/**
 * Encapsulate handling of paths to the data files.
 *
 * Since v2.1, the directory layout is the following:
 *   /<path_to_data_dir>/ks/cf1-cfId/ks-cf1-ka-1-Data.db
 *                         /cf2-cfId/ks-cf2-ka-1-Data.db
 *                         ...
 *
 * cfId is an hex encoded CFID.
 *
 * For backward compatibility, Directories uses older directory layout if exists.
 *
 * In addition, more that one 'root' data directory can be specified so that
 * <path_to_data_dir> potentially represents multiple locations.
 * Note that in the case of multiple locations, the manifest for the leveled
 * compaction is only in one of the location.
 *
 * Snapshots (resp. backups) are always created along the sstables thare are
 * snapshoted (resp. backuped) but inside a subdirectory named 'snapshots'
 * (resp. backups) (and snapshots are furter inside a subdirectory of the name
 * of the snapshot).
 *
 * This class abstracts all those details from the rest of the code.
 */
public class Directories
{
    private static final Logger logger = LoggerFactory.getLogger(Directories.class);

    public static final String BACKUPS_SUBDIR = "backups";
    public static final String SNAPSHOT_SUBDIR = "snapshots";
    public static final String SECONDARY_INDEX_NAME_SEPARATOR = ".";

    public static final DataDirectory[] dataDirectories;
    static
    {
        String[] locations = DatabaseDescriptor.getAllDataFileLocations();
        dataDirectories = new DataDirectory[locations.length];
        for (int i = 0; i < locations.length; ++i)
            dataDirectories[i] = new DataDirectory(new File(locations[i]));
    }

    /**
     * Checks whether Cassandra has RWX permissions to the specified directory.  Logs an error with
     * the details if it does not.
     *
     * @param dir File object of the directory.
     * @param dataDir String representation of the directory's location
     * @return status representing Cassandra's RWX permissions to the supplied folder location.
     */
    public static boolean verifyFullPermissions(File dir, String dataDir)
    {
        if (!dir.isDirectory())
        {
            logger.error("Not a directory {}", dataDir);
            return false;
        }
        else if (!FileAction.hasPrivilege(dir, FileAction.X))
        {
            logger.error("Doesn't have execute permissions for {} directory", dataDir);
            return false;
        }
        else if (!FileAction.hasPrivilege(dir, FileAction.R))
        {
            logger.error("Doesn't have read permissions for {} directory", dataDir);
            return false;
        }
        else if (dir.exists() && !FileAction.hasPrivilege(dir, FileAction.W))
        {
            logger.error("Doesn't have write permissions for {} directory", dataDir);
            return false;
        }

        return true;
    }

    public enum FileAction
    {
        X, W, XW, R, XR, RW, XRW;

        private FileAction()
        {
        }

        public static boolean hasPrivilege(File file, FileAction action)
        {
            boolean privilege = false;

            switch (action) {
                case X:
                    privilege = file.canExecute();
                    break;
                case W:
                    privilege = file.canWrite();
                    break;
                case XW:
                    privilege = file.canExecute() && file.canWrite();
                    break;
                case R:
                    privilege = file.canRead();
                    break;
                case XR:
                    privilege = file.canExecute() && file.canRead();
                    break;
                case RW:
                    privilege = file.canRead() && file.canWrite();
                    break;
                case XRW:
                    privilege = file.canExecute() && file.canRead() && file.canWrite();
                    break;
            }
            return privilege;
        }
    }

    private final CFMetaData metadata;
    private final File[] dataPaths;

    /**
     * Create Directories of given ColumnFamily.
     * SSTable directories are created under data_directories defined in cassandra.yaml if not exist at this time.
     *
     * @param metadata metadata of ColumnFamily
     */
    public Directories(CFMetaData metadata)
    {
        this.metadata = metadata;
        if (StorageService.instance.isClientMode())
        {
            dataPaths = null;
            return;
        }

        String cfId = ByteBufferUtil.bytesToHex(ByteBufferUtil.bytes(metadata.cfId));
        int idx = metadata.cfName.indexOf(SECONDARY_INDEX_NAME_SEPARATOR);
        // secondary indicies go in the same directory as the base cf
        String directoryName = idx > 0 ? metadata.cfName.substring(0, idx) + "-" + cfId : metadata.cfName + "-" + cfId;

        this.dataPaths = new File[dataDirectories.length];
        // If upgraded from version less than 2.1, use existing directories
        for (int i = 0; i < dataDirectories.length; ++i)
        {
            // check if old SSTable directory exists
            dataPaths[i] = new File(dataDirectories[i].location, join(metadata.ksName, metadata.cfName));
        }
        boolean olderDirectoryExists = Iterables.any(Arrays.asList(dataPaths), new Predicate<File>()
        {
            public boolean apply(File file)
            {
                return file.exists();
            }
        });
        if (!olderDirectoryExists)
        {
            // use 2.1-style path names
            for (int i = 0; i < dataDirectories.length; ++i)
                dataPaths[i] = new File(dataDirectories[i].location, join(metadata.ksName, directoryName));
        }

        for (File dir : dataPaths)
        {
            try
            {
                FileUtils.createDirectory(dir);
            }
            catch (FSError e)
            {
                // don't just let the default exception handler do this, we need the create loop to continue
                logger.error("Failed to create {} directory", dir);
                FileUtils.handleFSError(e);
            }
        }
    }

    /**
     * Returns SSTable location which is inside given data directory.
     *
     * @param dataDirectory
     * @return SSTable location
     */
    public File getLocationForDisk(DataDirectory dataDirectory)
    {
        if (dataDirectory != null)
            for (File dir : dataPaths)
                if (dir.getAbsolutePath().startsWith(dataDirectory.location.getAbsolutePath()))
                    return dir;
        return null;
    }

    public Descriptor find(String filename)
    {
        for (File dir : dataPaths)
        {
            if (new File(dir, filename).exists())
                return Descriptor.fromFilename(dir, filename).left;
        }
        return null;
    }

    /**
     * Basically the same as calling {@link #getWriteableLocationAsFile(long)} with an unknown size ({@code -1L}),
     * which may return any non-blacklisted directory - even a data directory that has no usable space.
     * Do not use this method in production code.
     *
     * @throws IOError if all directories are blacklisted.
     */
    public File getDirectoryForNewSSTables()
    {
        return getWriteableLocationAsFile(-1L);
    }

    /**
     * Returns a non-blacklisted data directory that _currently_ has {@code writeSize} bytes as usable space.
     *
     * @throws IOError if all directories are blacklisted.
     */
    public File getWriteableLocationAsFile(long writeSize)
    {
        return getLocationForDisk(getWriteableLocation(writeSize));
    }

    /**
     * Returns a non-blacklisted data directory that _currently_ has {@code writeSize} bytes as usable space.
     *
     * @throws IOError if all directories are blacklisted.
     */
    public DataDirectory getWriteableLocation(long writeSize)
    {
        List<DataDirectoryCandidate> candidates = new ArrayList<>();

        long totalAvailable = 0L;

        // pick directories with enough space and so that resulting sstable dirs aren't blacklisted for writes.
        boolean tooBig = false;
        for (DataDirectory dataDir : dataDirectories)
        {
            if (BlacklistedDirectories.isUnwritable(getLocationForDisk(dataDir)))
                continue;
            DataDirectoryCandidate candidate = new DataDirectoryCandidate(dataDir);
            // exclude directory if its total writeSize does not fit to data directory
            if (candidate.availableSpace < writeSize)
            {
                tooBig = true;
                continue;
            }
            candidates.add(candidate);
            totalAvailable += candidate.availableSpace;
        }

        if (candidates.isEmpty())
            if (tooBig)
                return null;
            else
                throw new IOError(new IOException("All configured data directories have been blacklisted as unwritable for erroring out"));

        // shortcut for single data directory systems
        if (candidates.size() == 1)
            return candidates.get(0).dataDirectory;

        sortWriteableCandidates(candidates, totalAvailable);

        return pickWriteableDirectory(candidates);
    }

    // separated for unit testing
    static DataDirectory pickWriteableDirectory(List<DataDirectoryCandidate> candidates)
    {
        // weighted random
        double rnd = ThreadLocalRandom.current().nextDouble();
        for (DataDirectoryCandidate candidate : candidates)
        {
            rnd -= candidate.perc;
            if (rnd <= 0)
                return candidate.dataDirectory;
        }

        // last resort
        return candidates.get(0).dataDirectory;
    }

    // separated for unit testing
    static void sortWriteableCandidates(List<DataDirectoryCandidate> candidates, long totalAvailable)
    {
        // calculate free-space-percentage
        for (DataDirectoryCandidate candidate : candidates)
            candidate.calcFreePerc(totalAvailable);

        // sort directories by perc
        Collections.sort(candidates);
    }

<<<<<<< HEAD
=======
    public boolean hasAvailableDiskSpace(long estimatedSSTables, long expectedTotalWriteSize)
    {
        long writeSize = expectedTotalWriteSize / estimatedSSTables;
        long totalAvailable = 0L;

        for (DataDirectory dataDir : dataFileLocations)
        {
            if (BlacklistedDirectories.isUnwritable(getLocationForDisk(dataDir)))
                  continue;
            DataDirectoryCandidate candidate = new DataDirectoryCandidate(dataDir);
            // exclude directory if its total writeSize does not fit to data directory
            if (candidate.availableSpace < writeSize)
                continue;
            totalAvailable += candidate.availableSpace;
        }
        return totalAvailable > expectedTotalWriteSize;
    }


>>>>>>> c20d4158
    public static File getSnapshotDirectory(Descriptor desc, String snapshotName)
    {
        return getOrCreate(desc.directory, SNAPSHOT_SUBDIR, snapshotName);
    }

    public File getSnapshotManifestFile(String snapshotName)
    {
         return new File(getDirectoryForNewSSTables(), join(SNAPSHOT_SUBDIR, snapshotName, "manifest.json"));
    }

    public static File getBackupsDirectory(Descriptor desc)
    {
        return getOrCreate(desc.directory, BACKUPS_SUBDIR);
    }

    public SSTableLister sstableLister()
    {
        return new SSTableLister();
    }

    public static class DataDirectory
    {
        public final File location;

        public DataDirectory(File location)
        {
            this.location = location;
        }

        public long getAvailableSpace()
        {
            return location.getUsableSpace();
        }
    }

    static final class DataDirectoryCandidate implements Comparable<DataDirectoryCandidate>
    {
        final DataDirectory dataDirectory;
        final long availableSpace;
        double perc;

        public DataDirectoryCandidate(DataDirectory dataDirectory)
        {
            this.dataDirectory = dataDirectory;
            this.availableSpace = dataDirectory.getAvailableSpace();
        }

        void calcFreePerc(long totalAvailableSpace)
        {
            double w = availableSpace;
            w /= totalAvailableSpace;
            perc = w;
        }

        public int compareTo(DataDirectoryCandidate o)
        {
            if (this == o)
                return 0;

            int r = Double.compare(perc, o.perc);
            if (r != 0)
                return -r;
            // last resort
            return System.identityHashCode(this) - System.identityHashCode(o);
        }
    }

    public class SSTableLister
    {
        private boolean skipTemporary;
        private boolean includeBackups;
        private boolean onlyBackups;
        private int nbFiles;
        private final Map<Descriptor, Set<Component>> components = new HashMap<>();
        private boolean filtered;
        private String snapshotName;

        public SSTableLister skipTemporary(boolean b)
        {
            if (filtered)
                throw new IllegalStateException("list() has already been called");
            skipTemporary = b;
            return this;
        }

        public SSTableLister includeBackups(boolean b)
        {
            if (filtered)
                throw new IllegalStateException("list() has already been called");
            includeBackups = b;
            return this;
        }

        public SSTableLister onlyBackups(boolean b)
        {
            if (filtered)
                throw new IllegalStateException("list() has already been called");
            onlyBackups = b;
            includeBackups = b;
            return this;
        }

        public SSTableLister snapshots(String sn)
        {
            if (filtered)
                throw new IllegalStateException("list() has already been called");
            snapshotName = sn;
            return this;
        }

        public Map<Descriptor, Set<Component>> list()
        {
            filter();
            return ImmutableMap.copyOf(components);
        }

        public List<File> listFiles()
        {
            filter();
            List<File> l = new ArrayList<>(nbFiles);
            for (Map.Entry<Descriptor, Set<Component>> entry : components.entrySet())
            {
                for (Component c : entry.getValue())
                {
                    l.add(new File(entry.getKey().filenameFor(c)));
                }
            }
            return l;
        }

        private void filter()
        {
            if (filtered)
                return;

            for (File location : dataPaths)
            {
                if (BlacklistedDirectories.isUnreadable(location))
                    continue;

                if (snapshotName != null)
                {
                    new File(location, join(SNAPSHOT_SUBDIR, snapshotName)).listFiles(getFilter());
                    continue;
                }

                if (!onlyBackups)
                    location.listFiles(getFilter());

                if (includeBackups)
                    new File(location, BACKUPS_SUBDIR).listFiles(getFilter());
            }
            filtered = true;
        }

        private FileFilter getFilter()
        {
            // Note: the prefix needs to include cfname + separator to distinguish between a cfs and it's secondary indexes
            final String sstablePrefix = getSSTablePrefix();
            return new FileFilter()
            {
                // This function always return false since accepts adds to the components map
                public boolean accept(File file)
                {
                    // we are only interested in the SSTable files that belong to the specific ColumnFamily
                    if (file.isDirectory() || !file.getName().startsWith(sstablePrefix))
                        return false;

                    Pair<Descriptor, Component> pair = SSTable.tryComponentFromFilename(file.getParentFile(), file.getName());
                    if (pair == null)
                        return false;

                    if (skipTemporary && pair.left.type.isTemporary)
                        return false;

                    Set<Component> previous = components.get(pair.left);
                    if (previous == null)
                    {
                        previous = new HashSet<>();
                        components.put(pair.left, previous);
                    }
                    previous.add(pair.right);
                    nbFiles++;
                    return false;
                }
            };
        }
    }

    /**
     *
     * @return  Return a map of all snapshots to space being used
     * The pair for a snapshot has size on disk and true size.
     */
    public Map<String, Pair<Long, Long>> getSnapshotDetails()
    {
        final Map<String, Pair<Long, Long>> snapshotSpaceMap = new HashMap<>();
        for (final File dir : dataPaths)
        {
            final File snapshotDir = new File(dir,SNAPSHOT_SUBDIR);
            if (snapshotDir.exists() && snapshotDir.isDirectory())
            {
                final File[] snapshots  = snapshotDir.listFiles();
                if (snapshots != null)
                {
                    for (final File snapshot : snapshots)
                    {
                        if (snapshot.isDirectory())
                        {
                            final long sizeOnDisk = FileUtils.folderSize(snapshot);
                            final long trueSize = getTrueAllocatedSizeIn(snapshot);
                            Pair<Long,Long> spaceUsed = snapshotSpaceMap.get(snapshot.getName());
                            if (spaceUsed == null)
                                spaceUsed =  Pair.create(sizeOnDisk,trueSize);
                            else
                                spaceUsed = Pair.create(spaceUsed.left + sizeOnDisk, spaceUsed.right + trueSize);
                            snapshotSpaceMap.put(snapshot.getName(), spaceUsed);
                        }
                    }
                }
            }
        }

        return snapshotSpaceMap;
    }
    public boolean snapshotExists(String snapshotName)
    {
        for (File dir : dataPaths)
        {
            File snapshotDir = new File(dir, join(SNAPSHOT_SUBDIR, snapshotName));
            if (snapshotDir.exists())
                return true;
        }
        return false;
    }

    public static void clearSnapshot(String snapshotName, List<File> snapshotDirectories)
    {
        // If snapshotName is empty or null, we will delete the entire snapshot directory
        String tag = snapshotName == null ? "" : snapshotName;
        for (File dir : snapshotDirectories)
        {
            File snapshotDir = new File(dir, join(SNAPSHOT_SUBDIR, tag));
            if (snapshotDir.exists())
            {
                if (logger.isDebugEnabled())
                    logger.debug("Removing snapshot directory {}", snapshotDir);
                FileUtils.deleteRecursive(snapshotDir);
            }
        }
    }

    // The snapshot must exist
    public long snapshotCreationTime(String snapshotName)
    {
        for (File dir : dataPaths)
        {
            File snapshotDir = new File(dir, join(SNAPSHOT_SUBDIR, snapshotName));
            if (snapshotDir.exists())
                return snapshotDir.lastModified();
        }
        throw new RuntimeException("Snapshot " + snapshotName + " doesn't exist");
    }
    
    public long trueSnapshotsSize()
    {
        long result = 0L;
        for (File dir : dataPaths)
            result += getTrueAllocatedSizeIn(new File(dir, join(SNAPSHOT_SUBDIR)));
        return result;
    }

    private String getSSTablePrefix()
    {
        return metadata.ksName + Component.separator + metadata.cfName + Component.separator;
    }

    public long getTrueAllocatedSizeIn(File input)
    {
        if (!input.isDirectory())
            return 0;
        
        TrueFilesSizeVisitor visitor = new TrueFilesSizeVisitor();
        try
        {
            Files.walkFileTree(input.toPath(), visitor);
        }
        catch (IOException e)
        {
            logger.error("Could not calculate the size of {}. {}", input, e);
        }
    
        return visitor.getAllocatedSize();
    }

    // Recursively finds all the sub directories in the KS directory.
    public static List<File> getKSChildDirectories(String ksName)
    {
        List<File> result = new ArrayList<>();
        for (DataDirectory dataDirectory : dataDirectories)
        {
            File ksDir = new File(dataDirectory.location, ksName);
            File[] cfDirs = ksDir.listFiles();
            if (cfDirs == null)
                continue;
            for (File cfDir : cfDirs)
            {
                if (cfDir.isDirectory())
                    result.add(cfDir);
            }
        }
        return result;
    }

    public List<File> getCFDirectories()
    {
        List<File> result = new ArrayList<>();
        for (File dataDirectory : dataPaths)
        {
            if (dataDirectory.isDirectory())
                result.add(dataDirectory);
        }
        return result;
    }

    private static File getOrCreate(File base, String... subdirs)
    {
        File dir = subdirs == null || subdirs.length == 0 ? base : new File(base, join(subdirs));
        if (dir.exists())
        {
            if (!dir.isDirectory())
                throw new AssertionError(String.format("Invalid directory path %s: path exists but is not a directory", dir));
        }
        else if (!dir.mkdirs() && !(dir.exists() && dir.isDirectory()))
        {
            throw new FSWriteError(new IOException("Unable to create directory " + dir), dir);
        }
        return dir;
    }

    private static String join(String... s)
    {
        return StringUtils.join(s, File.separator);
    }

    @VisibleForTesting
    static void overrideDataDirectoriesForTest(String loc)
    {
        for (int i = 0; i < dataDirectories.length; ++i)
            dataDirectories[i] = new DataDirectory(new File(loc));
    }

    @VisibleForTesting
    static void resetDataDirectoriesAfterTest()
    {
        String[] locations = DatabaseDescriptor.getAllDataFileLocations();
        for (int i = 0; i < locations.length; ++i)
            dataDirectories[i] = new DataDirectory(new File(locations[i]));
    }
    
    private class TrueFilesSizeVisitor extends SimpleFileVisitor<Path>
    {
        private final AtomicLong size = new AtomicLong(0);
        private final Set<String> visited = newHashSet(); //count each file only once
        private final Set<String> alive;
        private final String prefix = getSSTablePrefix();

        public TrueFilesSizeVisitor()
        {
            super();
            Builder<String> builder = ImmutableSet.builder();
            for (File file: sstableLister().listFiles())
                builder.add(file.getName());
            alive = builder.build();
        }

        private boolean isAcceptable(Path file)
        {
            String fileName = file.toFile().getName(); 
            return fileName.startsWith(prefix)
                    && !visited.contains(fileName)
                    && !alive.contains(fileName);
        }

        @Override
        public FileVisitResult visitFile(Path file, BasicFileAttributes attrs) throws IOException
        {
            if (isAcceptable(file))
            {
                size.addAndGet(attrs.size());
                visited.add(file.toFile().getName());
            }
            return FileVisitResult.CONTINUE;
        }

        @Override
        public FileVisitResult visitFileFailed(Path file, IOException exc) throws IOException 
        {
            return FileVisitResult.CONTINUE;
        }
        
        public long getAllocatedSize()
        {
            return size.get();
        }
    }
}<|MERGE_RESOLUTION|>--- conflicted
+++ resolved
@@ -342,14 +342,12 @@
         Collections.sort(candidates);
     }
 
-<<<<<<< HEAD
-=======
     public boolean hasAvailableDiskSpace(long estimatedSSTables, long expectedTotalWriteSize)
     {
         long writeSize = expectedTotalWriteSize / estimatedSSTables;
         long totalAvailable = 0L;
 
-        for (DataDirectory dataDir : dataFileLocations)
+        for (DataDirectory dataDir : dataDirectories)
         {
             if (BlacklistedDirectories.isUnwritable(getLocationForDisk(dataDir)))
                   continue;
@@ -362,8 +360,6 @@
         return totalAvailable > expectedTotalWriteSize;
     }
 
-
->>>>>>> c20d4158
     public static File getSnapshotDirectory(Descriptor desc, String snapshotName)
     {
         return getOrCreate(desc.directory, SNAPSHOT_SUBDIR, snapshotName);
