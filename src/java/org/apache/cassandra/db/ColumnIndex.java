--- conflicted
+++ resolved
@@ -189,12 +189,7 @@
             atomSerializer.serializeForSSTable(column, output);
 
             // TODO: Should deal with removing unneeded tombstones
-<<<<<<< HEAD
-            tombstoneTracker.update(column);
-=======
-            if (tombstoneTracker != null)
-                tombstoneTracker.update(column, false);
->>>>>>> 7f9e9a87
+            tombstoneTracker.update(column, false);
 
             lastColumn = column;
         }
