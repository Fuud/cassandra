--- conflicted
+++ resolved
@@ -101,46 +101,25 @@
      * Serialize columns using given column iterator
      * @param columns column iterator
      * @param out output stream
-<<<<<<< HEAD
      * @param comparator columns comparator
      * @param cfMetaData Column Family metadata (to get validator)
-     */
-    private static void serializeColumns(Iterator<IColumn> columns, PrintStream out, AbstractType comparator, CFMetaData cfMetaData)
-=======
      * @return pair of (number of columns serialized, last column serialized)
      */
-    private static Pair<Integer, ByteBuffer> serializeColumns(Iterator<IColumn> columns, PrintStream out)
->>>>>>> 45766ede
+    private static Pair<Integer, ByteBuffer> serializeColumns(Iterator<IColumn> columns, PrintStream out, AbstractType comparator, CFMetaData cfMetaData)
     {
         int n = 0;
         IColumn column = null;
         while (columns.hasNext())
         {
-<<<<<<< HEAD
-            serializeColumn(columns.next(), out, comparator, cfMetaData);
-=======
             column = columns.next();
             n++;
-            serializeColumn(column, out);
->>>>>>> 45766ede
+            serializeColumn(column, out, comparator, cfMetaData);
 
             if (columns.hasNext())
                 out.print(", ");
         }
 
         return new Pair<Integer, ByteBuffer>(n, column == null ? null : column.name());
-    }
-
-    /**
-     * Serialize a collection of the columns
-     * @param columns collection of the columns to serialize
-     * @param out output stream
-     * @param comparator columns comparator
-     * @param cfMetaData Column Family metadata (to get validator)
-     */
-    private static void serializeColumns(Collection<IColumn> columns, PrintStream out, AbstractType comparator, CFMetaData cfMetaData)
-    {
-        serializeColumns(columns.iterator(), out, comparator, cfMetaData);
     }
 
     /**
@@ -280,7 +259,7 @@
                 out.print(", ");
                 out.print(asKey("subColumns"));
                 out.print("[");
-                serializeColumns(column.getSubColumns(), out, columnFamily.getSubComparator(), cfMetaData);
+                serializeColumns(column.getSubColumns().iterator(), out, columnFamily.getSubComparator(), cfMetaData);
                 out.print("]");
                 out.print("}");
 
@@ -292,11 +271,7 @@
         }
         else
         {
-<<<<<<< HEAD
-            serializeColumns(columns, out, comparator, cfMetaData);
-=======
-            return serializeColumns(columns, out);
->>>>>>> 45766ede
+            return serializeColumns(columns, out, comparator, cfMetaData);
         }
     }
 
