--- conflicted
+++ resolved
@@ -81,27 +81,8 @@
 
     protected void makeDataRequests(Iterable<InetAddress> endpoints)
     {
-<<<<<<< HEAD
         makeRequests(command, endpoints);
-=======
-        for (InetAddress endpoint : endpoints)
-        {
-            if (isLocalRequest(endpoint))
-            {
-                if (traceState != null)
-                    traceState.trace("reading data locally");
-                logger.trace("reading data locally");
-                StageManager.getStage(Stage.READ).execute(new LocalReadRunnable(command, handler));
-            }
-            else
-            {
-                if (traceState != null)
-                    traceState.trace("reading data from {}", endpoint);
-                logger.trace("reading data from {}", endpoint);
-                MessagingService.instance().sendRR(command.createMessage(), endpoint, handler);
-            }
-        }
->>>>>>> 353d4a05
+
     }
 
     protected void makeDigestRequests(Iterable<InetAddress> endpoints)
@@ -118,24 +99,12 @@
         {
             if (isLocalRequest(endpoint))
             {
-<<<<<<< HEAD
                 hasLocalEndpoint = true;
                 continue;
-=======
-                if (traceState != null)
-                    traceState.trace("reading digest locally");
-                logger.trace("reading digest locally");
-                StageManager.getStage(Stage.READ).execute(new LocalReadRunnable(digestCommand, handler));
-            }
-            else
-            {
-                if (traceState != null)
-                    traceState.trace("reading digest from {}", endpoint);
-                logger.trace("reading digest from {}", endpoint);
-                MessagingService.instance().sendRR(message, endpoint, handler);
->>>>>>> 353d4a05
-            }
-
+            }
+
+            if (traceState != null)
+                traceState.trace("reading {} from {}", readCommand.isDigestQuery() ? "digest" : "data", endpoint);
             logger.trace("reading {} from {}", readCommand.isDigestQuery() ? "digest" : "data", endpoint);
             if (message == null)
                 message = readCommand.createMessage();
