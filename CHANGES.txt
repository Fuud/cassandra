--- conflicted
+++ resolved
@@ -1,4 +1,3 @@
-<<<<<<< HEAD
 2.2.4
  * Show CQL help in cqlsh in web browser (CASSANDRA-7225)
  * Serialize on disk the proper SSTable compression ratio (CASSANDRA-10775)
@@ -18,10 +17,7 @@
  * Deprecate Pig support (CASSANDRA-10542)
  * Reduce contention getting instances of CompositeType (CASSANDRA-10433)
 Merged from 2.1:
-=======
-2.1.12
  * Add proper error handling to stream receiver (CASSANDRA-10774)
->>>>>>> 5ba69a32
  * Warn or fail when changing cluster topology live (CASSANDRA-10243)
  * Status command in debian/ubuntu init script doesn't work (CASSANDRA-10213)
  * Some DROP ... IF EXISTS incorrectly result in exceptions on non-existing KS (CASSANDRA-10658)
