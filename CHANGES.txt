<<<<<<< HEAD
2.1.3
 * Do more aggressive entire-sstable TTL expiry checks (CASSANDRA-8243)
 * Add more log info if readMeter is null (CASSANDRA-8238)
 * add check of the system wall clock time at startup (CASSANDRA-8305)
 * Support for frozen collections (CASSANDRA-7859)
 * Fix overflow on histogram computation (CASSANDRA-8028)
 * Have paxos reuse the timestamp generation of normal queries (CASSANDRA-7801)
 * Fix incremental repair not remove parent session on remote (CASSANDRA-8291)
Merged from 2.0:
=======
2.0.12:
 * Fix some failing queries that use multi-column relations
   on COMPACT STORAGE tables (CASSANDRA-8264)
>>>>>>> 084d93da
 * Fix InvalidRequestException with ORDER BY (CASSANDRA-8286)
 * Disable SSLv3 for POODLE (CASSANDRA-8265)
 * Fix millisecond timestamps in Tracing (CASSANDRA-8297)
 * Include keyspace name in error message when there are insufficient
   live nodes to stream from (CASSANDRA-8221)
 * Avoid overlap in L1 when L0 contains many nonoverlapping
   sstables (CASSANDRA-8211)
 * Improve PropertyFileSnitch logging (CASSANDRA-8183)


2.1.2
 * (cqlsh) parse_for_table_meta errors out on queries with undefined
   grammars (CASSANDRA-8262)
 * (cqlsh) Fix SELECT ... TOKEN() function broken in C* 2.1.1 (CASSANDRA-8258)
 * Fix Cassandra crash when running on JDK8 update 40 (CASSANDRA-8209)
 * Optimize partitioner tokens (CASSANDRA-8230)
 * Improve compaction of repaired/unrepaired sstables (CASSANDRA-8004)
 * Make cache serializers pluggable (CASSANDRA-8096)
 * Fix issues with CONTAINS (KEY) queries on secondary indexes
   (CASSANDRA-8147)
 * Fix read-rate tracking of sstables for some queries (CASSANDRA-8239)
 * Fix default timestamp in QueryOptions (CASSANDRA-8246)
 * Set socket timeout when reading remote version (CASSANDRA-8188)
 * Refactor how we track live size (CASSANDRA-7852)
 * Make sure unfinished compaction files are removed (CASSANDRA-8124)
 * Fix shutdown when run as Windows service (CASSANDRA-8136)
 * Fix DESCRIBE TABLE with custom indexes (CASSANDRA-8031)
 * Fix race in RecoveryManagerTest (CASSANDRA-8176)
 * Avoid IllegalArgumentException while sorting sstables in
   IndexSummaryManager (CASSANDRA-8182)
 * Shutdown JVM on file descriptor exhaustion (CASSANDRA-7579)
 * Add 'die' policy for commit log and disk failure (CASSANDRA-7927)
 * Fix installing as service on Windows (CASSANDRA-8115)
 * Fix CREATE TABLE for CQL2 (CASSANDRA-8144)
 * Avoid boxing in ColumnStats min/max trackers (CASSANDRA-8109)
Merged from 2.0:
 * Correctly handle non-text column names in cql3 (CASSANDRA-8178)
 * Fix deletion for indexes on primary key columns (CASSANDRA-8206)
 * Add 'nodetool statusgossip' (CASSANDRA-8125)
 * Improve client notification that nodes are ready for requests (CASSANDRA-7510)
 * Handle negative timestamp in writetime method (CASSANDRA-8139)
 * Pig: Remove errant LIMIT clause in CqlNativeStorage (CASSANDRA-8166)
 * Throw ConfigurationException when hsha is used with the default
   rpc_max_threads setting of 'unlimited' (CASSANDRA-8116)
 * Allow concurrent writing of the same table in the same JVM using
   CQLSSTableWriter (CASSANDRA-7463)
 * Fix totalDiskSpaceUsed calculation (CASSANDRA-8205)


2.1.1
 * Fix spin loop in AtomicSortedColumns (CASSANDRA-7546)
 * Dont notify when replacing tmplink files (CASSANDRA-8157)
 * Fix validation with multiple CONTAINS clause (CASSANDRA-8131)
 * Fix validation of collections in TriggerExecutor (CASSANDRA-8146)
 * Fix IllegalArgumentException when a list of IN values containing tuples
   is passed as a single arg to a prepared statement with the v1 or v2
   protocol (CASSANDRA-8062)
 * Fix ClassCastException in DISTINCT query on static columns with
   query paging (CASSANDRA-8108)
 * Fix NPE on null nested UDT inside a set (CASSANDRA-8105)
 * Fix exception when querying secondary index on set items or map keys
   when some clustering columns are specified (CASSANDRA-8073)
 * Send proper error response when there is an error during native
   protocol message decode (CASSANDRA-8118)
 * Gossip should ignore generation numbers too far in the future (CASSANDRA-8113)
 * Fix NPE when creating a table with frozen sets, lists (CASSANDRA-8104)
 * Fix high memory use due to tracking reads on incrementally opened sstable
   readers (CASSANDRA-8066)
 * Fix EXECUTE request with skipMetadata=false returning no metadata
   (CASSANDRA-8054)
 * Allow concurrent use of CQLBulkOutputFormat (CASSANDRA-7776)
 * Shutdown JVM on OOM (CASSANDRA-7507)
 * Upgrade netty version and enable epoll event loop (CASSANDRA-7761)
 * Don't duplicate sstables smaller than split size when using
   the sstablesplitter tool (CASSANDRA-7616)
 * Avoid re-parsing already prepared statements (CASSANDRA-7923)
 * Fix some Thrift slice deletions and updates of COMPACT STORAGE
   tables with some clustering columns omitted (CASSANDRA-7990)
 * Fix filtering for CONTAINS on sets (CASSANDRA-8033)
 * Properly track added size (CASSANDRA-7239)
 * Allow compilation in java 8 (CASSANDRA-7208)
 * Fix Assertion error on RangeTombstoneList diff (CASSANDRA-8013)
 * Release references to overlapping sstables during compaction (CASSANDRA-7819)
 * Send notification when opening compaction results early (CASSANDRA-8034)
 * Make native server start block until properly bound (CASSANDRA-7885)
 * (cqlsh) Fix IPv6 support (CASSANDRA-7988)
 * Ignore fat clients when checking for endpoint collision (CASSANDRA-7939)
 * Make sstablerepairedset take a list of files (CASSANDRA-7995)
 * (cqlsh) Tab completeion for indexes on map keys (CASSANDRA-7972)
 * (cqlsh) Fix UDT field selection in select clause (CASSANDRA-7891)
 * Fix resource leak in event of corrupt sstable
 * (cqlsh) Add command line option for cqlshrc file path (CASSANDRA-7131)
 * Provide visibility into prepared statements churn (CASSANDRA-7921, CASSANDRA-7930)
 * Invalidate prepared statements when their keyspace or table is
   dropped (CASSANDRA-7566)
 * cassandra-stress: fix support for NetworkTopologyStrategy (CASSANDRA-7945)
 * Fix saving caches when a table is dropped (CASSANDRA-7784)
 * Add better error checking of new stress profile (CASSANDRA-7716)
 * Use ThreadLocalRandom and remove FBUtilities.threadLocalRandom (CASSANDRA-7934)
 * Prevent operator mistakes due to simultaneous bootstrap (CASSANDRA-7069)
 * cassandra-stress supports whitelist mode for node config (CASSANDRA-7658)
 * GCInspector more closely tracks GC; cassandra-stress and nodetool report it (CASSANDRA-7916)
 * nodetool won't output bogus ownership info without a keyspace (CASSANDRA-7173)
 * Add human readable option to nodetool commands (CASSANDRA-5433)
 * Don't try to set repairedAt on old sstables (CASSANDRA-7913)
 * Add metrics for tracking PreparedStatement use (CASSANDRA-7719)
 * (cqlsh) tab-completion for triggers (CASSANDRA-7824)
 * (cqlsh) Support for query paging (CASSANDRA-7514)
 * (cqlsh) Show progress of COPY operations (CASSANDRA-7789)
 * Add syntax to remove multiple elements from a map (CASSANDRA-6599)
 * Support non-equals conditions in lightweight transactions (CASSANDRA-6839)
 * Add IF [NOT] EXISTS to create/drop triggers (CASSANDRA-7606)
 * (cqlsh) Display the current logged-in user (CASSANDRA-7785)
 * (cqlsh) Don't ignore CTRL-C during COPY FROM execution (CASSANDRA-7815)
 * (cqlsh) Order UDTs according to cross-type dependencies in DESCRIBE
   output (CASSANDRA-7659)
 * (cqlsh) Fix handling of CAS statement results (CASSANDRA-7671)
 * (cqlsh) COPY TO/FROM improvements (CASSANDRA-7405)
 * Support list index operations with conditions (CASSANDRA-7499)
 * Add max live/tombstoned cells to nodetool cfstats output (CASSANDRA-7731)
 * Validate IPv6 wildcard addresses properly (CASSANDRA-7680)
 * (cqlsh) Error when tracing query (CASSANDRA-7613)
 * Avoid IOOBE when building SyntaxError message snippet (CASSANDRA-7569)
 * SSTableExport uses correct validator to create string representation of partition
   keys (CASSANDRA-7498)
 * Avoid NPEs when receiving type changes for an unknown keyspace (CASSANDRA-7689)
 * Add support for custom 2i validation (CASSANDRA-7575)
 * Pig support for hadoop CqlInputFormat (CASSANDRA-6454)
 * Add listen_interface and rpc_interface options (CASSANDRA-7417)
 * Improve schema merge performance (CASSANDRA-7444)
 * Adjust MT depth based on # of partition validating (CASSANDRA-5263)
 * Optimise NativeCell comparisons (CASSANDRA-6755)
 * Configurable client timeout for cqlsh (CASSANDRA-7516)
 * Include snippet of CQL query near syntax error in messages (CASSANDRA-7111)
 * Make repair -pr work with -local (CASSANDRA-7450)
 * Fix error in sstableloader with -cph > 1 (CASSANDRA-8007)
 * Fix snapshot repair error on indexed tables (CASSANDRA-8020)
 * Do not exit nodetool repair when receiving JMX NOTIF_LOST (CASSANDRA-7909)
 * Stream to private IP when available (CASSANDRA-8084)
Merged from 2.0:
 * Reject conditions on DELETE unless full PK is given (CASSANDRA-6430)
 * Properly reject the token function DELETE (CASSANDRA-7747)
 * Force batchlog replay before decommissioning a node (CASSANDRA-7446)
 * Fix hint replay with many accumulated expired hints (CASSANDRA-6998)
 * Fix duplicate results in DISTINCT queries on static columns with query
   paging (CASSANDRA-8108)
 * Add DateTieredCompactionStrategy (CASSANDRA-6602)
 * Properly validate ascii and utf8 string literals in CQL queries (CASSANDRA-8101)
 * (cqlsh) Fix autocompletion for alter keyspace (CASSANDRA-8021)
 * Create backup directories for commitlog archiving during startup (CASSANDRA-8111)
 * Reduce totalBlockFor() for LOCAL_* consistency levels (CASSANDRA-8058)
 * Fix merging schemas with re-dropped keyspaces (CASSANDRA-7256)
 * Fix counters in supercolumns during live upgrades from 1.2 (CASSANDRA-7188)
 * Notify DT subscribers when a column family is truncated (CASSANDRA-8088)
 * Add sanity check of $JAVA on startup (CASSANDRA-7676)
 * Schedule fat client schema pull on join (CASSANDRA-7993)
 * Don't reset nodes' versions when closing IncomingTcpConnections
   (CASSANDRA-7734)
 * Record the real messaging version in all cases in OutboundTcpConnection
   (CASSANDRA-8057)
 * SSL does not work in cassandra-cli (CASSANDRA-7899)
 * Fix potential exception when using ReversedType in DynamicCompositeType
   (CASSANDRA-7898)
 * Better validation of collection values (CASSANDRA-7833)
 * Track min/max timestamps correctly (CASSANDRA-7969)
 * Fix possible overflow while sorting CL segments for replay (CASSANDRA-7992)
 * Increase nodetool Xmx (CASSANDRA-7956)
 * Archive any commitlog segments present at startup (CASSANDRA-6904)
 * CrcCheckChance should adjust based on live CFMetadata not 
   sstable metadata (CASSANDRA-7978)
 * token() should only accept columns in the partitioning
   key order (CASSANDRA-6075)
 * Add method to invalidate permission cache via JMX (CASSANDRA-7977)
 * Allow propagating multiple gossip states atomically (CASSANDRA-6125)
 * Log exceptions related to unclean native protocol client disconnects
   at DEBUG or INFO (CASSANDRA-7849)
 * Allow permissions cache to be set via JMX (CASSANDRA-7698)
 * Include schema_triggers CF in readable system resources (CASSANDRA-7967)
 * Fix RowIndexEntry to report correct serializedSize (CASSANDRA-7948)
 * Make CQLSSTableWriter sync within partitions (CASSANDRA-7360)
 * Potentially use non-local replicas in CqlConfigHelper (CASSANDRA-7906)
 * Explicitly disallow mixing multi-column and single-column
   relations on clustering columns (CASSANDRA-7711)
 * Better error message when condition is set on PK column (CASSANDRA-7804)
 * Don't send schema change responses and events for no-op DDL
   statements (CASSANDRA-7600)
 * (Hadoop) fix cluster initialisation for a split fetching (CASSANDRA-7774)
 * Throw InvalidRequestException when queries contain relations on entire
   collection columns (CASSANDRA-7506)
 * (cqlsh) enable CTRL-R history search with libedit (CASSANDRA-7577)
 * (Hadoop) allow ACFRW to limit nodes to local DC (CASSANDRA-7252)
 * (cqlsh) cqlsh should automatically disable tracing when selecting
   from system_traces (CASSANDRA-7641)
 * (Hadoop) Add CqlOutputFormat (CASSANDRA-6927)
 * Don't depend on cassandra config for nodetool ring (CASSANDRA-7508)
 * (cqlsh) Fix failing cqlsh formatting tests (CASSANDRA-7703)
 * Fix IncompatibleClassChangeError from hadoop2 (CASSANDRA-7229)
 * Add 'nodetool sethintedhandoffthrottlekb' (CASSANDRA-7635)
 * (cqlsh) Add tab-completion for CREATE/DROP USER IF [NOT] EXISTS (CASSANDRA-7611)
 * Catch errors when the JVM pulls the rug out from GCInspector (CASSANDRA-5345)
 * cqlsh fails when version number parts are not int (CASSANDRA-7524)
 * Fix NPE when table dropped during streaming (CASSANDRA-7946)
 * Fix wrong progress when streaming uncompressed (CASSANDRA-7878)
 * Fix possible infinite loop in creating repair range (CASSANDRA-7983)
 * Fix unit in nodetool for streaming throughput (CASSANDRA-7375)
Merged from 1.2:
 * Don't index tombstones (CASSANDRA-7828)
 * Improve PasswordAuthenticator default super user setup (CASSANDRA-7788)


2.1.0
 * (cqlsh) Removed "ALTER TYPE <name> RENAME TO <name>" from tab-completion
   (CASSANDRA-7895)
 * Fixed IllegalStateException in anticompaction (CASSANDRA-7892)
 * cqlsh: DESCRIBE support for frozen UDTs, tuples (CASSANDRA-7863)
 * Avoid exposing internal classes over JMX (CASSANDRA-7879)
 * Add null check for keys when freezing collection (CASSANDRA-7869)
 * Improve stress workload realism (CASSANDRA-7519)


2.1.0-rc7
 * Add frozen keyword and require UDT to be frozen (CASSANDRA-7857)
 * Track added sstable size correctly (CASSANDRA-7239)
 * (cqlsh) Fix case insensitivity (CASSANDRA-7834)
 * Fix failure to stream ranges when moving (CASSANDRA-7836)
 * Correctly remove tmplink files (CASSANDRA-7803)
 * (cqlsh) Fix column name formatting for functions, CAS operations,
   and UDT field selections (CASSANDRA-7806)
 * (cqlsh) Fix COPY FROM handling of null/empty primary key
   values (CASSANDRA-7792)
 * Fix ordering of static cells (CASSANDRA-7763)
Merged from 2.0:
 * Forbid re-adding dropped counter columns (CASSANDRA-7831)
 * Fix CFMetaData#isThriftCompatible() for PK-only tables (CASSANDRA-7832)
 * Always reject inequality on the partition key without token()
   (CASSANDRA-7722)
 * Always send Paxos commit to all replicas (CASSANDRA-7479)
 * Make disruptor_thrift_server invocation pool configurable (CASSANDRA-7594)
 * Make repair no-op when RF=1 (CASSANDRA-7864)


2.0.10
 * Don't send schema change responses and events for no-op DDL
   statements (CASSANDRA-7600)
 * (Hadoop) fix cluster initialisation for a split fetching (CASSANDRA-7774)
 * Configure system.paxos with LeveledCompactionStrategy (CASSANDRA-7753)
 * Fix ALTER clustering column type from DateType to TimestampType when
   using DESC clustering order (CASSANRDA-7797)
 * Throw EOFException if we run out of chunks in compressed datafile
   (CASSANDRA-7664)
 * Fix PRSI handling of CQL3 row markers for row cleanup (CASSANDRA-7787)
 * Fix dropping collection when it's the last regular column (CASSANDRA-7744)
 * Properly reject operations on list index with conditions (CASSANDRA-7499)
 * Make StreamReceiveTask thread safe and gc friendly (CASSANDRA-7795)
 * Validate empty cell names from counter updates (CASSANDRA-7798)
Merged from 1.2:
 * Don't allow compacted sstables to be marked as compacting (CASSANDRA-7145)
 * Track expired tombstones (CASSANDRA-7810)


2.1.0-rc6
 * Fix OOM issue from netty caching over time (CASSANDRA-7743)
 * json2sstable couldn't import JSON for CQL table (CASSANDRA-7477)
 * Invalidate all caches on table drop (CASSANDRA-7561)
 * Skip strict endpoint selection for ranges if RF == nodes (CASSANRA-7765)
 * Fix Thrift range filtering without 2ary index lookups (CASSANDRA-7741)
 * Add tracing entries about concurrent range requests (CASSANDRA-7599)
 * (cqlsh) Fix DESCRIBE for NTS keyspaces (CASSANDRA-7729)
 * Remove netty buffer ref-counting (CASSANDRA-7735)
 * Pass mutated cf to index updater for use by PRSI (CASSANDRA-7742)
 * Include stress yaml example in release and deb (CASSANDRA-7717)
 * workaround for netty issue causing corrupted data off the wire (CASSANDRA-7695)
 * cqlsh DESC CLUSTER fails retrieving ring information (CASSANDRA-7687)
 * Fix binding null values inside UDT (CASSANDRA-7685)
 * Fix UDT field selection with empty fields (CASSANDRA-7670)
 * Bogus deserialization of static cells from sstable (CASSANDRA-7684)
 * Fix NPE on compaction leftover cleanup for dropped table (CASSANDRA-7770)
Merged from 2.0:
 * (cqlsh) Wait up to 10 sec for a tracing session (CASSANDRA-7222)
 * Fix NPE in FileCacheService.sizeInBytes (CASSANDRA-7756)
 * Remove duplicates from StorageService.getJoiningNodes (CASSANDRA-7478)
 * Clone token map outside of hot gossip loops (CASSANDRA-7758)
 * Fix MS expiring map timeout for Paxos messages (CASSANDRA-7752)
 * Do not flush on truncate if durable_writes is false (CASSANDRA-7750)
 * Give CRR a default input_cql Statement (CASSANDRA-7226)
 * Better error message when adding a collection with the same name
   than a previously dropped one (CASSANDRA-6276)
 * Fix validation when adding static columns (CASSANDRA-7730)
 * (Thrift) fix range deletion of supercolumns (CASSANDRA-7733)
 * Fix potential AssertionError in RangeTombstoneList (CASSANDRA-7700)
 * Validate arguments of blobAs* functions (CASSANDRA-7707)
 * Fix potential AssertionError with 2ndary indexes (CASSANDRA-6612)
 * Avoid logging CompactionInterrupted at ERROR (CASSANDRA-7694)
 * Minor leak in sstable2jon (CASSANDRA-7709)
 * Add cassandra.auto_bootstrap system property (CASSANDRA-7650)
 * Update java driver (for hadoop) (CASSANDRA-7618)
 * Remove CqlPagingRecordReader/CqlPagingInputFormat (CASSANDRA-7570)
 * Support connecting to ipv6 jmx with nodetool (CASSANDRA-7669)


2.1.0-rc5
 * Reject counters inside user types (CASSANDRA-7672)
 * Switch to notification-based GCInspector (CASSANDRA-7638)
 * (cqlsh) Handle nulls in UDTs and tuples correctly (CASSANDRA-7656)
 * Don't use strict consistency when replacing (CASSANDRA-7568)
 * Fix min/max cell name collection on 2.0 SSTables with range
   tombstones (CASSANDRA-7593)
 * Tolerate min/max cell names of different lengths (CASSANDRA-7651)
 * Filter cached results correctly (CASSANDRA-7636)
 * Fix tracing on the new SEPExecutor (CASSANDRA-7644)
 * Remove shuffle and taketoken (CASSANDRA-7601)
 * Clean up Windows batch scripts (CASSANDRA-7619)
 * Fix native protocol drop user type notification (CASSANDRA-7571)
 * Give read access to system.schema_usertypes to all authenticated users
   (CASSANDRA-7578)
 * (cqlsh) Fix cqlsh display when zero rows are returned (CASSANDRA-7580)
 * Get java version correctly when JAVA_TOOL_OPTIONS is set (CASSANDRA-7572)
 * Fix NPE when dropping index from non-existent keyspace, AssertionError when
   dropping non-existent index with IF EXISTS (CASSANDRA-7590)
 * Fix sstablelevelresetter hang (CASSANDRA-7614)
 * (cqlsh) Fix deserialization of blobs (CASSANDRA-7603)
 * Use "keyspace updated" schema change message for UDT changes in v1 and
   v2 protocols (CASSANDRA-7617)
 * Fix tracing of range slices and secondary index lookups that are local
   to the coordinator (CASSANDRA-7599)
 * Set -Dcassandra.storagedir for all tool shell scripts (CASSANDRA-7587)
 * Don't swap max/min col names when mutating sstable metadata (CASSANDRA-7596)
 * (cqlsh) Correctly handle paged result sets (CASSANDRA-7625)
 * (cqlsh) Improve waiting for a trace to complete (CASSANDRA-7626)
 * Fix tracing of concurrent range slices and 2ary index queries (CASSANDRA-7626)
 * Fix scrub against collection type (CASSANDRA-7665)
Merged from 2.0:
 * Set gc_grace_seconds to seven days for system schema tables (CASSANDRA-7668)
 * SimpleSeedProvider no longer caches seeds forever (CASSANDRA-7663)
 * Always flush on truncate (CASSANDRA-7511)
 * Fix ReversedType(DateType) mapping to native protocol (CASSANDRA-7576)
 * Always merge ranges owned by a single node (CASSANDRA-6930)
 * Track max/min timestamps for range tombstones (CASSANDRA-7647)
 * Fix NPE when listing saved caches dir (CASSANDRA-7632)


2.1.0-rc4
 * Fix word count hadoop example (CASSANDRA-7200)
 * Updated memtable_cleanup_threshold and memtable_flush_writers defaults 
   (CASSANDRA-7551)
 * (Windows) fix startup when WMI memory query fails (CASSANDRA-7505)
 * Anti-compaction proceeds if any part of the repair failed (CASANDRA-7521)
 * Add missing table name to DROP INDEX responses and notifications (CASSANDRA-7539)
 * Bump CQL version to 3.2.0 and update CQL documentation (CASSANDRA-7527)
 * Fix configuration error message when running nodetool ring (CASSANDRA-7508)
 * Support conditional updates, tuple type, and the v3 protocol in cqlsh (CASSANDRA-7509)
 * Handle queries on multiple secondary index types (CASSANDRA-7525)
 * Fix cqlsh authentication with v3 native protocol (CASSANDRA-7564)
 * Fix NPE when unknown prepared statement ID is used (CASSANDRA-7454)
Merged from 2.0:
 * (Windows) force range-based repair to non-sequential mode (CASSANDRA-7541)
 * Fix range merging when DES scores are zero (CASSANDRA-7535)
 * Warn when SSL certificates have expired (CASSANDRA-7528)
 * Fix error when doing reversed queries with static columns (CASSANDRA-7490)
Merged from 1.2:
 * Set correct stream ID on responses when non-Exception Throwables
   are thrown while handling native protocol messages (CASSANDRA-7470)


2.1.0-rc3
 * Consider expiry when reconciling otherwise equal cells (CASSANDRA-7403)
 * Introduce CQL support for stress tool (CASSANDRA-6146)
 * Fix ClassCastException processing expired messages (CASSANDRA-7496)
 * Fix prepared marker for collections inside UDT (CASSANDRA-7472)
 * Remove left-over populate_io_cache_on_flush and replicate_on_write
   uses (CASSANDRA-7493)
 * (Windows) handle spaces in path names (CASSANDRA-7451)
 * Ensure writes have completed after dropping a table, before recycling
   commit log segments (CASSANDRA-7437)
 * Remove left-over rows_per_partition_to_cache (CASSANDRA-7493)
 * Fix error when CONTAINS is used with a bind marker (CASSANDRA-7502)
 * Properly reject unknown UDT field (CASSANDRA-7484)
Merged from 2.0:
 * Fix CC#collectTimeOrderedData() tombstone optimisations (CASSANDRA-7394)
 * Support DISTINCT for static columns and fix behaviour when DISTINC is
   not use (CASSANDRA-7305).
 * Workaround JVM NPE on JMX bind failure (CASSANDRA-7254)
 * Fix race in FileCacheService RemovalListener (CASSANDRA-7278)
 * Fix inconsistent use of consistencyForCommit that allowed LOCAL_QUORUM
   operations to incorrect become full QUORUM (CASSANDRA-7345)
 * Properly handle unrecognized opcodes and flags (CASSANDRA-7440)
 * (Hadoop) close CqlRecordWriter clients when finished (CASSANDRA-7459)
 * Commit disk failure policy (CASSANDRA-7429)
 * Make sure high level sstables get compacted (CASSANDRA-7414)
 * Fix AssertionError when using empty clustering columns and static columns
   (CASSANDRA-7455)
 * Add option to disable STCS in L0 (CASSANDRA-6621)
 * Upgrade to snappy-java 1.0.5.2 (CASSANDRA-7476)


2.1.0-rc2
 * Fix heap size calculation for CompoundSparseCellName and 
   CompoundSparseCellName.WithCollection (CASSANDRA-7421)
 * Allow counter mutations in UNLOGGED batches (CASSANDRA-7351)
 * Modify reconcile logic to always pick a tombstone over a counter cell
   (CASSANDRA-7346)
 * Avoid incremental compaction on Windows (CASSANDRA-7365)
 * Fix exception when querying a composite-keyed table with a collection index
   (CASSANDRA-7372)
 * Use node's host id in place of counter ids (CASSANDRA-7366)
 * Fix error when doing reversed queries with static columns (CASSANDRA-7490)
 * Backport CASSANDRA-6747 (CASSANDRA-7560)
 * Track max/min timestamps for range tombstones (CASSANDRA-7647)
 * Fix NPE when listing saved caches dir (CASSANDRA-7632)
 * Fix sstableloader unable to connect encrypted node (CASSANDRA-7585)
Merged from 1.2:
 * Clone token map outside of hot gossip loops (CASSANDRA-7758)
 * Add stop method to EmbeddedCassandraService (CASSANDRA-7595)
 * Support connecting to ipv6 jmx with nodetool (CASSANDRA-7669)
 * Set gc_grace_seconds to seven days for system schema tables (CASSANDRA-7668)
 * SimpleSeedProvider no longer caches seeds forever (CASSANDRA-7663)
 * Set correct stream ID on responses when non-Exception Throwables
   are thrown while handling native protocol messages (CASSANDRA-7470)
 * Fix row size miscalculation in LazilyCompactedRow (CASSANDRA-7543)
 * Fix race in background compaction check (CASSANDRA-7745)
 * Don't clear out range tombstones during compaction (CASSANDRA-7808)


2.1.0-rc1
 * Revert flush directory (CASSANDRA-6357)
 * More efficient executor service for fast operations (CASSANDRA-4718)
 * Move less common tools into a new cassandra-tools package (CASSANDRA-7160)
 * Support more concurrent requests in native protocol (CASSANDRA-7231)
 * Add tab-completion to debian nodetool packaging (CASSANDRA-6421)
 * Change concurrent_compactors defaults (CASSANDRA-7139)
 * Add PowerShell Windows launch scripts (CASSANDRA-7001)
 * Make commitlog archive+restore more robust (CASSANDRA-6974)
 * Fix marking commitlogsegments clean (CASSANDRA-6959)
 * Add snapshot "manifest" describing files included (CASSANDRA-6326)
 * Parallel streaming for sstableloader (CASSANDRA-3668)
 * Fix bugs in supercolumns handling (CASSANDRA-7138)
 * Fix ClassClassException on composite dense tables (CASSANDRA-7112)
 * Cleanup and optimize collation and slice iterators (CASSANDRA-7107)
 * Upgrade NBHM lib (CASSANDRA-7128)
 * Optimize netty server (CASSANDRA-6861)
 * Fix repair hang when given CF does not exist (CASSANDRA-7189)
 * Allow c* to be shutdown in an embedded mode (CASSANDRA-5635)
 * Add server side batching to native transport (CASSANDRA-5663)
 * Make batchlog replay asynchronous (CASSANDRA-6134)
 * remove unused classes (CASSANDRA-7197)
 * Limit user types to the keyspace they are defined in (CASSANDRA-6643)
 * Add validate method to CollectionType (CASSANDRA-7208)
 * New serialization format for UDT values (CASSANDRA-7209, CASSANDRA-7261)
 * Fix nodetool netstats (CASSANDRA-7270)
 * Fix potential ClassCastException in HintedHandoffManager (CASSANDRA-7284)
 * Use prepared statements internally (CASSANDRA-6975)
 * Fix broken paging state with prepared statement (CASSANDRA-7120)
 * Fix IllegalArgumentException in CqlStorage (CASSANDRA-7287)
 * Allow nulls/non-existant fields in UDT (CASSANDRA-7206)
 * Backport Thrift MultiSliceRequest (CASSANDRA-7027)
 * Handle overlapping MultiSlices (CASSANDRA-7279)
 * Fix DataOutputTest on Windows (CASSANDRA-7265)
 * Embedded sets in user defined data-types are not updating (CASSANDRA-7267)
 * Add tuple type to CQL/native protocol (CASSANDRA-7248)
 * Fix CqlPagingRecordReader on tables with few rows (CASSANDRA-7322)
Merged from 2.0:
 * Copy compaction options to make sure they are reloaded (CASSANDRA-7290)
 * Add option to do more aggressive tombstone compactions (CASSANDRA-6563)
 * Don't try to compact already-compacting files in HHOM (CASSANDRA-7288)
 * Always reallocate buffers in HSHA (CASSANDRA-6285)
 * (Hadoop) support authentication in CqlRecordReader (CASSANDRA-7221)
 * (Hadoop) Close java driver Cluster in CQLRR.close (CASSANDRA-7228)
 * Warn when 'USING TIMESTAMP' is used on a CAS BATCH (CASSANDRA-7067)
 * return all cpu values from BackgroundActivityMonitor.readAndCompute (CASSANDRA-7183)
 * Correctly delete scheduled range xfers (CASSANDRA-7143)
 * return all cpu values from BackgroundActivityMonitor.readAndCompute (CASSANDRA-7183)  
 * reduce garbage creation in calculatePendingRanges (CASSANDRA-7191)
 * fix c* launch issues on Russian os's due to output of linux 'free' cmd (CASSANDRA-6162)
 * Fix disabling autocompaction (CASSANDRA-7187)
 * Fix potential NumberFormatException when deserializing IntegerType (CASSANDRA-7088)
 * cqlsh can't tab-complete disabling compaction (CASSANDRA-7185)
 * cqlsh: Accept and execute CQL statement(s) from command-line parameter (CASSANDRA-7172)
 * Fix IllegalStateException in CqlPagingRecordReader (CASSANDRA-7198)
 * Fix the InvertedIndex trigger example (CASSANDRA-7211)
 * Add --resolve-ip option to 'nodetool ring' (CASSANDRA-7210)
 * reduce garbage on codec flag deserialization (CASSANDRA-7244) 
 * Fix duplicated error messages on directory creation error at startup (CASSANDRA-5818)
 * Proper null handle for IF with map element access (CASSANDRA-7155)
 * Improve compaction visibility (CASSANDRA-7242)
 * Correctly delete scheduled range xfers (CASSANDRA-7143)
 * Make batchlog replica selection rack-aware (CASSANDRA-6551)
 * Fix CFMetaData#getColumnDefinitionFromColumnName() (CASSANDRA-7074)
 * Fix writetime/ttl functions for static columns (CASSANDRA-7081)
 * Suggest CTRL-C or semicolon after three blank lines in cqlsh (CASSANDRA-7142)
 * Fix 2ndary index queries with DESC clustering order (CASSANDRA-6950)
 * Invalid key cache entries on DROP (CASSANDRA-6525)
 * Fix flapping RecoveryManagerTest (CASSANDRA-7084)
 * Add missing iso8601 patterns for date strings (CASSANDRA-6973)
 * Support selecting multiple rows in a partition using IN (CASSANDRA-6875)
 * Add authentication support to shuffle (CASSANDRA-6484)
 * Swap local and global default read repair chances (CASSANDRA-7320)
 * Add conditional CREATE/DROP USER support (CASSANDRA-7264)
 * Cqlsh counts non-empty lines for "Blank lines" warning (CASSANDRA-7325)
Merged from 1.2:
 * Add Cloudstack snitch (CASSANDRA-7147)
 * Update system.peers correctly when relocating tokens (CASSANDRA-7126)
 * Add Google Compute Engine snitch (CASSANDRA-7132)
 * remove duplicate query for local tokens (CASSANDRA-7182)
 * exit CQLSH with error status code if script fails (CASSANDRA-6344)
 * Fix bug with some IN queries missig results (CASSANDRA-7105)
 * Fix availability validation for LOCAL_ONE CL (CASSANDRA-7319)
 * Hint streaming can cause decommission to fail (CASSANDRA-7219)


2.1.0-beta2
 * Increase default CL space to 8GB (CASSANDRA-7031)
 * Add range tombstones to read repair digests (CASSANDRA-6863)
 * Fix BTree.clear for large updates (CASSANDRA-6943)
 * Fail write instead of logging a warning when unable to append to CL
   (CASSANDRA-6764)
 * Eliminate possibility of CL segment appearing twice in active list 
   (CASSANDRA-6557)
 * Apply DONTNEED fadvise to commitlog segments (CASSANDRA-6759)
 * Switch CRC component to Adler and include it for compressed sstables 
   (CASSANDRA-4165)
 * Allow cassandra-stress to set compaction strategy options (CASSANDRA-6451)
 * Add broadcast_rpc_address option to cassandra.yaml (CASSANDRA-5899)
 * Auto reload GossipingPropertyFileSnitch config (CASSANDRA-5897)
 * Fix overflow of memtable_total_space_in_mb (CASSANDRA-6573)
 * Fix ABTC NPE and apply update function correctly (CASSANDRA-6692)
 * Allow nodetool to use a file or prompt for password (CASSANDRA-6660)
 * Fix AIOOBE when concurrently accessing ABSC (CASSANDRA-6742)
 * Fix assertion error in ALTER TYPE RENAME (CASSANDRA-6705)
 * Scrub should not always clear out repaired status (CASSANDRA-5351)
 * Improve handling of range tombstone for wide partitions (CASSANDRA-6446)
 * Fix ClassCastException for compact table with composites (CASSANDRA-6738)
 * Fix potentially repairing with wrong nodes (CASSANDRA-6808)
 * Change caching option syntax (CASSANDRA-6745)
 * Fix stress to do proper counter reads (CASSANDRA-6835)
 * Fix help message for stress counter_write (CASSANDRA-6824)
 * Fix stress smart Thrift client to pick servers correctly (CASSANDRA-6848)
 * Add logging levels (minimal, normal or verbose) to stress tool (CASSANDRA-6849)
 * Fix race condition in Batch CLE (CASSANDRA-6860)
 * Improve cleanup/scrub/upgradesstables failure handling (CASSANDRA-6774)
 * ByteBuffer write() methods for serializing sstables (CASSANDRA-6781)
 * Proper compare function for CollectionType (CASSANDRA-6783)
 * Update native server to Netty 4 (CASSANDRA-6236)
 * Fix off-by-one error in stress (CASSANDRA-6883)
 * Make OpOrder AutoCloseable (CASSANDRA-6901)
 * Remove sync repair JMX interface (CASSANDRA-6900)
 * Add multiple memory allocation options for memtables (CASSANDRA-6689, 6694)
 * Remove adjusted op rate from stress output (CASSANDRA-6921)
 * Add optimized CF.hasColumns() implementations (CASSANDRA-6941)
 * Serialize batchlog mutations with the version of the target node
   (CASSANDRA-6931)
 * Optimize CounterColumn#reconcile() (CASSANDRA-6953)
 * Properly remove 1.2 sstable support in 2.1 (CASSANDRA-6869)
 * Lock counter cells, not partitions (CASSANDRA-6880)
 * Track presence of legacy counter shards in sstables (CASSANDRA-6888)
 * Ensure safe resource cleanup when replacing sstables (CASSANDRA-6912)
 * Add failure handler to async callback (CASSANDRA-6747)
 * Fix AE when closing SSTable without releasing reference (CASSANDRA-7000)
 * Clean up IndexInfo on keyspace/table drops (CASSANDRA-6924)
 * Only snapshot relative SSTables when sequential repair (CASSANDRA-7024)
 * Require nodetool rebuild_index to specify index names (CASSANDRA-7038)
 * fix cassandra stress errors on reads with native protocol (CASSANDRA-7033)
 * Use OpOrder to guard sstable references for reads (CASSANDRA-6919)
 * Preemptive opening of compaction result (CASSANDRA-6916)
 * Multi-threaded scrub/cleanup/upgradesstables (CASSANDRA-5547)
 * Optimize cellname comparison (CASSANDRA-6934)
 * Native protocol v3 (CASSANDRA-6855)
 * Optimize Cell liveness checks and clean up Cell (CASSANDRA-7119)
 * Support consistent range movements (CASSANDRA-2434)
Merged from 2.0:
 * Avoid race-prone second "scrub" of system keyspace (CASSANDRA-6797)
 * Pool CqlRecordWriter clients by inetaddress rather than Range
   (CASSANDRA-6665)
 * Fix compaction_history timestamps (CASSANDRA-6784)
 * Compare scores of full replica ordering in DES (CASSANDRA-6683)
 * fix CME in SessionInfo updateProgress affecting netstats (CASSANDRA-6577)
 * Allow repairing between specific replicas (CASSANDRA-6440)
 * Allow per-dc enabling of hints (CASSANDRA-6157)
 * Add compatibility for Hadoop 0.2.x (CASSANDRA-5201)
 * Fix EstimatedHistogram races (CASSANDRA-6682)
 * Failure detector correctly converts initial value to nanos (CASSANDRA-6658)
 * Add nodetool taketoken to relocate vnodes (CASSANDRA-4445)
 * Expose bulk loading progress over JMX (CASSANDRA-4757)
 * Correctly handle null with IF conditions and TTL (CASSANDRA-6623)
 * Account for range/row tombstones in tombstone drop
   time histogram (CASSANDRA-6522)
 * Stop CommitLogSegment.close() from calling sync() (CASSANDRA-6652)
 * Make commitlog failure handling configurable (CASSANDRA-6364)
 * Avoid overlaps in LCS (CASSANDRA-6688)
 * Improve support for paginating over composites (CASSANDRA-4851)
 * Fix count(*) queries in a mixed cluster (CASSANDRA-6707)
 * Improve repair tasks(snapshot, differencing) concurrency (CASSANDRA-6566)
 * Fix replaying pre-2.0 commit logs (CASSANDRA-6714)
 * Add static columns to CQL3 (CASSANDRA-6561)
 * Optimize single partition batch statements (CASSANDRA-6737)
 * Disallow post-query re-ordering when paging (CASSANDRA-6722)
 * Fix potential paging bug with deleted columns (CASSANDRA-6748)
 * Fix NPE on BulkLoader caused by losing StreamEvent (CASSANDRA-6636)
 * Fix truncating compression metadata (CASSANDRA-6791)
 * Add CMSClassUnloadingEnabled JVM option (CASSANDRA-6541)
 * Catch memtable flush exceptions during shutdown (CASSANDRA-6735)
 * Fix upgradesstables NPE for non-CF-based indexes (CASSANDRA-6645)
 * Fix UPDATE updating PRIMARY KEY columns implicitly (CASSANDRA-6782)
 * Fix IllegalArgumentException when updating from 1.2 with SuperColumns
   (CASSANDRA-6733)
 * FBUtilities.singleton() should use the CF comparator (CASSANDRA-6778)
 * Fix CQLSStableWriter.addRow(Map<String, Object>) (CASSANDRA-6526)
 * Fix HSHA server introducing corrupt data (CASSANDRA-6285)
 * Fix CAS conditions for COMPACT STORAGE tables (CASSANDRA-6813)
 * Starting threads in OutboundTcpConnectionPool constructor causes race conditions (CASSANDRA-7177)
 * Allow overriding cassandra-rackdc.properties file (CASSANDRA-7072)
 * Set JMX RMI port to 7199 (CASSANDRA-7087)
 * Use LOCAL_QUORUM for data reads at LOCAL_SERIAL (CASSANDRA-6939)
 * Log a warning for large batches (CASSANDRA-6487)
 * Put nodes in hibernate when join_ring is false (CASSANDRA-6961)
 * Avoid early loading of non-system keyspaces before compaction-leftovers 
   cleanup at startup (CASSANDRA-6913)
 * Restrict Windows to parallel repairs (CASSANDRA-6907)
 * (Hadoop) Allow manually specifying start/end tokens in CFIF (CASSANDRA-6436)
 * Fix NPE in MeteredFlusher (CASSANDRA-6820)
 * Fix race processing range scan responses (CASSANDRA-6820)
 * Allow deleting snapshots from dropped keyspaces (CASSANDRA-6821)
 * Add uuid() function (CASSANDRA-6473)
 * Omit tombstones from schema digests (CASSANDRA-6862)
 * Include correct consistencyLevel in LWT timeout (CASSANDRA-6884)
 * Lower chances for losing new SSTables during nodetool refresh and
   ColumnFamilyStore.loadNewSSTables (CASSANDRA-6514)
 * Add support for DELETE ... IF EXISTS to CQL3 (CASSANDRA-5708)
 * Update hadoop_cql3_word_count example (CASSANDRA-6793)
 * Fix handling of RejectedExecution in sync Thrift server (CASSANDRA-6788)
 * Log more information when exceeding tombstone_warn_threshold (CASSANDRA-6865)
 * Fix truncate to not abort due to unreachable fat clients (CASSANDRA-6864)
 * Fix schema concurrency exceptions (CASSANDRA-6841)
 * Fix leaking validator FH in StreamWriter (CASSANDRA-6832)
 * Fix saving triggers to schema (CASSANDRA-6789)
 * Fix trigger mutations when base mutation list is immutable (CASSANDRA-6790)
 * Fix accounting in FileCacheService to allow re-using RAR (CASSANDRA-6838)
 * Fix static counter columns (CASSANDRA-6827)
 * Restore expiring->deleted (cell) compaction optimization (CASSANDRA-6844)
 * Fix CompactionManager.needsCleanup (CASSANDRA-6845)
 * Correctly compare BooleanType values other than 0 and 1 (CASSANDRA-6779)
 * Read message id as string from earlier versions (CASSANDRA-6840)
 * Properly use the Paxos consistency for (non-protocol) batch (CASSANDRA-6837)
 * Add paranoid disk failure option (CASSANDRA-6646)
 * Improve PerRowSecondaryIndex performance (CASSANDRA-6876)
 * Extend triggers to support CAS updates (CASSANDRA-6882)
 * Static columns with IF NOT EXISTS don't always work as expected (CASSANDRA-6873)
 * Fix paging with SELECT DISTINCT (CASSANDRA-6857)
 * Fix UnsupportedOperationException on CAS timeout (CASSANDRA-6923)
 * Improve MeteredFlusher handling of MF-unaffected column families
   (CASSANDRA-6867)
 * Add CqlRecordReader using native pagination (CASSANDRA-6311)
 * Add QueryHandler interface (CASSANDRA-6659)
 * Track liveRatio per-memtable, not per-CF (CASSANDRA-6945)
 * Make sure upgradesstables keeps sstable level (CASSANDRA-6958)
 * Fix LIMIT with static columns (CASSANDRA-6956)
 * Fix clash with CQL column name in thrift validation (CASSANDRA-6892)
 * Fix error with super columns in mixed 1.2-2.0 clusters (CASSANDRA-6966)
 * Fix bad skip of sstables on slice query with composite start/finish (CASSANDRA-6825)
 * Fix unintended update with conditional statement (CASSANDRA-6893)
 * Fix map element access in IF (CASSANDRA-6914)
 * Avoid costly range calculations for range queries on system keyspaces
   (CASSANDRA-6906)
 * Fix SSTable not released if stream session fails (CASSANDRA-6818)
 * Avoid build failure due to ANTLR timeout (CASSANDRA-6991)
 * Queries on compact tables can return more rows that requested (CASSANDRA-7052)
 * USING TIMESTAMP for batches does not work (CASSANDRA-7053)
 * Fix performance regression from CASSANDRA-5614 (CASSANDRA-6949)
 * Ensure that batchlog and hint timeouts do not produce hints (CASSANDRA-7058)
 * Merge groupable mutations in TriggerExecutor#execute() (CASSANDRA-7047)
 * Plug holes in resource release when wiring up StreamSession (CASSANDRA-7073)
 * Re-add parameter columns to tracing session (CASSANDRA-6942)
 * Preserves CQL metadata when updating table from thrift (CASSANDRA-6831)
Merged from 1.2:
 * Fix nodetool display with vnodes (CASSANDRA-7082)
 * Add UNLOGGED, COUNTER options to BATCH documentation (CASSANDRA-6816)
 * add extra SSL cipher suites (CASSANDRA-6613)
 * fix nodetool getsstables for blob PK (CASSANDRA-6803)
 * Fix BatchlogManager#deleteBatch() use of millisecond timestamps
   (CASSANDRA-6822)
 * Continue assassinating even if the endpoint vanishes (CASSANDRA-6787)
 * Schedule schema pulls on change (CASSANDRA-6971)
 * Non-droppable verbs shouldn't be dropped from OTC (CASSANDRA-6980)
 * Shutdown batchlog executor in SS#drain() (CASSANDRA-7025)
 * Fix batchlog to account for CF truncation records (CASSANDRA-6999)
 * Fix CQLSH parsing of functions and BLOB literals (CASSANDRA-7018)
 * Properly load trustore in the native protocol (CASSANDRA-6847)
 * Always clean up references in SerializingCache (CASSANDRA-6994)
 * Don't shut MessagingService down when replacing a node (CASSANDRA-6476)
 * fix npe when doing -Dcassandra.fd_initial_value_ms (CASSANDRA-6751)


2.1.0-beta1
 * Add flush directory distinct from compaction directories (CASSANDRA-6357)
 * Require JNA by default (CASSANDRA-6575)
 * add listsnapshots command to nodetool (CASSANDRA-5742)
 * Introduce AtomicBTreeColumns (CASSANDRA-6271, 6692)
 * Multithreaded commitlog (CASSANDRA-3578)
 * allocate fixed index summary memory pool and resample cold index summaries 
   to use less memory (CASSANDRA-5519)
 * Removed multithreaded compaction (CASSANDRA-6142)
 * Parallelize fetching rows for low-cardinality indexes (CASSANDRA-1337)
 * change logging from log4j to logback (CASSANDRA-5883)
 * switch to LZ4 compression for internode communication (CASSANDRA-5887)
 * Stop using Thrift-generated Index* classes internally (CASSANDRA-5971)
 * Remove 1.2 network compatibility code (CASSANDRA-5960)
 * Remove leveled json manifest migration code (CASSANDRA-5996)
 * Remove CFDefinition (CASSANDRA-6253)
 * Use AtomicIntegerFieldUpdater in RefCountedMemory (CASSANDRA-6278)
 * User-defined types for CQL3 (CASSANDRA-5590)
 * Use of o.a.c.metrics in nodetool (CASSANDRA-5871, 6406)
 * Batch read from OTC's queue and cleanup (CASSANDRA-1632)
 * Secondary index support for collections (CASSANDRA-4511, 6383)
 * SSTable metadata(Stats.db) format change (CASSANDRA-6356)
 * Push composites support in the storage engine
   (CASSANDRA-5417, CASSANDRA-6520)
 * Add snapshot space used to cfstats (CASSANDRA-6231)
 * Add cardinality estimator for key count estimation (CASSANDRA-5906)
 * CF id is changed to be non-deterministic. Data dir/key cache are created
   uniquely for CF id (CASSANDRA-5202)
 * New counters implementation (CASSANDRA-6504)
 * Replace UnsortedColumns, EmptyColumns, TreeMapBackedSortedColumns with new
   ArrayBackedSortedColumns (CASSANDRA-6630, CASSANDRA-6662, CASSANDRA-6690)
 * Add option to use row cache with a given amount of rows (CASSANDRA-5357)
 * Avoid repairing already repaired data (CASSANDRA-5351)
 * Reject counter updates with USING TTL/TIMESTAMP (CASSANDRA-6649)
 * Replace index_interval with min/max_index_interval (CASSANDRA-6379)
 * Lift limitation that order by columns must be selected for IN queries (CASSANDRA-4911)


2.0.5
 * Reduce garbage generated by bloom filter lookups (CASSANDRA-6609)
 * Add ks.cf names to tombstone logging (CASSANDRA-6597)
 * Use LOCAL_QUORUM for LWT operations at LOCAL_SERIAL (CASSANDRA-6495)
 * Wait for gossip to settle before accepting client connections (CASSANDRA-4288)
 * Delete unfinished compaction incrementally (CASSANDRA-6086)
 * Allow specifying custom secondary index options in CQL3 (CASSANDRA-6480)
 * Improve replica pinning for cache efficiency in DES (CASSANDRA-6485)
 * Fix LOCAL_SERIAL from thrift (CASSANDRA-6584)
 * Don't special case received counts in CAS timeout exceptions (CASSANDRA-6595)
 * Add support for 2.1 global counter shards (CASSANDRA-6505)
 * Fix NPE when streaming connection is not yet established (CASSANDRA-6210)
 * Avoid rare duplicate read repair triggering (CASSANDRA-6606)
 * Fix paging discardFirst (CASSANDRA-6555)
 * Fix ArrayIndexOutOfBoundsException in 2ndary index query (CASSANDRA-6470)
 * Release sstables upon rebuilding 2i (CASSANDRA-6635)
 * Add AbstractCompactionStrategy.startup() method (CASSANDRA-6637)
 * SSTableScanner may skip rows during cleanup (CASSANDRA-6638)
 * sstables from stalled repair sessions can resurrect deleted data (CASSANDRA-6503)
 * Switch stress to use ITransportFactory (CASSANDRA-6641)
 * Fix IllegalArgumentException during prepare (CASSANDRA-6592)
 * Fix possible loss of 2ndary index entries during compaction (CASSANDRA-6517)
 * Fix direct Memory on architectures that do not support unaligned long access
   (CASSANDRA-6628)
 * Let scrub optionally skip broken counter partitions (CASSANDRA-5930)
Merged from 1.2:
 * fsync compression metadata (CASSANDRA-6531)
 * Validate CF existence on execution for prepared statement (CASSANDRA-6535)
 * Add ability to throttle batchlog replay (CASSANDRA-6550)
 * Fix executing LOCAL_QUORUM with SimpleStrategy (CASSANDRA-6545)
 * Avoid StackOverflow when using large IN queries (CASSANDRA-6567)
 * Nodetool upgradesstables includes secondary indexes (CASSANDRA-6598)
 * Paginate batchlog replay (CASSANDRA-6569)
 * skip blocking on streaming during drain (CASSANDRA-6603)
 * Improve error message when schema doesn't match loaded sstable (CASSANDRA-6262)
 * Add properties to adjust FD initial value and max interval (CASSANDRA-4375)
 * Fix preparing with batch and delete from collection (CASSANDRA-6607)
 * Fix ABSC reverse iterator's remove() method (CASSANDRA-6629)
 * Handle host ID conflicts properly (CASSANDRA-6615)
 * Move handling of migration event source to solve bootstrap race. (CASSANDRA-6648)
 * Make sure compaction throughput value doesn't overflow with int math (CASSANDRA-6647)


2.0.4
 * Allow removing snapshots of no-longer-existing CFs (CASSANDRA-6418)
 * add StorageService.stopDaemon() (CASSANDRA-4268)
 * add IRE for invalid CF supplied to get_count (CASSANDRA-5701)
 * add client encryption support to sstableloader (CASSANDRA-6378)
 * Fix accept() loop for SSL sockets post-shutdown (CASSANDRA-6468)
 * Fix size-tiered compaction in LCS L0 (CASSANDRA-6496)
 * Fix assertion failure in filterColdSSTables (CASSANDRA-6483)
 * Fix row tombstones in larger-than-memory compactions (CASSANDRA-6008)
 * Fix cleanup ClassCastException (CASSANDRA-6462)
 * Reduce gossip memory use by interning VersionedValue strings (CASSANDRA-6410)
 * Allow specifying datacenters to participate in a repair (CASSANDRA-6218)
 * Fix divide-by-zero in PCI (CASSANDRA-6403)
 * Fix setting last compacted key in the wrong level for LCS (CASSANDRA-6284)
 * Add millisecond precision formats to the timestamp parser (CASSANDRA-6395)
 * Expose a total memtable size metric for a CF (CASSANDRA-6391)
 * cqlsh: handle symlinks properly (CASSANDRA-6425)
 * Fix potential infinite loop when paging query with IN (CASSANDRA-6464)
 * Fix assertion error in AbstractQueryPager.discardFirst (CASSANDRA-6447)
 * Fix streaming older SSTable yields unnecessary tombstones (CASSANDRA-6527)
Merged from 1.2:
 * Improved error message on bad properties in DDL queries (CASSANDRA-6453)
 * Randomize batchlog candidates selection (CASSANDRA-6481)
 * Fix thundering herd on endpoint cache invalidation (CASSANDRA-6345, 6485)
 * Improve batchlog write performance with vnodes (CASSANDRA-6488)
 * cqlsh: quote single quotes in strings inside collections (CASSANDRA-6172)
 * Improve gossip performance for typical messages (CASSANDRA-6409)
 * Throw IRE if a prepared statement has more markers than supported 
   (CASSANDRA-5598)
 * Expose Thread metrics for the native protocol server (CASSANDRA-6234)
 * Change snapshot response message verb to INTERNAL to avoid dropping it 
   (CASSANDRA-6415)
 * Warn when collection read has > 65K elements (CASSANDRA-5428)
 * Fix cache persistence when both row and key cache are enabled 
   (CASSANDRA-6413)
 * (Hadoop) add describe_local_ring (CASSANDRA-6268)
 * Fix handling of concurrent directory creation failure (CASSANDRA-6459)
 * Allow executing CREATE statements multiple times (CASSANDRA-6471)
 * Don't send confusing info with timeouts (CASSANDRA-6491)
 * Don't resubmit counter mutation runnables internally (CASSANDRA-6427)
 * Don't drop local mutations without a hint (CASSANDRA-6510)
 * Don't allow null max_hint_window_in_ms (CASSANDRA-6419)
 * Validate SliceRange start and finish lengths (CASSANDRA-6521)


2.0.3
 * Fix FD leak on slice read path (CASSANDRA-6275)
 * Cancel read meter task when closing SSTR (CASSANDRA-6358)
 * free off-heap IndexSummary during bulk (CASSANDRA-6359)
 * Recover from IOException in accept() thread (CASSANDRA-6349)
 * Improve Gossip tolerance of abnormally slow tasks (CASSANDRA-6338)
 * Fix trying to hint timed out counter writes (CASSANDRA-6322)
 * Allow restoring specific columnfamilies from archived CL (CASSANDRA-4809)
 * Avoid flushing compaction_history after each operation (CASSANDRA-6287)
 * Fix repair assertion error when tombstones expire (CASSANDRA-6277)
 * Skip loading corrupt key cache (CASSANDRA-6260)
 * Fixes for compacting larger-than-memory rows (CASSANDRA-6274)
 * Compact hottest sstables first and optionally omit coldest from
   compaction entirely (CASSANDRA-6109)
 * Fix modifying column_metadata from thrift (CASSANDRA-6182)
 * cqlsh: fix LIST USERS output (CASSANDRA-6242)
 * Add IRequestSink interface (CASSANDRA-6248)
 * Update memtable size while flushing (CASSANDRA-6249)
 * Provide hooks around CQL2/CQL3 statement execution (CASSANDRA-6252)
 * Require Permission.SELECT for CAS updates (CASSANDRA-6247)
 * New CQL-aware SSTableWriter (CASSANDRA-5894)
 * Reject CAS operation when the protocol v1 is used (CASSANDRA-6270)
 * Correctly throw error when frame too large (CASSANDRA-5981)
 * Fix serialization bug in PagedRange with 2ndary indexes (CASSANDRA-6299)
 * Fix CQL3 table validation in Thrift (CASSANDRA-6140)
 * Fix bug missing results with IN clauses (CASSANDRA-6327)
 * Fix paging with reversed slices (CASSANDRA-6343)
 * Set minTimestamp correctly to be able to drop expired sstables (CASSANDRA-6337)
 * Support NaN and Infinity as float literals (CASSANDRA-6003)
 * Remove RF from nodetool ring output (CASSANDRA-6289)
 * Fix attempting to flush empty rows (CASSANDRA-6374)
 * Fix potential out of bounds exception when paging (CASSANDRA-6333)
Merged from 1.2:
 * Optimize FD phi calculation (CASSANDRA-6386)
 * Improve initial FD phi estimate when starting up (CASSANDRA-6385)
 * Don't list CQL3 table in CLI describe even if named explicitely 
   (CASSANDRA-5750)
 * Invalidate row cache when dropping CF (CASSANDRA-6351)
 * add non-jamm path for cached statements (CASSANDRA-6293)
 * add windows bat files for shell commands (CASSANDRA-6145)
 * Require logging in for Thrift CQL2/3 statement preparation (CASSANDRA-6254)
 * restrict max_num_tokens to 1536 (CASSANDRA-6267)
 * Nodetool gets default JMX port from cassandra-env.sh (CASSANDRA-6273)
 * make calculatePendingRanges asynchronous (CASSANDRA-6244)
 * Remove blocking flushes in gossip thread (CASSANDRA-6297)
 * Fix potential socket leak in connectionpool creation (CASSANDRA-6308)
 * Allow LOCAL_ONE/LOCAL_QUORUM to work with SimpleStrategy (CASSANDRA-6238)
 * cqlsh: handle 'null' as session duration (CASSANDRA-6317)
 * Fix json2sstable handling of range tombstones (CASSANDRA-6316)
 * Fix missing one row in reverse query (CASSANDRA-6330)
 * Fix reading expired row value from row cache (CASSANDRA-6325)
 * Fix AssertionError when doing set element deletion (CASSANDRA-6341)
 * Make CL code for the native protocol match the one in C* 2.0
   (CASSANDRA-6347)
 * Disallow altering CQL3 table from thrift (CASSANDRA-6370)
 * Fix size computation of prepared statement (CASSANDRA-6369)


2.0.2
 * Update FailureDetector to use nanontime (CASSANDRA-4925)
 * Fix FileCacheService regressions (CASSANDRA-6149)
 * Never return WriteTimeout for CL.ANY (CASSANDRA-6132)
 * Fix race conditions in bulk loader (CASSANDRA-6129)
 * Add configurable metrics reporting (CASSANDRA-4430)
 * drop queries exceeding a configurable number of tombstones (CASSANDRA-6117)
 * Track and persist sstable read activity (CASSANDRA-5515)
 * Fixes for speculative retry (CASSANDRA-5932, CASSANDRA-6194)
 * Improve memory usage of metadata min/max column names (CASSANDRA-6077)
 * Fix thrift validation refusing row markers on CQL3 tables (CASSANDRA-6081)
 * Fix insertion of collections with CAS (CASSANDRA-6069)
 * Correctly send metadata on SELECT COUNT (CASSANDRA-6080)
 * Track clients' remote addresses in ClientState (CASSANDRA-6070)
 * Create snapshot dir if it does not exist when migrating
   leveled manifest (CASSANDRA-6093)
 * make sequential nodetool repair the default (CASSANDRA-5950)
 * Add more hooks for compaction strategy implementations (CASSANDRA-6111)
 * Fix potential NPE on composite 2ndary indexes (CASSANDRA-6098)
 * Delete can potentially be skipped in batch (CASSANDRA-6115)
 * Allow alter keyspace on system_traces (CASSANDRA-6016)
 * Disallow empty column names in cql (CASSANDRA-6136)
 * Use Java7 file-handling APIs and fix file moving on Windows (CASSANDRA-5383)
 * Save compaction history to system keyspace (CASSANDRA-5078)
 * Fix NPE if StorageService.getOperationMode() is executed before full startup (CASSANDRA-6166)
 * CQL3: support pre-epoch longs for TimestampType (CASSANDRA-6212)
 * Add reloadtriggers command to nodetool (CASSANDRA-4949)
 * cqlsh: ignore empty 'value alias' in DESCRIBE (CASSANDRA-6139)
 * Fix sstable loader (CASSANDRA-6205)
 * Reject bootstrapping if the node already exists in gossip (CASSANDRA-5571)
 * Fix NPE while loading paxos state (CASSANDRA-6211)
 * cqlsh: add SHOW SESSION <tracing-session> command (CASSANDRA-6228)
Merged from 1.2:
 * (Hadoop) Require CFRR batchSize to be at least 2 (CASSANDRA-6114)
 * Add a warning for small LCS sstable size (CASSANDRA-6191)
 * Add ability to list specific KS/CF combinations in nodetool cfstats (CASSANDRA-4191)
 * Mark CF clean if a mutation raced the drop and got it marked dirty (CASSANDRA-5946)
 * Add a LOCAL_ONE consistency level (CASSANDRA-6202)
 * Limit CQL prepared statement cache by size instead of count (CASSANDRA-6107)
 * Tracing should log write failure rather than raw exceptions (CASSANDRA-6133)
 * lock access to TM.endpointToHostIdMap (CASSANDRA-6103)
 * Allow estimated memtable size to exceed slab allocator size (CASSANDRA-6078)
 * Start MeteredFlusher earlier to prevent OOM during CL replay (CASSANDRA-6087)
 * Avoid sending Truncate command to fat clients (CASSANDRA-6088)
 * Allow where clause conditions to be in parenthesis (CASSANDRA-6037)
 * Do not open non-ssl storage port if encryption option is all (CASSANDRA-3916)
 * Move batchlog replay to its own executor (CASSANDRA-6079)
 * Add tombstone debug threshold and histogram (CASSANDRA-6042, 6057)
 * Enable tcp keepalive on incoming connections (CASSANDRA-4053)
 * Fix fat client schema pull NPE (CASSANDRA-6089)
 * Fix memtable flushing for indexed tables (CASSANDRA-6112)
 * Fix skipping columns with multiple slices (CASSANDRA-6119)
 * Expose connected thrift + native client counts (CASSANDRA-5084)
 * Optimize auth setup (CASSANDRA-6122)
 * Trace index selection (CASSANDRA-6001)
 * Update sstablesPerReadHistogram to use biased sampling (CASSANDRA-6164)
 * Log UnknownColumnfamilyException when closing socket (CASSANDRA-5725)
 * Properly error out on CREATE INDEX for counters table (CASSANDRA-6160)
 * Handle JMX notification failure for repair (CASSANDRA-6097)
 * (Hadoop) Fetch no more than 128 splits in parallel (CASSANDRA-6169)
 * stress: add username/password authentication support (CASSANDRA-6068)
 * Fix indexed queries with row cache enabled on parent table (CASSANDRA-5732)
 * Fix compaction race during columnfamily drop (CASSANDRA-5957)
 * Fix validation of empty column names for compact tables (CASSANDRA-6152)
 * Skip replaying mutations that pass CRC but fail to deserialize (CASSANDRA-6183)
 * Rework token replacement to use replace_address (CASSANDRA-5916)
 * Fix altering column types (CASSANDRA-6185)
 * cqlsh: fix CREATE/ALTER WITH completion (CASSANDRA-6196)
 * add windows bat files for shell commands (CASSANDRA-6145)
 * Fix potential stack overflow during range tombstones insertion (CASSANDRA-6181)
 * (Hadoop) Make LOCAL_ONE the default consistency level (CASSANDRA-6214)


2.0.1
 * Fix bug that could allow reading deleted data temporarily (CASSANDRA-6025)
 * Improve memory use defaults (CASSANDRA-6059)
 * Make ThriftServer more easlly extensible (CASSANDRA-6058)
 * Remove Hadoop dependency from ITransportFactory (CASSANDRA-6062)
 * add file_cache_size_in_mb setting (CASSANDRA-5661)
 * Improve error message when yaml contains invalid properties (CASSANDRA-5958)
 * Improve leveled compaction's ability to find non-overlapping L0 compactions
   to work on concurrently (CASSANDRA-5921)
 * Notify indexer of columns shadowed by range tombstones (CASSANDRA-5614)
 * Log Merkle tree stats (CASSANDRA-2698)
 * Switch from crc32 to adler32 for compressed sstable checksums (CASSANDRA-5862)
 * Improve offheap memcpy performance (CASSANDRA-5884)
 * Use a range aware scanner for cleanup (CASSANDRA-2524)
 * Cleanup doesn't need to inspect sstables that contain only local data
   (CASSANDRA-5722)
 * Add ability for CQL3 to list partition keys (CASSANDRA-4536)
 * Improve native protocol serialization (CASSANDRA-5664)
 * Upgrade Thrift to 0.9.1 (CASSANDRA-5923)
 * Require superuser status for adding triggers (CASSANDRA-5963)
 * Make standalone scrubber handle old and new style leveled manifest
   (CASSANDRA-6005)
 * Fix paxos bugs (CASSANDRA-6012, 6013, 6023)
 * Fix paged ranges with multiple replicas (CASSANDRA-6004)
 * Fix potential AssertionError during tracing (CASSANDRA-6041)
 * Fix NPE in sstablesplit (CASSANDRA-6027)
 * Migrate pre-2.0 key/value/column aliases to system.schema_columns
   (CASSANDRA-6009)
 * Paging filter empty rows too agressively (CASSANDRA-6040)
 * Support variadic parameters for IN clauses (CASSANDRA-4210)
 * cqlsh: return the result of CAS writes (CASSANDRA-5796)
 * Fix validation of IN clauses with 2ndary indexes (CASSANDRA-6050)
 * Support named bind variables in CQL (CASSANDRA-6033)
Merged from 1.2:
 * Allow cache-keys-to-save to be set at runtime (CASSANDRA-5980)
 * Avoid second-guessing out-of-space state (CASSANDRA-5605)
 * Tuning knobs for dealing with large blobs and many CFs (CASSANDRA-5982)
 * (Hadoop) Fix CQLRW for thrift tables (CASSANDRA-6002)
 * Fix possible divide-by-zero in HHOM (CASSANDRA-5990)
 * Allow local batchlog writes for CL.ANY (CASSANDRA-5967)
 * Upgrade metrics-core to version 2.2.0 (CASSANDRA-5947)
 * Fix CqlRecordWriter with composite keys (CASSANDRA-5949)
 * Add snitch, schema version, cluster, partitioner to JMX (CASSANDRA-5881)
 * Allow disabling SlabAllocator (CASSANDRA-5935)
 * Make user-defined compaction JMX blocking (CASSANDRA-4952)
 * Fix streaming does not transfer wrapped range (CASSANDRA-5948)
 * Fix loading index summary containing empty key (CASSANDRA-5965)
 * Correctly handle limits in CompositesSearcher (CASSANDRA-5975)
 * Pig: handle CQL collections (CASSANDRA-5867)
 * Pass the updated cf to the PRSI index() method (CASSANDRA-5999)
 * Allow empty CQL3 batches (as no-op) (CASSANDRA-5994)
 * Support null in CQL3 functions (CASSANDRA-5910)
 * Replace the deprecated MapMaker with CacheLoader (CASSANDRA-6007)
 * Add SSTableDeletingNotification to DataTracker (CASSANDRA-6010)
 * Fix snapshots in use get deleted during snapshot repair (CASSANDRA-6011)
 * Move hints and exception count to o.a.c.metrics (CASSANDRA-6017)
 * Fix memory leak in snapshot repair (CASSANDRA-6047)
 * Fix sstable2sjon for CQL3 tables (CASSANDRA-5852)


2.0.0
 * Fix thrift validation when inserting into CQL3 tables (CASSANDRA-5138)
 * Fix periodic memtable flushing behavior with clean memtables (CASSANDRA-5931)
 * Fix dateOf() function for pre-2.0 timestamp columns (CASSANDRA-5928)
 * Fix SSTable unintentionally loads BF when opened for batch (CASSANDRA-5938)
 * Add stream session progress to JMX (CASSANDRA-4757)
 * Fix NPE during CAS operation (CASSANDRA-5925)
Merged from 1.2:
 * Fix getBloomFilterDiskSpaceUsed for AlwaysPresentFilter (CASSANDRA-5900)
 * Don't announce schema version until we've loaded the changes locally
   (CASSANDRA-5904)
 * Fix to support off heap bloom filters size greater than 2 GB (CASSANDRA-5903)
 * Properly handle parsing huge map and set literals (CASSANDRA-5893)


2.0.0-rc2
 * enable vnodes by default (CASSANDRA-5869)
 * fix CAS contention timeout (CASSANDRA-5830)
 * fix HsHa to respect max frame size (CASSANDRA-4573)
 * Fix (some) 2i on composite components omissions (CASSANDRA-5851)
 * cqlsh: add DESCRIBE FULL SCHEMA variant (CASSANDRA-5880)
Merged from 1.2:
 * Correctly validate sparse composite cells in scrub (CASSANDRA-5855)
 * Add KeyCacheHitRate metric to CF metrics (CASSANDRA-5868)
 * cqlsh: add support for multiline comments (CASSANDRA-5798)
 * Handle CQL3 SELECT duplicate IN restrictions on clustering columns
   (CASSANDRA-5856)


2.0.0-rc1
 * improve DecimalSerializer performance (CASSANDRA-5837)
 * fix potential spurious wakeup in AsyncOneResponse (CASSANDRA-5690)
 * fix schema-related trigger issues (CASSANDRA-5774)
 * Better validation when accessing CQL3 table from thrift (CASSANDRA-5138)
 * Fix assertion error during repair (CASSANDRA-5801)
 * Fix range tombstone bug (CASSANDRA-5805)
 * DC-local CAS (CASSANDRA-5797)
 * Add a native_protocol_version column to the system.local table (CASSANRDA-5819)
 * Use index_interval from cassandra.yaml when upgraded (CASSANDRA-5822)
 * Fix buffer underflow on socket close (CASSANDRA-5792)
Merged from 1.2:
 * Fix reading DeletionTime from 1.1-format sstables (CASSANDRA-5814)
 * cqlsh: add collections support to COPY (CASSANDRA-5698)
 * retry important messages for any IOException (CASSANDRA-5804)
 * Allow empty IN relations in SELECT/UPDATE/DELETE statements (CASSANDRA-5626)
 * cqlsh: fix crashing on Windows due to libedit detection (CASSANDRA-5812)
 * fix bulk-loading compressed sstables (CASSANDRA-5820)
 * (Hadoop) fix quoting in CqlPagingRecordReader and CqlRecordWriter 
   (CASSANDRA-5824)
 * update default LCS sstable size to 160MB (CASSANDRA-5727)
 * Allow compacting 2Is via nodetool (CASSANDRA-5670)
 * Hex-encode non-String keys in OPP (CASSANDRA-5793)
 * nodetool history logging (CASSANDRA-5823)
 * (Hadoop) fix support for Thrift tables in CqlPagingRecordReader 
   (CASSANDRA-5752)
 * add "all time blocked" to StatusLogger output (CASSANDRA-5825)
 * Future-proof inter-major-version schema migrations (CASSANDRA-5845)
 * (Hadoop) add CqlPagingRecordReader support for ReversedType in Thrift table
   (CASSANDRA-5718)
 * Add -no-snapshot option to scrub (CASSANDRA-5891)
 * Fix to support off heap bloom filters size greater than 2 GB (CASSANDRA-5903)
 * Properly handle parsing huge map and set literals (CASSANDRA-5893)
 * Fix LCS L0 compaction may overlap in L1 (CASSANDRA-5907)
 * New sstablesplit tool to split large sstables offline (CASSANDRA-4766)
 * Fix potential deadlock in native protocol server (CASSANDRA-5926)
 * Disallow incompatible type change in CQL3 (CASSANDRA-5882)
Merged from 1.1:
 * Correctly validate sparse composite cells in scrub (CASSANDRA-5855)


2.0.0-beta2
 * Replace countPendingHints with Hints Created metric (CASSANDRA-5746)
 * Allow nodetool with no args, and with help to run without a server (CASSANDRA-5734)
 * Cleanup AbstractType/TypeSerializer classes (CASSANDRA-5744)
 * Remove unimplemented cli option schema-mwt (CASSANDRA-5754)
 * Support range tombstones in thrift (CASSANDRA-5435)
 * Normalize table-manipulating CQL3 statements' class names (CASSANDRA-5759)
 * cqlsh: add missing table options to DESCRIBE output (CASSANDRA-5749)
 * Fix assertion error during repair (CASSANDRA-5757)
 * Fix bulkloader (CASSANDRA-5542)
 * Add LZ4 compression to the native protocol (CASSANDRA-5765)
 * Fix bugs in the native protocol v2 (CASSANDRA-5770)
 * CAS on 'primary key only' table (CASSANDRA-5715)
 * Support streaming SSTables of old versions (CASSANDRA-5772)
 * Always respect protocol version in native protocol (CASSANDRA-5778)
 * Fix ConcurrentModificationException during streaming (CASSANDRA-5782)
 * Update deletion timestamp in Commit#updatesWithPaxosTime (CASSANDRA-5787)
 * Thrift cas() method crashes if input columns are not sorted (CASSANDRA-5786)
 * Order columns names correctly when querying for CAS (CASSANDRA-5788)
 * Fix streaming retry (CASSANDRA-5775)
Merged from 1.2:
 * if no seeds can be a reached a node won't start in a ring by itself (CASSANDRA-5768)
 * add cassandra.unsafesystem property (CASSANDRA-5704)
 * (Hadoop) quote identifiers in CqlPagingRecordReader (CASSANDRA-5763)
 * Add replace_node functionality for vnodes (CASSANDRA-5337)
 * Add timeout events to query traces (CASSANDRA-5520)
 * Fix serialization of the LEFT gossip value (CASSANDRA-5696)
 * Pig: support for cql3 tables (CASSANDRA-5234)
 * Fix skipping range tombstones with reverse queries (CASSANDRA-5712)
 * Expire entries out of ThriftSessionManager (CASSANDRA-5719)
 * Don't keep ancestor information in memory (CASSANDRA-5342)
 * Expose native protocol server status in nodetool info (CASSANDRA-5735)
 * Fix pathetic performance of range tombstones (CASSANDRA-5677)
 * Fix querying with an empty (impossible) range (CASSANDRA-5573)
 * cqlsh: handle CUSTOM 2i in DESCRIBE output (CASSANDRA-5760)
 * Fix minor bug in Range.intersects(Bound) (CASSANDRA-5771)
 * cqlsh: handle disabled compression in DESCRIBE output (CASSANDRA-5766)
 * Ensure all UP events are notified on the native protocol (CASSANDRA-5769)
 * Fix formatting of sstable2json with multiple -k arguments (CASSANDRA-5781)
 * Don't rely on row marker for queries in general to hide lost markers
   after TTL expires (CASSANDRA-5762)
 * Sort nodetool help output (CASSANDRA-5776)
 * Fix column expiring during 2 phases compaction (CASSANDRA-5799)
 * now() is being rejected in INSERTs when inside collections (CASSANDRA-5795)


2.0.0-beta1
 * Add support for indexing clustered columns (CASSANDRA-5125)
 * Removed on-heap row cache (CASSANDRA-5348)
 * use nanotime consistently for node-local timeouts (CASSANDRA-5581)
 * Avoid unnecessary second pass on name-based queries (CASSANDRA-5577)
 * Experimental triggers (CASSANDRA-1311)
 * JEMalloc support for off-heap allocation (CASSANDRA-3997)
 * Single-pass compaction (CASSANDRA-4180)
 * Removed token range bisection (CASSANDRA-5518)
 * Removed compatibility with pre-1.2.5 sstables and network messages
   (CASSANDRA-5511)
 * removed PBSPredictor (CASSANDRA-5455)
 * CAS support (CASSANDRA-5062, 5441, 5442, 5443, 5619, 5667)
 * Leveled compaction performs size-tiered compactions in L0 
   (CASSANDRA-5371, 5439)
 * Add yaml network topology snitch for mixed ec2/other envs (CASSANDRA-5339)
 * Log when a node is down longer than the hint window (CASSANDRA-4554)
 * Optimize tombstone creation for ExpiringColumns (CASSANDRA-4917)
 * Improve LeveledScanner work estimation (CASSANDRA-5250, 5407)
 * Replace compaction lock with runWithCompactionsDisabled (CASSANDRA-3430)
 * Change Message IDs to ints (CASSANDRA-5307)
 * Move sstable level information into the Stats component, removing the
   need for a separate Manifest file (CASSANDRA-4872)
 * avoid serializing to byte[] on commitlog append (CASSANDRA-5199)
 * make index_interval configurable per columnfamily (CASSANDRA-3961, CASSANDRA-5650)
 * add default_time_to_live (CASSANDRA-3974)
 * add memtable_flush_period_in_ms (CASSANDRA-4237)
 * replace supercolumns internally by composites (CASSANDRA-3237, 5123)
 * upgrade thrift to 0.9.0 (CASSANDRA-3719)
 * drop unnecessary keyspace parameter from user-defined compaction API 
   (CASSANDRA-5139)
 * more robust solution to incomplete compactions + counters (CASSANDRA-5151)
 * Change order of directory searching for c*.in.sh (CASSANDRA-3983)
 * Add tool to reset SSTable compaction level for LCS (CASSANDRA-5271)
 * Allow custom configuration loader (CASSANDRA-5045)
 * Remove memory emergency pressure valve logic (CASSANDRA-3534)
 * Reduce request latency with eager retry (CASSANDRA-4705)
 * cqlsh: Remove ASSUME command (CASSANDRA-5331)
 * Rebuild BF when loading sstables if bloom_filter_fp_chance
   has changed since compaction (CASSANDRA-5015)
 * remove row-level bloom filters (CASSANDRA-4885)
 * Change Kernel Page Cache skipping into row preheating (disabled by default)
   (CASSANDRA-4937)
 * Improve repair by deciding on a gcBefore before sending
   out TreeRequests (CASSANDRA-4932)
 * Add an official way to disable compactions (CASSANDRA-5074)
 * Reenable ALTER TABLE DROP with new semantics (CASSANDRA-3919)
 * Add binary protocol versioning (CASSANDRA-5436)
 * Swap THshaServer for TThreadedSelectorServer (CASSANDRA-5530)
 * Add alias support to SELECT statement (CASSANDRA-5075)
 * Don't create empty RowMutations in CommitLogReplayer (CASSANDRA-5541)
 * Use range tombstones when dropping cfs/columns from schema (CASSANDRA-5579)
 * cqlsh: drop CQL2/CQL3-beta support (CASSANDRA-5585)
 * Track max/min column names in sstables to be able to optimize slice
   queries (CASSANDRA-5514, CASSANDRA-5595, CASSANDRA-5600)
 * Binary protocol: allow batching already prepared statements (CASSANDRA-4693)
 * Allow preparing timestamp, ttl and limit in CQL3 queries (CASSANDRA-4450)
 * Support native link w/o JNA in Java7 (CASSANDRA-3734)
 * Use SASL authentication in binary protocol v2 (CASSANDRA-5545)
 * Replace Thrift HsHa with LMAX Disruptor based implementation (CASSANDRA-5582)
 * cqlsh: Add row count to SELECT output (CASSANDRA-5636)
 * Include a timestamp with all read commands to determine column expiration
   (CASSANDRA-5149)
 * Streaming 2.0 (CASSANDRA-5286, 5699)
 * Conditional create/drop ks/table/index statements in CQL3 (CASSANDRA-2737)
 * more pre-table creation property validation (CASSANDRA-5693)
 * Redesign repair messages (CASSANDRA-5426)
 * Fix ALTER RENAME post-5125 (CASSANDRA-5702)
 * Disallow renaming a 2ndary indexed column (CASSANDRA-5705)
 * Rename Table to Keyspace (CASSANDRA-5613)
 * Ensure changing column_index_size_in_kb on different nodes don't corrupt the
   sstable (CASSANDRA-5454)
 * Move resultset type information into prepare, not execute (CASSANDRA-5649)
 * Auto paging in binary protocol (CASSANDRA-4415, 5714)
 * Don't tie client side use of AbstractType to JDBC (CASSANDRA-4495)
 * Adds new TimestampType to replace DateType (CASSANDRA-5723, CASSANDRA-5729)
Merged from 1.2:
 * make starting native protocol server idempotent (CASSANDRA-5728)
 * Fix loading key cache when a saved entry is no longer valid (CASSANDRA-5706)
 * Fix serialization of the LEFT gossip value (CASSANDRA-5696)
 * cqlsh: Don't show 'null' in place of empty values (CASSANDRA-5675)
 * Race condition in detecting version on a mixed 1.1/1.2 cluster
   (CASSANDRA-5692)
 * Fix skipping range tombstones with reverse queries (CASSANDRA-5712)
 * Expire entries out of ThriftSessionManager (CASSANRDA-5719)
 * Don't keep ancestor information in memory (CASSANDRA-5342)
 * cqlsh: fix handling of semicolons inside BATCH queries (CASSANDRA-5697)


1.2.6
 * Fix tracing when operation completes before all responses arrive 
   (CASSANDRA-5668)
 * Fix cross-DC mutation forwarding (CASSANDRA-5632)
 * Reduce SSTableLoader memory usage (CASSANDRA-5555)
 * Scale hinted_handoff_throttle_in_kb to cluster size (CASSANDRA-5272)
 * (Hadoop) Add CQL3 input/output formats (CASSANDRA-4421, 5622)
 * (Hadoop) Fix InputKeyRange in CFIF (CASSANDRA-5536)
 * Fix dealing with ridiculously large max sstable sizes in LCS (CASSANDRA-5589)
 * Ignore pre-truncate hints (CASSANDRA-4655)
 * Move System.exit on OOM into a separate thread (CASSANDRA-5273)
 * Write row markers when serializing schema (CASSANDRA-5572)
 * Check only SSTables for the requested range when streaming (CASSANDRA-5569)
 * Improve batchlog replay behavior and hint ttl handling (CASSANDRA-5314)
 * Exclude localTimestamp from validation for tombstones (CASSANDRA-5398)
 * cqlsh: add custom prompt support (CASSANDRA-5539)
 * Reuse prepared statements in hot auth queries (CASSANDRA-5594)
 * cqlsh: add vertical output option (see EXPAND) (CASSANDRA-5597)
 * Add a rate limit option to stress (CASSANDRA-5004)
 * have BulkLoader ignore snapshots directories (CASSANDRA-5587) 
 * fix SnitchProperties logging context (CASSANDRA-5602)
 * Expose whether jna is enabled and memory is locked via JMX (CASSANDRA-5508)
 * cqlsh: fix COPY FROM with ReversedType (CASSANDRA-5610)
 * Allow creating CUSTOM indexes on collections (CASSANDRA-5615)
 * Evaluate now() function at execution time (CASSANDRA-5616)
 * Expose detailed read repair metrics (CASSANDRA-5618)
 * Correct blob literal + ReversedType parsing (CASSANDRA-5629)
 * Allow GPFS to prefer the internal IP like EC2MRS (CASSANDRA-5630)
 * fix help text for -tspw cassandra-cli (CASSANDRA-5643)
 * don't throw away initial causes exceptions for internode encryption issues 
   (CASSANDRA-5644)
 * Fix message spelling errors for cql select statements (CASSANDRA-5647)
 * Suppress custom exceptions thru jmx (CASSANDRA-5652)
 * Update CREATE CUSTOM INDEX syntax (CASSANDRA-5639)
 * Fix PermissionDetails.equals() method (CASSANDRA-5655)
 * Never allow partition key ranges in CQL3 without token() (CASSANDRA-5666)
 * Gossiper incorrectly drops AppState for an upgrading node (CASSANDRA-5660)
 * Connection thrashing during multi-region ec2 during upgrade, due to 
   messaging version (CASSANDRA-5669)
 * Avoid over reconnecting in EC2MRS (CASSANDRA-5678)
 * Fix ReadResponseSerializer.serializedSize() for digest reads (CASSANDRA-5476)
 * allow sstable2json on 2i CFs (CASSANDRA-5694)
Merged from 1.1:
 * Remove buggy thrift max message length option (CASSANDRA-5529)
 * Fix NPE in Pig's widerow mode (CASSANDRA-5488)
 * Add split size parameter to Pig and disable split combination (CASSANDRA-5544)


1.2.5
 * make BytesToken.toString only return hex bytes (CASSANDRA-5566)
 * Ensure that submitBackground enqueues at least one task (CASSANDRA-5554)
 * fix 2i updates with identical values and timestamps (CASSANDRA-5540)
 * fix compaction throttling bursty-ness (CASSANDRA-4316)
 * reduce memory consumption of IndexSummary (CASSANDRA-5506)
 * remove per-row column name bloom filters (CASSANDRA-5492)
 * Include fatal errors in trace events (CASSANDRA-5447)
 * Ensure that PerRowSecondaryIndex is notified of row-level deletes
   (CASSANDRA-5445)
 * Allow empty blob literals in CQL3 (CASSANDRA-5452)
 * Fix streaming RangeTombstones at column index boundary (CASSANDRA-5418)
 * Fix preparing statements when current keyspace is not set (CASSANDRA-5468)
 * Fix SemanticVersion.isSupportedBy minor/patch handling (CASSANDRA-5496)
 * Don't provide oldCfId for post-1.1 system cfs (CASSANDRA-5490)
 * Fix primary range ignores replication strategy (CASSANDRA-5424)
 * Fix shutdown of binary protocol server (CASSANDRA-5507)
 * Fix repair -snapshot not working (CASSANDRA-5512)
 * Set isRunning flag later in binary protocol server (CASSANDRA-5467)
 * Fix use of CQL3 functions with descending clustering order (CASSANDRA-5472)
 * Disallow renaming columns one at a time for thrift table in CQL3
   (CASSANDRA-5531)
 * cqlsh: add CLUSTERING ORDER BY support to DESCRIBE (CASSANDRA-5528)
 * Add custom secondary index support to CQL3 (CASSANDRA-5484)
 * Fix repair hanging silently on unexpected error (CASSANDRA-5229)
 * Fix Ec2Snitch regression introduced by CASSANDRA-5171 (CASSANDRA-5432)
 * Add nodetool enablebackup/disablebackup (CASSANDRA-5556)
 * cqlsh: fix DESCRIBE after case insensitive USE (CASSANDRA-5567)
Merged from 1.1
 * Add retry mechanism to OTC for non-droppable_verbs (CASSANDRA-5393)
 * Use allocator information to improve memtable memory usage estimate
   (CASSANDRA-5497)
 * Fix trying to load deleted row into row cache on startup (CASSANDRA-4463)
 * fsync leveled manifest to avoid corruption (CASSANDRA-5535)
 * Fix Bound intersection computation (CASSANDRA-5551)
 * sstablescrub now respects max memory size in cassandra.in.sh (CASSANDRA-5562)


1.2.4
 * Ensure that PerRowSecondaryIndex updates see the most recent values
   (CASSANDRA-5397)
 * avoid duplicate index entries ind PrecompactedRow and 
   ParallelCompactionIterable (CASSANDRA-5395)
 * remove the index entry on oldColumn when new column is a tombstone 
   (CASSANDRA-5395)
 * Change default stream throughput from 400 to 200 mbps (CASSANDRA-5036)
 * Gossiper logs DOWN for symmetry with UP (CASSANDRA-5187)
 * Fix mixing prepared statements between keyspaces (CASSANDRA-5352)
 * Fix consistency level during bootstrap - strike 3 (CASSANDRA-5354)
 * Fix transposed arguments in AlreadyExistsException (CASSANDRA-5362)
 * Improve asynchronous hint delivery (CASSANDRA-5179)
 * Fix Guava dependency version (12.0 -> 13.0.1) for Maven (CASSANDRA-5364)
 * Validate that provided CQL3 collection value are < 64K (CASSANDRA-5355)
 * Make upgradeSSTable skip current version sstables by default (CASSANDRA-5366)
 * Optimize min/max timestamp collection (CASSANDRA-5373)
 * Invalid streamId in cql binary protocol when using invalid CL 
   (CASSANDRA-5164)
 * Fix validation for IN where clauses with collections (CASSANDRA-5376)
 * Copy resultSet on count query to avoid ConcurrentModificationException 
   (CASSANDRA-5382)
 * Correctly typecheck in CQL3 even with ReversedType (CASSANDRA-5386)
 * Fix streaming compressed files when using encryption (CASSANDRA-5391)
 * cassandra-all 1.2.0 pom missing netty dependency (CASSANDRA-5392)
 * Fix writetime/ttl functions on null values (CASSANDRA-5341)
 * Fix NPE during cql3 select with token() (CASSANDRA-5404)
 * IndexHelper.skipBloomFilters won't skip non-SHA filters (CASSANDRA-5385)
 * cqlsh: Print maps ordered by key, sort sets (CASSANDRA-5413)
 * Add null syntax support in CQL3 for inserts (CASSANDRA-3783)
 * Allow unauthenticated set_keyspace() calls (CASSANDRA-5423)
 * Fix potential incremental backups race (CASSANDRA-5410)
 * Fix prepared BATCH statements with batch-level timestamps (CASSANDRA-5415)
 * Allow overriding superuser setup delay (CASSANDRA-5430)
 * cassandra-shuffle with JMX usernames and passwords (CASSANDRA-5431)
Merged from 1.1:
 * cli: Quote ks and cf names in schema output when needed (CASSANDRA-5052)
 * Fix bad default for min/max timestamp in SSTableMetadata (CASSANDRA-5372)
 * Fix cf name extraction from manifest in Directories.migrateFile() 
   (CASSANDRA-5242)
 * Support pluggable internode authentication (CASSANDRA-5401)


1.2.3
 * add check for sstable overlap within a level on startup (CASSANDRA-5327)
 * replace ipv6 colons in jmx object names (CASSANDRA-5298, 5328)
 * Avoid allocating SSTableBoundedScanner during repair when the range does 
   not intersect the sstable (CASSANDRA-5249)
 * Don't lowercase property map keys (this breaks NTS) (CASSANDRA-5292)
 * Fix composite comparator with super columns (CASSANDRA-5287)
 * Fix insufficient validation of UPDATE queries against counter cfs
   (CASSANDRA-5300)
 * Fix PropertyFileSnitch default DC/Rack behavior (CASSANDRA-5285)
 * Handle null values when executing prepared statement (CASSANDRA-5081)
 * Add netty to pom dependencies (CASSANDRA-5181)
 * Include type arguments in Thrift CQLPreparedResult (CASSANDRA-5311)
 * Fix compaction not removing columns when bf_fp_ratio is 1 (CASSANDRA-5182)
 * cli: Warn about missing CQL3 tables in schema descriptions (CASSANDRA-5309)
 * Re-enable unknown option in replication/compaction strategies option for
   backward compatibility (CASSANDRA-4795)
 * Add binary protocol support to stress (CASSANDRA-4993)
 * cqlsh: Fix COPY FROM value quoting and null handling (CASSANDRA-5305)
 * Fix repair -pr for vnodes (CASSANDRA-5329)
 * Relax CL for auth queries for non-default users (CASSANDRA-5310)
 * Fix AssertionError during repair (CASSANDRA-5245)
 * Don't announce migrations to pre-1.2 nodes (CASSANDRA-5334)
Merged from 1.1:
 * Update offline scrub for 1.0 -> 1.1 directory structure (CASSANDRA-5195)
 * add tmp flag to Descriptor hashcode (CASSANDRA-4021)
 * fix logging of "Found table data in data directories" when only system tables
   are present (CASSANDRA-5289)
 * cli: Add JMX authentication support (CASSANDRA-5080)
 * nodetool: ability to repair specific range (CASSANDRA-5280)
 * Fix possible assertion triggered in SliceFromReadCommand (CASSANDRA-5284)
 * cqlsh: Add inet type support on Windows (ipv4-only) (CASSANDRA-4801)
 * Fix race when initializing ColumnFamilyStore (CASSANDRA-5350)
 * Add UseTLAB JVM flag (CASSANDRA-5361)


1.2.2
 * fix potential for multiple concurrent compactions of the same sstables
   (CASSANDRA-5256)
 * avoid no-op caching of byte[] on commitlog append (CASSANDRA-5199)
 * fix symlinks under data dir not working (CASSANDRA-5185)
 * fix bug in compact storage metadata handling (CASSANDRA-5189)
 * Validate login for USE queries (CASSANDRA-5207)
 * cli: remove default username and password (CASSANDRA-5208)
 * configure populate_io_cache_on_flush per-CF (CASSANDRA-4694)
 * allow configuration of internode socket buffer (CASSANDRA-3378)
 * Make sstable directory picking blacklist-aware again (CASSANDRA-5193)
 * Correctly expire gossip states for edge cases (CASSANDRA-5216)
 * Improve handling of directory creation failures (CASSANDRA-5196)
 * Expose secondary indicies to the rest of nodetool (CASSANDRA-4464)
 * Binary protocol: avoid sending notification for 0.0.0.0 (CASSANDRA-5227)
 * add UseCondCardMark XX jvm settings on jdk 1.7 (CASSANDRA-4366)
 * CQL3 refactor to allow conversion function (CASSANDRA-5226)
 * Fix drop of sstables in some circumstance (CASSANDRA-5232)
 * Implement caching of authorization results (CASSANDRA-4295)
 * Add support for LZ4 compression (CASSANDRA-5038)
 * Fix missing columns in wide rows queries (CASSANDRA-5225)
 * Simplify auth setup and make system_auth ks alterable (CASSANDRA-5112)
 * Stop compactions from hanging during bootstrap (CASSANDRA-5244)
 * fix compressed streaming sending extra chunk (CASSANDRA-5105)
 * Add CQL3-based implementations of IAuthenticator and IAuthorizer
   (CASSANDRA-4898)
 * Fix timestamp-based tomstone removal logic (CASSANDRA-5248)
 * cli: Add JMX authentication support (CASSANDRA-5080)
 * Fix forceFlush behavior (CASSANDRA-5241)
 * cqlsh: Add username autocompletion (CASSANDRA-5231)
 * Fix CQL3 composite partition key error (CASSANDRA-5240)
 * Allow IN clause on last clustering key (CASSANDRA-5230)
Merged from 1.1:
 * fix start key/end token validation for wide row iteration (CASSANDRA-5168)
 * add ConfigHelper support for Thrift frame and max message sizes (CASSANDRA-5188)
 * fix nodetool repair not fail on node down (CASSANDRA-5203)
 * always collect tombstone hints (CASSANDRA-5068)
 * Fix error when sourcing file in cqlsh (CASSANDRA-5235)


1.2.1
 * stream undelivered hints on decommission (CASSANDRA-5128)
 * GossipingPropertyFileSnitch loads saved dc/rack info if needed (CASSANDRA-5133)
 * drain should flush system CFs too (CASSANDRA-4446)
 * add inter_dc_tcp_nodelay setting (CASSANDRA-5148)
 * re-allow wrapping ranges for start_token/end_token range pairitspwng (CASSANDRA-5106)
 * fix validation compaction of empty rows (CASSANDRA-5136)
 * nodetool methods to enable/disable hint storage/delivery (CASSANDRA-4750)
 * disallow bloom filter false positive chance of 0 (CASSANDRA-5013)
 * add threadpool size adjustment methods to JMXEnabledThreadPoolExecutor and 
   CompactionManagerMBean (CASSANDRA-5044)
 * fix hinting for dropped local writes (CASSANDRA-4753)
 * off-heap cache doesn't need mutable column container (CASSANDRA-5057)
 * apply disk_failure_policy to bad disks on initial directory creation 
   (CASSANDRA-4847)
 * Optimize name-based queries to use ArrayBackedSortedColumns (CASSANDRA-5043)
 * Fall back to old manifest if most recent is unparseable (CASSANDRA-5041)
 * pool [Compressed]RandomAccessReader objects on the partitioned read path
   (CASSANDRA-4942)
 * Add debug logging to list filenames processed by Directories.migrateFile 
   method (CASSANDRA-4939)
 * Expose black-listed directories via JMX (CASSANDRA-4848)
 * Log compaction merge counts (CASSANDRA-4894)
 * Minimize byte array allocation by AbstractData{Input,Output} (CASSANDRA-5090)
 * Add SSL support for the binary protocol (CASSANDRA-5031)
 * Allow non-schema system ks modification for shuffle to work (CASSANDRA-5097)
 * cqlsh: Add default limit to SELECT statements (CASSANDRA-4972)
 * cqlsh: fix DESCRIBE for 1.1 cfs in CQL3 (CASSANDRA-5101)
 * Correctly gossip with nodes >= 1.1.7 (CASSANDRA-5102)
 * Ensure CL guarantees on digest mismatch (CASSANDRA-5113)
 * Validate correctly selects on composite partition key (CASSANDRA-5122)
 * Fix exception when adding collection (CASSANDRA-5117)
 * Handle states for non-vnode clusters correctly (CASSANDRA-5127)
 * Refuse unrecognized replication and compaction strategy options (CASSANDRA-4795)
 * Pick the correct value validator in sstable2json for cql3 tables (CASSANDRA-5134)
 * Validate login for describe_keyspace, describe_keyspaces and set_keyspace
   (CASSANDRA-5144)
 * Fix inserting empty maps (CASSANDRA-5141)
 * Don't remove tokens from System table for node we know (CASSANDRA-5121)
 * fix streaming progress report for compresed files (CASSANDRA-5130)
 * Coverage analysis for low-CL queries (CASSANDRA-4858)
 * Stop interpreting dates as valid timeUUID value (CASSANDRA-4936)
 * Adds E notation for floating point numbers (CASSANDRA-4927)
 * Detect (and warn) unintentional use of the cql2 thrift methods when cql3 was
   intended (CASSANDRA-5172)
 * cli: Quote ks and cf names in schema output when needed (CASSANDRA-5052)
 * Fix cf name extraction from manifest in Directories.migrateFile() (CASSANDRA-5242)
 * Replace mistaken usage of commons-logging with slf4j (CASSANDRA-5464)
 * Ensure Jackson dependency matches lib (CASSANDRA-5126)
 * Expose droppable tombstone ratio stats over JMX (CASSANDRA-5159)
Merged from 1.1:
 * Simplify CompressedRandomAccessReader to work around JDK FD bug (CASSANDRA-5088)
 * Improve handling a changing target throttle rate mid-compaction (CASSANDRA-5087)
 * Pig: correctly decode row keys in widerow mode (CASSANDRA-5098)
 * nodetool repair command now prints progress (CASSANDRA-4767)
 * fix user defined compaction to run against 1.1 data directory (CASSANDRA-5118)
 * Fix CQL3 BATCH authorization caching (CASSANDRA-5145)
 * fix get_count returns incorrect value with TTL (CASSANDRA-5099)
 * better handling for mid-compaction failure (CASSANDRA-5137)
 * convert default marshallers list to map for better readability (CASSANDRA-5109)
 * fix ConcurrentModificationException in getBootstrapSource (CASSANDRA-5170)
 * fix sstable maxtimestamp for row deletes and pre-1.1.1 sstables (CASSANDRA-5153)
 * Fix thread growth on node removal (CASSANDRA-5175)
 * Make Ec2Region's datacenter name configurable (CASSANDRA-5155)


1.2.0
 * Disallow counters in collections (CASSANDRA-5082)
 * cqlsh: add unit tests (CASSANDRA-3920)
 * fix default bloom_filter_fp_chance for LeveledCompactionStrategy (CASSANDRA-5093)
Merged from 1.1:
 * add validation for get_range_slices with start_key and end_token (CASSANDRA-5089)


1.2.0-rc2
 * fix nodetool ownership display with vnodes (CASSANDRA-5065)
 * cqlsh: add DESCRIBE KEYSPACES command (CASSANDRA-5060)
 * Fix potential infinite loop when reloading CFS (CASSANDRA-5064)
 * Fix SimpleAuthorizer example (CASSANDRA-5072)
 * cqlsh: force CL.ONE for tracing and system.schema* queries (CASSANDRA-5070)
 * Includes cassandra-shuffle in the debian package (CASSANDRA-5058)
Merged from 1.1:
 * fix multithreaded compaction deadlock (CASSANDRA-4492)
 * fix temporarily missing schema after upgrade from pre-1.1.5 (CASSANDRA-5061)
 * Fix ALTER TABLE overriding compression options with defaults
   (CASSANDRA-4996, 5066)
 * fix specifying and altering crc_check_chance (CASSANDRA-5053)
 * fix Murmur3Partitioner ownership% calculation (CASSANDRA-5076)
 * Don't expire columns sooner than they should in 2ndary indexes (CASSANDRA-5079)


1.2-rc1
 * rename rpc_timeout settings to request_timeout (CASSANDRA-5027)
 * add BF with 0.1 FP to LCS by default (CASSANDRA-5029)
 * Fix preparing insert queries (CASSANDRA-5016)
 * Fix preparing queries with counter increment (CASSANDRA-5022)
 * Fix preparing updates with collections (CASSANDRA-5017)
 * Don't generate UUID based on other node address (CASSANDRA-5002)
 * Fix message when trying to alter a clustering key type (CASSANDRA-5012)
 * Update IAuthenticator to match the new IAuthorizer (CASSANDRA-5003)
 * Fix inserting only a key in CQL3 (CASSANDRA-5040)
 * Fix CQL3 token() function when used with strings (CASSANDRA-5050)
Merged from 1.1:
 * reduce log spam from invalid counter shards (CASSANDRA-5026)
 * Improve schema propagation performance (CASSANDRA-5025)
 * Fix for IndexHelper.IndexFor throws OOB Exception (CASSANDRA-5030)
 * cqlsh: make it possible to describe thrift CFs (CASSANDRA-4827)
 * cqlsh: fix timestamp formatting on some platforms (CASSANDRA-5046)


1.2-beta3
 * make consistency level configurable in cqlsh (CASSANDRA-4829)
 * fix cqlsh rendering of blob fields (CASSANDRA-4970)
 * fix cqlsh DESCRIBE command (CASSANDRA-4913)
 * save truncation position in system table (CASSANDRA-4906)
 * Move CompressionMetadata off-heap (CASSANDRA-4937)
 * allow CLI to GET cql3 columnfamily data (CASSANDRA-4924)
 * Fix rare race condition in getExpireTimeForEndpoint (CASSANDRA-4402)
 * acquire references to overlapping sstables during compaction so bloom filter
   doesn't get free'd prematurely (CASSANDRA-4934)
 * Don't share slice query filter in CQL3 SelectStatement (CASSANDRA-4928)
 * Separate tracing from Log4J (CASSANDRA-4861)
 * Exclude gcable tombstones from merkle-tree computation (CASSANDRA-4905)
 * Better printing of AbstractBounds for tracing (CASSANDRA-4931)
 * Optimize mostRecentTombstone check in CC.collectAllData (CASSANDRA-4883)
 * Change stream session ID to UUID to avoid collision from same node (CASSANDRA-4813)
 * Use Stats.db when bulk loading if present (CASSANDRA-4957)
 * Skip repair on system_trace and keyspaces with RF=1 (CASSANDRA-4956)
 * (cql3) Remove arbitrary SELECT limit (CASSANDRA-4918)
 * Correctly handle prepared operation on collections (CASSANDRA-4945)
 * Fix CQL3 LIMIT (CASSANDRA-4877)
 * Fix Stress for CQL3 (CASSANDRA-4979)
 * Remove cassandra specific exceptions from JMX interface (CASSANDRA-4893)
 * (CQL3) Force using ALLOW FILTERING on potentially inefficient queries (CASSANDRA-4915)
 * (cql3) Fix adding column when the table has collections (CASSANDRA-4982)
 * (cql3) Fix allowing collections with compact storage (CASSANDRA-4990)
 * (cql3) Refuse ttl/writetime function on collections (CASSANDRA-4992)
 * Replace IAuthority with new IAuthorizer (CASSANDRA-4874)
 * clqsh: fix KEY pseudocolumn escaping when describing Thrift tables
   in CQL3 mode (CASSANDRA-4955)
 * add basic authentication support for Pig CassandraStorage (CASSANDRA-3042)
 * fix CQL2 ALTER TABLE compaction_strategy_class altering (CASSANDRA-4965)
Merged from 1.1:
 * Fall back to old describe_splits if d_s_ex is not available (CASSANDRA-4803)
 * Improve error reporting when streaming ranges fail (CASSANDRA-5009)
 * Fix cqlsh timestamp formatting of timezone info (CASSANDRA-4746)
 * Fix assertion failure with leveled compaction (CASSANDRA-4799)
 * Check for null end_token in get_range_slice (CASSANDRA-4804)
 * Remove all remnants of removed nodes (CASSANDRA-4840)
 * Add aut-reloading of the log4j file in debian package (CASSANDRA-4855)
 * Fix estimated row cache entry size (CASSANDRA-4860)
 * reset getRangeSlice filter after finishing a row for get_paged_slice
   (CASSANDRA-4919)
 * expunge row cache post-truncate (CASSANDRA-4940)
 * Allow static CF definition with compact storage (CASSANDRA-4910)
 * Fix endless loop/compaction of schema_* CFs due to broken timestamps (CASSANDRA-4880)
 * Fix 'wrong class type' assertion in CounterColumn (CASSANDRA-4976)


1.2-beta2
 * fp rate of 1.0 disables BF entirely; LCS defaults to 1.0 (CASSANDRA-4876)
 * off-heap bloom filters for row keys (CASSANDRA_4865)
 * add extension point for sstable components (CASSANDRA-4049)
 * improve tracing output (CASSANDRA-4852, 4862)
 * make TRACE verb droppable (CASSANDRA-4672)
 * fix BulkLoader recognition of CQL3 columnfamilies (CASSANDRA-4755)
 * Sort commitlog segments for replay by id instead of mtime (CASSANDRA-4793)
 * Make hint delivery asynchronous (CASSANDRA-4761)
 * Pluggable Thrift transport factories for CLI and cqlsh (CASSANDRA-4609, 4610)
 * cassandra-cli: allow Double value type to be inserted to a column (CASSANDRA-4661)
 * Add ability to use custom TServerFactory implementations (CASSANDRA-4608)
 * optimize batchlog flushing to skip successful batches (CASSANDRA-4667)
 * include metadata for system keyspace itself in schema tables (CASSANDRA-4416)
 * add check to PropertyFileSnitch to verify presence of location for
   local node (CASSANDRA-4728)
 * add PBSPredictor consistency modeler (CASSANDRA-4261)
 * remove vestiges of Thrift unframed mode (CASSANDRA-4729)
 * optimize single-row PK lookups (CASSANDRA-4710)
 * adjust blockFor calculation to account for pending ranges due to node 
   movement (CASSANDRA-833)
 * Change CQL version to 3.0.0 and stop accepting 3.0.0-beta1 (CASSANDRA-4649)
 * (CQL3) Make prepared statement global instead of per connection 
   (CASSANDRA-4449)
 * Fix scrubbing of CQL3 created tables (CASSANDRA-4685)
 * (CQL3) Fix validation when using counter and regular columns in the same 
   table (CASSANDRA-4706)
 * Fix bug starting Cassandra with simple authentication (CASSANDRA-4648)
 * Add support for batchlog in CQL3 (CASSANDRA-4545, 4738)
 * Add support for multiple column family outputs in CFOF (CASSANDRA-4208)
 * Support repairing only the local DC nodes (CASSANDRA-4747)
 * Use rpc_address for binary protocol and change default port (CASSANDRA-4751)
 * Fix use of collections in prepared statements (CASSANDRA-4739)
 * Store more information into peers table (CASSANDRA-4351, 4814)
 * Configurable bucket size for size tiered compaction (CASSANDRA-4704)
 * Run leveled compaction in parallel (CASSANDRA-4310)
 * Fix potential NPE during CFS reload (CASSANDRA-4786)
 * Composite indexes may miss results (CASSANDRA-4796)
 * Move consistency level to the protocol level (CASSANDRA-4734, 4824)
 * Fix Subcolumn slice ends not respected (CASSANDRA-4826)
 * Fix Assertion error in cql3 select (CASSANDRA-4783)
 * Fix list prepend logic (CQL3) (CASSANDRA-4835)
 * Add booleans as literals in CQL3 (CASSANDRA-4776)
 * Allow renaming PK columns in CQL3 (CASSANDRA-4822)
 * Fix binary protocol NEW_NODE event (CASSANDRA-4679)
 * Fix potential infinite loop in tombstone compaction (CASSANDRA-4781)
 * Remove system tables accounting from schema (CASSANDRA-4850)
 * (cql3) Force provided columns in clustering key order in 
   'CLUSTERING ORDER BY' (CASSANDRA-4881)
 * Fix composite index bug (CASSANDRA-4884)
 * Fix short read protection for CQL3 (CASSANDRA-4882)
 * Add tracing support to the binary protocol (CASSANDRA-4699)
 * (cql3) Don't allow prepared marker inside collections (CASSANDRA-4890)
 * Re-allow order by on non-selected columns (CASSANDRA-4645)
 * Bug when composite index is created in a table having collections (CASSANDRA-4909)
 * log index scan subject in CompositesSearcher (CASSANDRA-4904)
Merged from 1.1:
 * add get[Row|Key]CacheEntries to CacheServiceMBean (CASSANDRA-4859)
 * fix get_paged_slice to wrap to next row correctly (CASSANDRA-4816)
 * fix indexing empty column values (CASSANDRA-4832)
 * allow JdbcDate to compose null Date objects (CASSANDRA-4830)
 * fix possible stackoverflow when compacting 1000s of sstables
   (CASSANDRA-4765)
 * fix wrong leveled compaction progress calculation (CASSANDRA-4807)
 * add a close() method to CRAR to prevent leaking file descriptors (CASSANDRA-4820)
 * fix potential infinite loop in get_count (CASSANDRA-4833)
 * fix compositeType.{get/from}String methods (CASSANDRA-4842)
 * (CQL) fix CREATE COLUMNFAMILY permissions check (CASSANDRA-4864)
 * Fix DynamicCompositeType same type comparison (CASSANDRA-4711)
 * Fix duplicate SSTable reference when stream session failed (CASSANDRA-3306)
 * Allow static CF definition with compact storage (CASSANDRA-4910)
 * Fix endless loop/compaction of schema_* CFs due to broken timestamps (CASSANDRA-4880)
 * Fix 'wrong class type' assertion in CounterColumn (CASSANDRA-4976)


1.2-beta1
 * add atomic_batch_mutate (CASSANDRA-4542, -4635)
 * increase default max_hint_window_in_ms to 3h (CASSANDRA-4632)
 * include message initiation time to replicas so they can more
   accurately drop timed-out requests (CASSANDRA-2858)
 * fix clientutil.jar dependencies (CASSANDRA-4566)
 * optimize WriteResponse (CASSANDRA-4548)
 * new metrics (CASSANDRA-4009)
 * redesign KEYS indexes to avoid read-before-write (CASSANDRA-2897)
 * debug tracing (CASSANDRA-1123)
 * parallelize row cache loading (CASSANDRA-4282)
 * Make compaction, flush JBOD-aware (CASSANDRA-4292)
 * run local range scans on the read stage (CASSANDRA-3687)
 * clean up ioexceptions (CASSANDRA-2116)
 * add disk_failure_policy (CASSANDRA-2118)
 * Introduce new json format with row level deletion (CASSANDRA-4054)
 * remove redundant "name" column from schema_keyspaces (CASSANDRA-4433)
 * improve "nodetool ring" handling of multi-dc clusters (CASSANDRA-3047)
 * update NTS calculateNaturalEndpoints to be O(N log N) (CASSANDRA-3881)
 * split up rpc timeout by operation type (CASSANDRA-2819)
 * rewrite key cache save/load to use only sequential i/o (CASSANDRA-3762)
 * update MS protocol with a version handshake + broadcast address id
   (CASSANDRA-4311)
 * multithreaded hint replay (CASSANDRA-4189)
 * add inter-node message compression (CASSANDRA-3127)
 * remove COPP (CASSANDRA-2479)
 * Track tombstone expiration and compact when tombstone content is
   higher than a configurable threshold, default 20% (CASSANDRA-3442, 4234)
 * update MurmurHash to version 3 (CASSANDRA-2975)
 * (CLI) track elapsed time for `delete' operation (CASSANDRA-4060)
 * (CLI) jline version is bumped to 1.0 to properly  support
   'delete' key function (CASSANDRA-4132)
 * Save IndexSummary into new SSTable 'Summary' component (CASSANDRA-2392, 4289)
 * Add support for range tombstones (CASSANDRA-3708)
 * Improve MessagingService efficiency (CASSANDRA-3617)
 * Avoid ID conflicts from concurrent schema changes (CASSANDRA-3794)
 * Set thrift HSHA server thread limit to unlimited by default (CASSANDRA-4277)
 * Avoids double serialization of CF id in RowMutation messages
   (CASSANDRA-4293)
 * stream compressed sstables directly with java nio (CASSANDRA-4297)
 * Support multiple ranges in SliceQueryFilter (CASSANDRA-3885)
 * Add column metadata to system column families (CASSANDRA-4018)
 * (cql3) Always use composite types by default (CASSANDRA-4329)
 * (cql3) Add support for set, map and list (CASSANDRA-3647)
 * Validate date type correctly (CASSANDRA-4441)
 * (cql3) Allow definitions with only a PK (CASSANDRA-4361)
 * (cql3) Add support for row key composites (CASSANDRA-4179)
 * improve DynamicEndpointSnitch by using reservoir sampling (CASSANDRA-4038)
 * (cql3) Add support for 2ndary indexes (CASSANDRA-3680)
 * (cql3) fix defining more than one PK to be invalid (CASSANDRA-4477)
 * remove schema agreement checking from all external APIs (Thrift, CQL and CQL3) (CASSANDRA-4487)
 * add Murmur3Partitioner and make it default for new installations (CASSANDRA-3772, 4621)
 * (cql3) update pseudo-map syntax to use map syntax (CASSANDRA-4497)
 * Finer grained exceptions hierarchy and provides error code with exceptions (CASSANDRA-3979)
 * Adds events push to binary protocol (CASSANDRA-4480)
 * Rewrite nodetool help (CASSANDRA-2293)
 * Make CQL3 the default for CQL (CASSANDRA-4640)
 * update stress tool to be able to use CQL3 (CASSANDRA-4406)
 * Accept all thrift update on CQL3 cf but don't expose their metadata (CASSANDRA-4377)
 * Replace Throttle with Guava's RateLimiter for HintedHandOff (CASSANDRA-4541)
 * fix counter add/get using CQL2 and CQL3 in stress tool (CASSANDRA-4633)
 * Add sstable count per level to cfstats (CASSANDRA-4537)
 * (cql3) Add ALTER KEYSPACE statement (CASSANDRA-4611)
 * (cql3) Allow defining default consistency levels (CASSANDRA-4448)
 * (cql3) Fix queries using LIMIT missing results (CASSANDRA-4579)
 * fix cross-version gossip messaging (CASSANDRA-4576)
 * added inet data type (CASSANDRA-4627)


1.1.6
 * Wait for writes on synchronous read digest mismatch (CASSANDRA-4792)
 * fix commitlog replay for nanotime-infected sstables (CASSANDRA-4782)
 * preflight check ttl for maximum of 20 years (CASSANDRA-4771)
 * (Pig) fix widerow input with single column rows (CASSANDRA-4789)
 * Fix HH to compact with correct gcBefore, which avoids wiping out
   undelivered hints (CASSANDRA-4772)
 * LCS will merge up to 32 L0 sstables as intended (CASSANDRA-4778)
 * NTS will default unconfigured DC replicas to zero (CASSANDRA-4675)
 * use default consistency level in counter validation if none is
   explicitly provide (CASSANDRA-4700)
 * Improve IAuthority interface by introducing fine-grained
   access permissions and grant/revoke commands (CASSANDRA-4490, 4644)
 * fix assumption error in CLI when updating/describing keyspace 
   (CASSANDRA-4322)
 * Adds offline sstablescrub to debian packaging (CASSANDRA-4642)
 * Automatic fixing of overlapping leveled sstables (CASSANDRA-4644)
 * fix error when using ORDER BY with extended selections (CASSANDRA-4689)
 * (CQL3) Fix validation for IN queries for non-PK cols (CASSANDRA-4709)
 * fix re-created keyspace disappering after 1.1.5 upgrade 
   (CASSANDRA-4698, 4752)
 * (CLI) display elapsed time in 2 fraction digits (CASSANDRA-3460)
 * add authentication support to sstableloader (CASSANDRA-4712)
 * Fix CQL3 'is reversed' logic (CASSANDRA-4716, 4759)
 * (CQL3) Don't return ReversedType in result set metadata (CASSANDRA-4717)
 * Backport adding AlterKeyspace statement (CASSANDRA-4611)
 * (CQL3) Correcty accept upper-case data types (CASSANDRA-4770)
 * Add binary protocol events for schema changes (CASSANDRA-4684)
Merged from 1.0:
 * Switch from NBHM to CHM in MessagingService's callback map, which
   prevents OOM in long-running instances (CASSANDRA-4708)


1.1.5
 * add SecondaryIndex.reload API (CASSANDRA-4581)
 * use millis + atomicint for commitlog segment creation instead of
   nanotime, which has issues under some hypervisors (CASSANDRA-4601)
 * fix FD leak in slice queries (CASSANDRA-4571)
 * avoid recursion in leveled compaction (CASSANDRA-4587)
 * increase stack size under Java7 to 180K
 * Log(info) schema changes (CASSANDRA-4547)
 * Change nodetool setcachecapcity to manipulate global caches (CASSANDRA-4563)
 * (cql3) fix setting compaction strategy (CASSANDRA-4597)
 * fix broken system.schema_* timestamps on system startup (CASSANDRA-4561)
 * fix wrong skip of cache saving (CASSANDRA-4533)
 * Avoid NPE when lost+found is in data dir (CASSANDRA-4572)
 * Respect five-minute flush moratorium after initial CL replay (CASSANDRA-4474)
 * Adds ntp as recommended in debian packaging (CASSANDRA-4606)
 * Configurable transport in CF Record{Reader|Writer} (CASSANDRA-4558)
 * (cql3) fix potential NPE with both equal and unequal restriction (CASSANDRA-4532)
 * (cql3) improves ORDER BY validation (CASSANDRA-4624)
 * Fix potential deadlock during counter writes (CASSANDRA-4578)
 * Fix cql error with ORDER BY when using IN (CASSANDRA-4612)
Merged from 1.0:
 * increase Xss to 160k to accomodate latest 1.6 JVMs (CASSANDRA-4602)
 * fix toString of hint destination tokens (CASSANDRA-4568)
 * Fix multiple values for CurrentLocal NodeID (CASSANDRA-4626)


1.1.4
 * fix offline scrub to catch >= out of order rows (CASSANDRA-4411)
 * fix cassandra-env.sh on RHEL and other non-dash-based systems 
   (CASSANDRA-4494)
Merged from 1.0:
 * (Hadoop) fix setting key length for old-style mapred api (CASSANDRA-4534)
 * (Hadoop) fix iterating through a resultset consisting entirely
   of tombstoned rows (CASSANDRA-4466)


1.1.3
 * (cqlsh) add COPY TO (CASSANDRA-4434)
 * munmap commitlog segments before rename (CASSANDRA-4337)
 * (JMX) rename getRangeKeySample to sampleKeyRange to avoid returning
   multi-MB results as an attribute (CASSANDRA-4452)
 * flush based on data size, not throughput; overwritten columns no 
   longer artificially inflate liveRatio (CASSANDRA-4399)
 * update default commitlog segment size to 32MB and total commitlog
   size to 32/1024 MB for 32/64 bit JVMs, respectively (CASSANDRA-4422)
 * avoid using global partitioner to estimate ranges in index sstables
   (CASSANDRA-4403)
 * restore pre-CASSANDRA-3862 approach to removing expired tombstones
   from row cache during compaction (CASSANDRA-4364)
 * (stress) support for CQL prepared statements (CASSANDRA-3633)
 * Correctly catch exception when Snappy cannot be loaded (CASSANDRA-4400)
 * (cql3) Support ORDER BY when IN condition is given in WHERE clause (CASSANDRA-4327)
 * (cql3) delete "component_index" column on DROP TABLE call (CASSANDRA-4420)
 * change nanoTime() to currentTimeInMillis() in schema related code (CASSANDRA-4432)
 * add a token generation tool (CASSANDRA-3709)
 * Fix LCS bug with sstable containing only 1 row (CASSANDRA-4411)
 * fix "Can't Modify Index Name" problem on CF update (CASSANDRA-4439)
 * Fix assertion error in getOverlappingSSTables during repair (CASSANDRA-4456)
 * fix nodetool's setcompactionthreshold command (CASSANDRA-4455)
 * Ensure compacted files are never used, to avoid counter overcount (CASSANDRA-4436)
Merged from 1.0:
 * Push the validation of secondary index values to the SecondaryIndexManager (CASSANDRA-4240)
 * allow dropping columns shadowed by not-yet-expired supercolumn or row
   tombstones in PrecompactedRow (CASSANDRA-4396)


1.1.2
 * Fix cleanup not deleting index entries (CASSANDRA-4379)
 * Use correct partitioner when saving + loading caches (CASSANDRA-4331)
 * Check schema before trying to export sstable (CASSANDRA-2760)
 * Raise a meaningful exception instead of NPE when PFS encounters
   an unconfigured node + no default (CASSANDRA-4349)
 * fix bug in sstable blacklisting with LCS (CASSANDRA-4343)
 * LCS no longer promotes tiny sstables out of L0 (CASSANDRA-4341)
 * skip tombstones during hint replay (CASSANDRA-4320)
 * fix NPE in compactionstats (CASSANDRA-4318)
 * enforce 1m min keycache for auto (CASSANDRA-4306)
 * Have DeletedColumn.isMFD always return true (CASSANDRA-4307)
 * (cql3) exeption message for ORDER BY constraints said primary filter can be
    an IN clause, which is misleading (CASSANDRA-4319)
 * (cql3) Reject (not yet supported) creation of 2ndardy indexes on tables with
   composite primary keys (CASSANDRA-4328)
 * Set JVM stack size to 160k for java 7 (CASSANDRA-4275)
 * cqlsh: add COPY command to load data from CSV flat files (CASSANDRA-4012)
 * CFMetaData.fromThrift to throw ConfigurationException upon error (CASSANDRA-4353)
 * Use CF comparator to sort indexed columns in SecondaryIndexManager
   (CASSANDRA-4365)
 * add strategy_options to the KSMetaData.toString() output (CASSANDRA-4248)
 * (cql3) fix range queries containing unqueried results (CASSANDRA-4372)
 * (cql3) allow updating column_alias types (CASSANDRA-4041)
 * (cql3) Fix deletion bug (CASSANDRA-4193)
 * Fix computation of overlapping sstable for leveled compaction (CASSANDRA-4321)
 * Improve scrub and allow to run it offline (CASSANDRA-4321)
 * Fix assertionError in StorageService.bulkLoad (CASSANDRA-4368)
 * (cqlsh) add option to authenticate to a keyspace at startup (CASSANDRA-4108)
 * (cqlsh) fix ASSUME functionality (CASSANDRA-4352)
 * Fix ColumnFamilyRecordReader to not return progress > 100% (CASSANDRA-3942)
Merged from 1.0:
 * Set gc_grace on index CF to 0 (CASSANDRA-4314)


1.1.1
 * add populate_io_cache_on_flush option (CASSANDRA-2635)
 * allow larger cache capacities than 2GB (CASSANDRA-4150)
 * add getsstables command to nodetool (CASSANDRA-4199)
 * apply parent CF compaction settings to secondary index CFs (CASSANDRA-4280)
 * preserve commitlog size cap when recycling segments at startup
   (CASSANDRA-4201)
 * (Hadoop) fix split generation regression (CASSANDRA-4259)
 * ignore min/max compactions settings in LCS, while preserving
   behavior that min=max=0 disables autocompaction (CASSANDRA-4233)
 * log number of rows read from saved cache (CASSANDRA-4249)
 * calculate exact size required for cleanup operations (CASSANDRA-1404)
 * avoid blocking additional writes during flush when the commitlog
   gets behind temporarily (CASSANDRA-1991)
 * enable caching on index CFs based on data CF cache setting (CASSANDRA-4197)
 * warn on invalid replication strategy creation options (CASSANDRA-4046)
 * remove [Freeable]Memory finalizers (CASSANDRA-4222)
 * include tombstone size in ColumnFamily.size, which can prevent OOM
   during sudden mass delete operations by yielding a nonzero liveRatio
   (CASSANDRA-3741)
 * Open 1 sstableScanner per level for leveled compaction (CASSANDRA-4142)
 * Optimize reads when row deletion timestamps allow us to restrict
   the set of sstables we check (CASSANDRA-4116)
 * add support for commitlog archiving and point-in-time recovery
   (CASSANDRA-3690)
 * avoid generating redundant compaction tasks during streaming
   (CASSANDRA-4174)
 * add -cf option to nodetool snapshot, and takeColumnFamilySnapshot to
   StorageService mbean (CASSANDRA-556)
 * optimize cleanup to drop entire sstables where possible (CASSANDRA-4079)
 * optimize truncate when autosnapshot is disabled (CASSANDRA-4153)
 * update caches to use byte[] keys to reduce memory overhead (CASSANDRA-3966)
 * add column limit to cli (CASSANDRA-3012, 4098)
 * clean up and optimize DataOutputBuffer, used by CQL compression and
   CompositeType (CASSANDRA-4072)
 * optimize commitlog checksumming (CASSANDRA-3610)
 * identify and blacklist corrupted SSTables from future compactions 
   (CASSANDRA-2261)
 * Move CfDef and KsDef validation out of thrift (CASSANDRA-4037)
 * Expose API to repair a user provided range (CASSANDRA-3912)
 * Add way to force the cassandra-cli to refresh its schema (CASSANDRA-4052)
 * Avoid having replicate on write tasks stacking up at CL.ONE (CASSANDRA-2889)
 * (cql3) Backwards compatibility for composite comparators in non-cql3-aware
   clients (CASSANDRA-4093)
 * (cql3) Fix order by for reversed queries (CASSANDRA-4160)
 * (cql3) Add ReversedType support (CASSANDRA-4004)
 * (cql3) Add timeuuid type (CASSANDRA-4194)
 * (cql3) Minor fixes (CASSANDRA-4185)
 * (cql3) Fix prepared statement in BATCH (CASSANDRA-4202)
 * (cql3) Reduce the list of reserved keywords (CASSANDRA-4186)
 * (cql3) Move max/min compaction thresholds to compaction strategy options
   (CASSANDRA-4187)
 * Fix exception during move when localhost is the only source (CASSANDRA-4200)
 * (cql3) Allow paging through non-ordered partitioner results (CASSANDRA-3771)
 * (cql3) Fix drop index (CASSANDRA-4192)
 * (cql3) Don't return range ghosts anymore (CASSANDRA-3982)
 * fix re-creating Keyspaces/ColumnFamilies with the same name as dropped
   ones (CASSANDRA-4219)
 * fix SecondaryIndex LeveledManifest save upon snapshot (CASSANDRA-4230)
 * fix missing arrayOffset in FBUtilities.hash (CASSANDRA-4250)
 * (cql3) Add name of parameters in CqlResultSet (CASSANDRA-4242)
 * (cql3) Correctly validate order by queries (CASSANDRA-4246)
 * rename stress to cassandra-stress for saner packaging (CASSANDRA-4256)
 * Fix exception on colum metadata with non-string comparator (CASSANDRA-4269)
 * Check for unknown/invalid compression options (CASSANDRA-4266)
 * (cql3) Adds simple access to column timestamp and ttl (CASSANDRA-4217)
 * (cql3) Fix range queries with secondary indexes (CASSANDRA-4257)
 * Better error messages from improper input in cli (CASSANDRA-3865)
 * Try to stop all compaction upon Keyspace or ColumnFamily drop (CASSANDRA-4221)
 * (cql3) Allow keyspace properties to contain hyphens (CASSANDRA-4278)
 * (cql3) Correctly validate keyspace access in create table (CASSANDRA-4296)
 * Avoid deadlock in migration stage (CASSANDRA-3882)
 * Take supercolumn names and deletion info into account in memtable throughput
   (CASSANDRA-4264)
 * Add back backward compatibility for old style replication factor (CASSANDRA-4294)
 * Preserve compatibility with pre-1.1 index queries (CASSANDRA-4262)
Merged from 1.0:
 * Fix super columns bug where cache is not updated (CASSANDRA-4190)
 * fix maxTimestamp to include row tombstones (CASSANDRA-4116)
 * (CLI) properly handle quotes in create/update keyspace commands (CASSANDRA-4129)
 * Avoids possible deadlock during bootstrap (CASSANDRA-4159)
 * fix stress tool that hangs forever on timeout or error (CASSANDRA-4128)
 * stress tool to return appropriate exit code on failure (CASSANDRA-4188)
 * fix compaction NPE when out of disk space and assertions disabled
   (CASSANDRA-3985)
 * synchronize LCS getEstimatedTasks to avoid CME (CASSANDRA-4255)
 * ensure unique streaming session id's (CASSANDRA-4223)
 * kick off background compaction when min/max thresholds change 
   (CASSANDRA-4279)
 * improve ability of STCS.getBuckets to deal with 100s of 1000s of
   sstables, such as when convertinb back from LCS (CASSANDRA-4287)
 * Oversize integer in CQL throws NumberFormatException (CASSANDRA-4291)
 * fix 1.0.x node join to mixed version cluster, other nodes >= 1.1 (CASSANDRA-4195)
 * Fix LCS splitting sstable base on uncompressed size (CASSANDRA-4419)
 * Push the validation of secondary index values to the SecondaryIndexManager (CASSANDRA-4240)
 * Don't purge columns during upgradesstables (CASSANDRA-4462)
 * Make cqlsh work with piping (CASSANDRA-4113)
 * Validate arguments for nodetool decommission (CASSANDRA-4061)
 * Report thrift status in nodetool info (CASSANDRA-4010)


1.1.0-final
 * average a reduced liveRatio estimate with the previous one (CASSANDRA-4065)
 * Allow KS and CF names up to 48 characters (CASSANDRA-4157)
 * fix stress build (CASSANDRA-4140)
 * add time remaining estimate to nodetool compactionstats (CASSANDRA-4167)
 * (cql) fix NPE in cql3 ALTER TABLE (CASSANDRA-4163)
 * (cql) Add support for CL.TWO and CL.THREE in CQL (CASSANDRA-4156)
 * (cql) Fix type in CQL3 ALTER TABLE preventing update (CASSANDRA-4170)
 * (cql) Throw invalid exception from CQL3 on obsolete options (CASSANDRA-4171)
 * (cqlsh) fix recognizing uppercase SELECT keyword (CASSANDRA-4161)
 * Pig: wide row support (CASSANDRA-3909)
Merged from 1.0:
 * avoid streaming empty files with bulk loader if sstablewriter errors out
   (CASSANDRA-3946)


1.1-rc1
 * Include stress tool in binary builds (CASSANDRA-4103)
 * (Hadoop) fix wide row iteration when last row read was deleted
   (CASSANDRA-4154)
 * fix read_repair_chance to really default to 0.1 in the cli (CASSANDRA-4114)
 * Adds caching and bloomFilterFpChange to CQL options (CASSANDRA-4042)
 * Adds posibility to autoconfigure size of the KeyCache (CASSANDRA-4087)
 * fix KEYS index from skipping results (CASSANDRA-3996)
 * Remove sliced_buffer_size_in_kb dead option (CASSANDRA-4076)
 * make loadNewSStable preserve sstable version (CASSANDRA-4077)
 * Respect 1.0 cache settings as much as possible when upgrading 
   (CASSANDRA-4088)
 * relax path length requirement for sstable files when upgrading on 
   non-Windows platforms (CASSANDRA-4110)
 * fix terminination of the stress.java when errors were encountered
   (CASSANDRA-4128)
 * Move CfDef and KsDef validation out of thrift (CASSANDRA-4037)
 * Fix get_paged_slice (CASSANDRA-4136)
 * CQL3: Support slice with exclusive start and stop (CASSANDRA-3785)
Merged from 1.0:
 * support PropertyFileSnitch in bulk loader (CASSANDRA-4145)
 * add auto_snapshot option allowing disabling snapshot before drop/truncate
   (CASSANDRA-3710)
 * allow short snitch names (CASSANDRA-4130)


1.1-beta2
 * rename loaded sstables to avoid conflicts with local snapshots
   (CASSANDRA-3967)
 * start hint replay as soon as FD notifies that the target is back up
   (CASSANDRA-3958)
 * avoid unproductive deserializing of cached rows during compaction
   (CASSANDRA-3921)
 * fix concurrency issues with CQL keyspace creation (CASSANDRA-3903)
 * Show Effective Owership via Nodetool ring <keyspace> (CASSANDRA-3412)
 * Update ORDER BY syntax for CQL3 (CASSANDRA-3925)
 * Fix BulkRecordWriter to not throw NPE if reducer gets no map data from Hadoop (CASSANDRA-3944)
 * Fix bug with counters in super columns (CASSANDRA-3821)
 * Remove deprecated merge_shard_chance (CASSANDRA-3940)
 * add a convenient way to reset a node's schema (CASSANDRA-2963)
 * fix for intermittent SchemaDisagreementException (CASSANDRA-3884)
 * CLI `list <CF>` to limit number of columns and their order (CASSANDRA-3012)
 * ignore deprecated KsDef/CfDef/ColumnDef fields in native schema (CASSANDRA-3963)
 * CLI to report when unsupported column_metadata pair was given (CASSANDRA-3959)
 * reincarnate removed and deprecated KsDef/CfDef attributes (CASSANDRA-3953)
 * Fix race between writes and read for cache (CASSANDRA-3862)
 * perform static initialization of StorageProxy on start-up (CASSANDRA-3797)
 * support trickling fsync() on writes (CASSANDRA-3950)
 * expose counters for unavailable/timeout exceptions given to thrift clients (CASSANDRA-3671)
 * avoid quadratic startup time in LeveledManifest (CASSANDRA-3952)
 * Add type information to new schema_ columnfamilies and remove thrift
   serialization for schema (CASSANDRA-3792)
 * add missing column validator options to the CLI help (CASSANDRA-3926)
 * skip reading saved key cache if CF's caching strategy is NONE or ROWS_ONLY (CASSANDRA-3954)
 * Unify migration code (CASSANDRA-4017)
Merged from 1.0:
 * cqlsh: guess correct version of Python for Arch Linux (CASSANDRA-4090)
 * (CLI) properly handle quotes in create/update keyspace commands (CASSANDRA-4129)
 * Avoids possible deadlock during bootstrap (CASSANDRA-4159)
 * fix stress tool that hangs forever on timeout or error (CASSANDRA-4128)
 * Fix super columns bug where cache is not updated (CASSANDRA-4190)
 * stress tool to return appropriate exit code on failure (CASSANDRA-4188)


1.0.9
 * improve index sampling performance (CASSANDRA-4023)
 * always compact away deleted hints immediately after handoff (CASSANDRA-3955)
 * delete hints from dropped ColumnFamilies on handoff instead of
   erroring out (CASSANDRA-3975)
 * add CompositeType ref to the CLI doc for create/update column family (CASSANDRA-3980)
 * Pig: support Counter ColumnFamilies (CASSANDRA-3973)
 * Pig: Composite column support (CASSANDRA-3684)
 * Avoid NPE during repair when a keyspace has no CFs (CASSANDRA-3988)
 * Fix division-by-zero error on get_slice (CASSANDRA-4000)
 * don't change manifest level for cleanup, scrub, and upgradesstables
   operations under LeveledCompactionStrategy (CASSANDRA-3989, 4112)
 * fix race leading to super columns assertion failure (CASSANDRA-3957)
 * fix NPE on invalid CQL delete command (CASSANDRA-3755)
 * allow custom types in CLI's assume command (CASSANDRA-4081)
 * fix totalBytes count for parallel compactions (CASSANDRA-3758)
 * fix intermittent NPE in get_slice (CASSANDRA-4095)
 * remove unnecessary asserts in native code interfaces (CASSANDRA-4096)
 * Validate blank keys in CQL to avoid assertion errors (CASSANDRA-3612)
 * cqlsh: fix bad decoding of some column names (CASSANDRA-4003)
 * cqlsh: fix incorrect padding with unicode chars (CASSANDRA-4033)
 * Fix EC2 snitch incorrectly reporting region (CASSANDRA-4026)
 * Shut down thrift during decommission (CASSANDRA-4086)
 * Expose nodetool cfhistograms for 2ndary indexes (CASSANDRA-4063)
Merged from 0.8:
 * Fix ConcurrentModificationException in gossiper (CASSANDRA-4019)


1.1-beta1
 * (cqlsh)
   + add SOURCE and CAPTURE commands, and --file option (CASSANDRA-3479)
   + add ALTER COLUMNFAMILY WITH (CASSANDRA-3523)
   + bundle Python dependencies with Cassandra (CASSANDRA-3507)
   + added to Debian package (CASSANDRA-3458)
   + display byte data instead of erroring out on decode failure 
     (CASSANDRA-3874)
 * add nodetool rebuild_index (CASSANDRA-3583)
 * add nodetool rangekeysample (CASSANDRA-2917)
 * Fix streaming too much data during move operations (CASSANDRA-3639)
 * Nodetool and CLI connect to localhost by default (CASSANDRA-3568)
 * Reduce memory used by primary index sample (CASSANDRA-3743)
 * (Hadoop) separate input/output configurations (CASSANDRA-3197, 3765)
 * avoid returning internal Cassandra classes over JMX (CASSANDRA-2805)
 * add row-level isolation via SnapTree (CASSANDRA-2893)
 * Optimize key count estimation when opening sstable on startup
   (CASSANDRA-2988)
 * multi-dc replication optimization supporting CL > ONE (CASSANDRA-3577)
 * add command to stop compactions (CASSANDRA-1740, 3566, 3582)
 * multithreaded streaming (CASSANDRA-3494)
 * removed in-tree redhat spec (CASSANDRA-3567)
 * "defragment" rows for name-based queries under STCS, again (CASSANDRA-2503)
 * Recycle commitlog segments for improved performance 
   (CASSANDRA-3411, 3543, 3557, 3615)
 * update size-tiered compaction to prioritize small tiers (CASSANDRA-2407)
 * add message expiration logic to OutboundTcpConnection (CASSANDRA-3005)
 * off-heap cache to use sun.misc.Unsafe instead of JNA (CASSANDRA-3271)
 * EACH_QUORUM is only supported for writes (CASSANDRA-3272)
 * replace compactionlock use in schema migration by checking CFS.isValid
   (CASSANDRA-3116)
 * recognize that "SELECT first ... *" isn't really "SELECT *" (CASSANDRA-3445)
 * Use faster bytes comparison (CASSANDRA-3434)
 * Bulk loader is no longer a fat client, (HADOOP) bulk load output format
   (CASSANDRA-3045)
 * (Hadoop) add support for KeyRange.filter
 * remove assumption that keys and token are in bijection
   (CASSANDRA-1034, 3574, 3604)
 * always remove endpoints from delevery queue in HH (CASSANDRA-3546)
 * fix race between cf flush and its 2ndary indexes flush (CASSANDRA-3547)
 * fix potential race in AES when a repair fails (CASSANDRA-3548)
 * Remove columns shadowed by a deleted container even when we cannot purge
   (CASSANDRA-3538)
 * Improve memtable slice iteration performance (CASSANDRA-3545)
 * more efficient allocation of small bloom filters (CASSANDRA-3618)
 * Use separate writer thread in SSTableSimpleUnsortedWriter (CASSANDRA-3619)
 * fsync the directory after new sstable or commitlog segment are created (CASSANDRA-3250)
 * fix minor issues reported by FindBugs (CASSANDRA-3658)
 * global key/row caches (CASSANDRA-3143, 3849)
 * optimize memtable iteration during range scan (CASSANDRA-3638)
 * introduce 'crc_check_chance' in CompressionParameters to support
   a checksum percentage checking chance similarly to read-repair (CASSANDRA-3611)
 * a way to deactivate global key/row cache on per-CF basis (CASSANDRA-3667)
 * fix LeveledCompactionStrategy broken because of generation pre-allocation
   in LeveledManifest (CASSANDRA-3691)
 * finer-grained control over data directories (CASSANDRA-2749)
 * Fix ClassCastException during hinted handoff (CASSANDRA-3694)
 * Upgrade Thrift to 0.7 (CASSANDRA-3213)
 * Make stress.java insert operation to use microseconds (CASSANDRA-3725)
 * Allows (internally) doing a range query with a limit of columns instead of
   rows (CASSANDRA-3742)
 * Allow rangeSlice queries to be start/end inclusive/exclusive (CASSANDRA-3749)
 * Fix BulkLoader to support new SSTable layout and add stream
   throttling to prevent an NPE when there is no yaml config (CASSANDRA-3752)
 * Allow concurrent schema migrations (CASSANDRA-1391, 3832)
 * Add SnapshotCommand to trigger snapshot on remote node (CASSANDRA-3721)
 * Make CFMetaData conversions to/from thrift/native schema inverses
   (CASSANDRA_3559)
 * Add initial code for CQL 3.0-beta (CASSANDRA-2474, 3781, 3753)
 * Add wide row support for ColumnFamilyInputFormat (CASSANDRA-3264)
 * Allow extending CompositeType comparator (CASSANDRA-3657)
 * Avoids over-paging during get_count (CASSANDRA-3798)
 * Add new command to rebuild a node without (repair) merkle tree calculations
   (CASSANDRA-3483, 3922)
 * respect not only row cache capacity but caching mode when
   trying to read data (CASSANDRA-3812)
 * fix system tests (CASSANDRA-3827)
 * CQL support for altering row key type in ALTER TABLE (CASSANDRA-3781)
 * turn compression on by default (CASSANDRA-3871)
 * make hexToBytes refuse invalid input (CASSANDRA-2851)
 * Make secondary indexes CF inherit compression and compaction from their
   parent CF (CASSANDRA-3877)
 * Finish cleanup up tombstone purge code (CASSANDRA-3872)
 * Avoid NPE on aboarted stream-out sessions (CASSANDRA-3904)
 * BulkRecordWriter throws NPE for counter columns (CASSANDRA-3906)
 * Support compression using BulkWriter (CASSANDRA-3907)


1.0.8
 * fix race between cleanup and flush on secondary index CFSes (CASSANDRA-3712)
 * avoid including non-queried nodes in rangeslice read repair
   (CASSANDRA-3843)
 * Only snapshot CF being compacted for snapshot_before_compaction 
   (CASSANDRA-3803)
 * Log active compactions in StatusLogger (CASSANDRA-3703)
 * Compute more accurate compaction score per level (CASSANDRA-3790)
 * Return InvalidRequest when using a keyspace that doesn't exist
   (CASSANDRA-3764)
 * disallow user modification of System keyspace (CASSANDRA-3738)
 * allow using sstable2json on secondary index data (CASSANDRA-3738)
 * (cqlsh) add DESCRIBE COLUMNFAMILIES (CASSANDRA-3586)
 * (cqlsh) format blobs correctly and use colors to improve output
   readability (CASSANDRA-3726)
 * synchronize BiMap of bootstrapping tokens (CASSANDRA-3417)
 * show index options in CLI (CASSANDRA-3809)
 * add optional socket timeout for streaming (CASSANDRA-3838)
 * fix truncate not to leave behind non-CFS backed secondary indexes
   (CASSANDRA-3844)
 * make CLI `show schema` to use output stream directly instead
   of StringBuilder (CASSANDRA-3842)
 * remove the wait on hint future during write (CASSANDRA-3870)
 * (cqlsh) ignore missing CfDef opts (CASSANDRA-3933)
 * (cqlsh) look for cqlshlib relative to realpath (CASSANDRA-3767)
 * Fix short read protection (CASSANDRA-3934)
 * Make sure infered and actual schema match (CASSANDRA-3371)
 * Fix NPE during HH delivery (CASSANDRA-3677)
 * Don't put boostrapping node in 'hibernate' status (CASSANDRA-3737)
 * Fix double quotes in windows bat files (CASSANDRA-3744)
 * Fix bad validator lookup (CASSANDRA-3789)
 * Fix soft reset in EC2MultiRegionSnitch (CASSANDRA-3835)
 * Don't leave zombie connections with THSHA thrift server (CASSANDRA-3867)
 * (cqlsh) fix deserialization of data (CASSANDRA-3874)
 * Fix removetoken force causing an inconsistent state (CASSANDRA-3876)
 * Fix ahndling of some types with Pig (CASSANDRA-3886)
 * Don't allow to drop the system keyspace (CASSANDRA-3759)
 * Make Pig deletes disabled by default and configurable (CASSANDRA-3628)
Merged from 0.8:
 * (Pig) fix CassandraStorage to use correct comparator in Super ColumnFamily
   case (CASSANDRA-3251)
 * fix thread safety issues in commitlog replay, primarily affecting
   systems with many (100s) of CF definitions (CASSANDRA-3751)
 * Fix relevant tombstone ignored with super columns (CASSANDRA-3875)


1.0.7
 * fix regression in HH page size calculation (CASSANDRA-3624)
 * retry failed stream on IOException (CASSANDRA-3686)
 * allow configuring bloom_filter_fp_chance (CASSANDRA-3497)
 * attempt hint delivery every ten minutes, or when failure detector
   notifies us that a node is back up, whichever comes first.  hint
   handoff throttle delay default changed to 1ms, from 50 (CASSANDRA-3554)
 * add nodetool setstreamthroughput (CASSANDRA-3571)
 * fix assertion when dropping a columnfamily with no sstables (CASSANDRA-3614)
 * more efficient allocation of small bloom filters (CASSANDRA-3618)
 * CLibrary.createHardLinkWithExec() to check for errors (CASSANDRA-3101)
 * Avoid creating empty and non cleaned writer during compaction (CASSANDRA-3616)
 * stop thrift service in shutdown hook so we can quiesce MessagingService
   (CASSANDRA-3335)
 * (CQL) compaction_strategy_options and compression_parameters for
   CREATE COLUMNFAMILY statement (CASSANDRA-3374)
 * Reset min/max compaction threshold when creating size tiered compaction
   strategy (CASSANDRA-3666)
 * Don't ignore IOException during compaction (CASSANDRA-3655)
 * Fix assertion error for CF with gc_grace=0 (CASSANDRA-3579)
 * Shutdown ParallelCompaction reducer executor after use (CASSANDRA-3711)
 * Avoid < 0 value for pending tasks in leveled compaction (CASSANDRA-3693)
 * (Hadoop) Support TimeUUID in Pig CassandraStorage (CASSANDRA-3327)
 * Check schema is ready before continuing boostrapping (CASSANDRA-3629)
 * Catch overflows during parsing of chunk_length_kb (CASSANDRA-3644)
 * Improve stream protocol mismatch errors (CASSANDRA-3652)
 * Avoid multiple thread doing HH to the same target (CASSANDRA-3681)
 * Add JMX property for rp_timeout_in_ms (CASSANDRA-2940)
 * Allow DynamicCompositeType to compare component of different types
   (CASSANDRA-3625)
 * Flush non-cfs backed secondary indexes (CASSANDRA-3659)
 * Secondary Indexes should report memory consumption (CASSANDRA-3155)
 * fix for SelectStatement start/end key are not set correctly
   when a key alias is involved (CASSANDRA-3700)
 * fix CLI `show schema` command insert of an extra comma in
   column_metadata (CASSANDRA-3714)
Merged from 0.8:
 * avoid logging (harmless) exception when GC takes < 1ms (CASSANDRA-3656)
 * prevent new nodes from thinking down nodes are up forever (CASSANDRA-3626)
 * use correct list of replicas for LOCAL_QUORUM reads when read repair
   is disabled (CASSANDRA-3696)
 * block on flush before compacting hints (may prevent OOM) (CASSANDRA-3733)


1.0.6
 * (CQL) fix cqlsh support for replicate_on_write (CASSANDRA-3596)
 * fix adding to leveled manifest after streaming (CASSANDRA-3536)
 * filter out unavailable cipher suites when using encryption (CASSANDRA-3178)
 * (HADOOP) add old-style api support for CFIF and CFRR (CASSANDRA-2799)
 * Support TimeUUIDType column names in Stress.java tool (CASSANDRA-3541)
 * (CQL) INSERT/UPDATE/DELETE/TRUNCATE commands should allow CF names to
   be qualified by keyspace (CASSANDRA-3419)
 * always remove endpoints from delevery queue in HH (CASSANDRA-3546)
 * fix race between cf flush and its 2ndary indexes flush (CASSANDRA-3547)
 * fix potential race in AES when a repair fails (CASSANDRA-3548)
 * fix default value validation usage in CLI SET command (CASSANDRA-3553)
 * Optimize componentsFor method for compaction and startup time
   (CASSANDRA-3532)
 * (CQL) Proper ColumnFamily metadata validation on CREATE COLUMNFAMILY 
   (CASSANDRA-3565)
 * fix compression "chunk_length_kb" option to set correct kb value for 
   thrift/avro (CASSANDRA-3558)
 * fix missing response during range slice repair (CASSANDRA-3551)
 * 'describe ring' moved from CLI to nodetool and available through JMX (CASSANDRA-3220)
 * add back partitioner to sstable metadata (CASSANDRA-3540)
 * fix NPE in get_count for counters (CASSANDRA-3601)
Merged from 0.8:
 * remove invalid assertion that table was opened before dropping it
   (CASSANDRA-3580)
 * range and index scans now only send requests to enough replicas to
   satisfy requested CL + RR (CASSANDRA-3598)
 * use cannonical host for local node in nodetool info (CASSANDRA-3556)
 * remove nonlocal DC write optimization since it only worked with
   CL.ONE or CL.LOCAL_QUORUM (CASSANDRA-3577, 3585)
 * detect misuses of CounterColumnType (CASSANDRA-3422)
 * turn off string interning in json2sstable, take 2 (CASSANDRA-2189)
 * validate compression parameters on add/update of the ColumnFamily 
   (CASSANDRA-3573)
 * Check for 0.0.0.0 is incorrect in CFIF (CASSANDRA-3584)
 * Increase vm.max_map_count in debian packaging (CASSANDRA-3563)
 * gossiper will never add itself to saved endpoints (CASSANDRA-3485)


1.0.5
 * revert CASSANDRA-3407 (see CASSANDRA-3540)
 * fix assertion error while forwarding writes to local nodes (CASSANDRA-3539)


1.0.4
 * fix self-hinting of timed out read repair updates and make hinted handoff
   less prone to OOMing a coordinator (CASSANDRA-3440)
 * expose bloom filter sizes via JMX (CASSANDRA-3495)
 * enforce RP tokens 0..2**127 (CASSANDRA-3501)
 * canonicalize paths exposed through JMX (CASSANDRA-3504)
 * fix "liveSize" stat when sstables are removed (CASSANDRA-3496)
 * add bloom filter FP rates to nodetool cfstats (CASSANDRA-3347)
 * record partitioner in sstable metadata component (CASSANDRA-3407)
 * add new upgradesstables nodetool command (CASSANDRA-3406)
 * skip --debug requirement to see common exceptions in CLI (CASSANDRA-3508)
 * fix incorrect query results due to invalid max timestamp (CASSANDRA-3510)
 * make sstableloader recognize compressed sstables (CASSANDRA-3521)
 * avoids race in OutboundTcpConnection in multi-DC setups (CASSANDRA-3530)
 * use SETLOCAL in cassandra.bat (CASSANDRA-3506)
 * fix ConcurrentModificationException in Table.all() (CASSANDRA-3529)
Merged from 0.8:
 * fix concurrence issue in the FailureDetector (CASSANDRA-3519)
 * fix array out of bounds error in counter shard removal (CASSANDRA-3514)
 * avoid dropping tombstones when they might still be needed to shadow
   data in a different sstable (CASSANDRA-2786)


1.0.3
 * revert name-based query defragmentation aka CASSANDRA-2503 (CASSANDRA-3491)
 * fix invalidate-related test failures (CASSANDRA-3437)
 * add next-gen cqlsh to bin/ (CASSANDRA-3188, 3131, 3493)
 * (CQL) fix handling of rows with no columns (CASSANDRA-3424, 3473)
 * fix querying supercolumns by name returning only a subset of
   subcolumns or old subcolumn versions (CASSANDRA-3446)
 * automatically compute sha1 sum for uncompressed data files (CASSANDRA-3456)
 * fix reading metadata/statistics component for version < h (CASSANDRA-3474)
 * add sstable forward-compatibility (CASSANDRA-3478)
 * report compression ratio in CFSMBean (CASSANDRA-3393)
 * fix incorrect size exception during streaming of counters (CASSANDRA-3481)
 * (CQL) fix for counter decrement syntax (CASSANDRA-3418)
 * Fix race introduced by CASSANDRA-2503 (CASSANDRA-3482)
 * Fix incomplete deletion of delivered hints (CASSANDRA-3466)
 * Avoid rescheduling compactions when no compaction was executed 
   (CASSANDRA-3484)
 * fix handling of the chunk_length_kb compression options (CASSANDRA-3492)
Merged from 0.8:
 * fix updating CF row_cache_provider (CASSANDRA-3414)
 * CFMetaData.convertToThrift method to set RowCacheProvider (CASSANDRA-3405)
 * acquire compactionlock during truncate (CASSANDRA-3399)
 * fix displaying cfdef entries for super columnfamilies (CASSANDRA-3415)
 * Make counter shard merging thread safe (CASSANDRA-3178)
 * Revert CASSANDRA-2855
 * Fix bug preventing the use of efficient cross-DC writes (CASSANDRA-3472)
 * `describe ring` command for CLI (CASSANDRA-3220)
 * (Hadoop) skip empty rows when entire row is requested, redux (CASSANDRA-2855)


1.0.2
 * "defragment" rows for name-based queries under STCS (CASSANDRA-2503)
 * Add timing information to cassandra-cli GET/SET/LIST queries (CASSANDRA-3326)
 * Only create one CompressionMetadata object per sstable (CASSANDRA-3427)
 * cleanup usage of StorageService.setMode() (CASSANDRA-3388)
 * Avoid large array allocation for compressed chunk offsets (CASSANDRA-3432)
 * fix DecimalType bytebuffer marshalling (CASSANDRA-3421)
 * fix bug that caused first column in per row indexes to be ignored 
   (CASSANDRA-3441)
 * add JMX call to clean (failed) repair sessions (CASSANDRA-3316)
 * fix sstableloader reference acquisition bug (CASSANDRA-3438)
 * fix estimated row size regression (CASSANDRA-3451)
 * make sure we don't return more columns than asked (CASSANDRA-3303, 3395)
Merged from 0.8:
 * acquire compactionlock during truncate (CASSANDRA-3399)
 * fix displaying cfdef entries for super columnfamilies (CASSANDRA-3415)


1.0.1
 * acquire references during index build to prevent delete problems
   on Windows (CASSANDRA-3314)
 * describe_ring should include datacenter/topology information (CASSANDRA-2882)
 * Thrift sockets are not properly buffered (CASSANDRA-3261)
 * performance improvement for bytebufferutil compare function (CASSANDRA-3286)
 * add system.versions ColumnFamily (CASSANDRA-3140)
 * reduce network copies (CASSANDRA-3333, 3373)
 * limit nodetool to 32MB of heap (CASSANDRA-3124)
 * (CQL) update parser to accept "timestamp" instead of "date" (CASSANDRA-3149)
 * Fix CLI `show schema` to include "compression_options" (CASSANDRA-3368)
 * Snapshot to include manifest under LeveledCompactionStrategy (CASSANDRA-3359)
 * (CQL) SELECT query should allow CF name to be qualified by keyspace (CASSANDRA-3130)
 * (CQL) Fix internal application error specifying 'using consistency ...'
   in lower case (CASSANDRA-3366)
 * fix Deflate compression when compression actually makes the data bigger
   (CASSANDRA-3370)
 * optimize UUIDGen to avoid lock contention on InetAddress.getLocalHost 
   (CASSANDRA-3387)
 * tolerate index being dropped mid-mutation (CASSANDRA-3334, 3313)
 * CompactionManager is now responsible for checking for new candidates
   post-task execution, enabling more consistent leveled compaction 
   (CASSANDRA-3391)
 * Cache HSHA threads (CASSANDRA-3372)
 * use CF/KS names as snapshot prefix for drop + truncate operations
   (CASSANDRA-2997)
 * Break bloom filters up to avoid heap fragmentation (CASSANDRA-2466)
 * fix cassandra hanging on jsvc stop (CASSANDRA-3302)
 * Avoid leveled compaction getting blocked on errors (CASSANDRA-3408)
 * Make reloading the compaction strategy safe (CASSANDRA-3409)
 * ignore 0.8 hints even if compaction begins before we try to purge
   them (CASSANDRA-3385)
 * remove procrun (bin\daemon) from Cassandra source tree and 
   artifacts (CASSANDRA-3331)
 * make cassandra compile under JDK7 (CASSANDRA-3275)
 * remove dependency of clientutil.jar to FBUtilities (CASSANDRA-3299)
 * avoid truncation errors by using long math on long values (CASSANDRA-3364)
 * avoid clock drift on some Windows machine (CASSANDRA-3375)
 * display cache provider in cli 'describe keyspace' command (CASSANDRA-3384)
 * fix incomplete topology information in describe_ring (CASSANDRA-3403)
 * expire dead gossip states based on time (CASSANDRA-2961)
 * improve CompactionTask extensibility (CASSANDRA-3330)
 * Allow one leveled compaction task to kick off another (CASSANDRA-3363)
 * allow encryption only between datacenters (CASSANDRA-2802)
Merged from 0.8:
 * fix truncate allowing data to be replayed post-restart (CASSANDRA-3297)
 * make iwriter final in IndexWriter to avoid NPE (CASSANDRA-2863)
 * (CQL) update grammar to require key clause in DELETE statement
   (CASSANDRA-3349)
 * (CQL) allow numeric keyspace names in USE statement (CASSANDRA-3350)
 * (Hadoop) skip empty rows when slicing the entire row (CASSANDRA-2855)
 * Fix handling of tombstone by SSTableExport/Import (CASSANDRA-3357)
 * fix ColumnIndexer to use long offsets (CASSANDRA-3358)
 * Improved CLI exceptions (CASSANDRA-3312)
 * Fix handling of tombstone by SSTableExport/Import (CASSANDRA-3357)
 * Only count compaction as active (for throttling) when they have
   successfully acquired the compaction lock (CASSANDRA-3344)
 * Display CLI version string on startup (CASSANDRA-3196)
 * (Hadoop) make CFIF try rpc_address or fallback to listen_address
   (CASSANDRA-3214)
 * (Hadoop) accept comma delimited lists of initial thrift connections
   (CASSANDRA-3185)
 * ColumnFamily min_compaction_threshold should be >= 2 (CASSANDRA-3342)
 * (Pig) add 0.8+ types and key validation type in schema (CASSANDRA-3280)
 * Fix completely removing column metadata using CLI (CASSANDRA-3126)
 * CLI `describe cluster;` output should be on separate lines for separate versions
   (CASSANDRA-3170)
 * fix changing durable_writes keyspace option during CF creation
   (CASSANDRA-3292)
 * avoid locking on update when no indexes are involved (CASSANDRA-3386)
 * fix assertionError during repair with ordered partitioners (CASSANDRA-3369)
 * correctly serialize key_validation_class for avro (CASSANDRA-3391)
 * don't expire counter tombstone after streaming (CASSANDRA-3394)
 * prevent nodes that failed to join from hanging around forever 
   (CASSANDRA-3351)
 * remove incorrect optimization from slice read path (CASSANDRA-3390)
 * Fix race in AntiEntropyService (CASSANDRA-3400)


1.0.0-final
 * close scrubbed sstable fd before deleting it (CASSANDRA-3318)
 * fix bug preventing obsolete commitlog segments from being removed
   (CASSANDRA-3269)
 * tolerate whitespace in seed CDL (CASSANDRA-3263)
 * Change default heap thresholds to max(min(1/2 ram, 1G), min(1/4 ram, 8GB))
   (CASSANDRA-3295)
 * Fix broken CompressedRandomAccessReaderTest (CASSANDRA-3298)
 * (CQL) fix type information returned for wildcard queries (CASSANDRA-3311)
 * add estimated tasks to LeveledCompactionStrategy (CASSANDRA-3322)
 * avoid including compaction cache-warming in keycache stats (CASSANDRA-3325)
 * run compaction and hinted handoff threads at MIN_PRIORITY (CASSANDRA-3308)
 * default hsha thrift server to cpu core count in rpc pool (CASSANDRA-3329)
 * add bin\daemon to binary tarball for Windows service (CASSANDRA-3331)
 * Fix places where uncompressed size of sstables was use in place of the
   compressed one (CASSANDRA-3338)
 * Fix hsha thrift server (CASSANDRA-3346)
 * Make sure repair only stream needed sstables (CASSANDRA-3345)


1.0.0-rc2
 * Log a meaningful warning when a node receives a message for a repair session
   that doesn't exist anymore (CASSANDRA-3256)
 * test for NUMA policy support as well as numactl presence (CASSANDRA-3245)
 * Fix FD leak when internode encryption is enabled (CASSANDRA-3257)
 * Remove incorrect assertion in mergeIterator (CASSANDRA-3260)
 * FBUtilities.hexToBytes(String) to throw NumberFormatException when string
   contains non-hex characters (CASSANDRA-3231)
 * Keep SimpleSnitch proximity ordering unchanged from what the Strategy
   generates, as intended (CASSANDRA-3262)
 * remove Scrub from compactionstats when finished (CASSANDRA-3255)
 * fix counter entry in jdbc TypesMap (CASSANDRA-3268)
 * fix full queue scenario for ParallelCompactionIterator (CASSANDRA-3270)
 * fix bootstrap process (CASSANDRA-3285)
 * don't try delivering hints if when there isn't any (CASSANDRA-3176)
 * CLI documentation change for ColumnFamily `compression_options` (CASSANDRA-3282)
 * ignore any CF ids sent by client for adding CF/KS (CASSANDRA-3288)
 * remove obsolete hints on first startup (CASSANDRA-3291)
 * use correct ISortedColumns for time-optimized reads (CASSANDRA-3289)
 * Evict gossip state immediately when a token is taken over by a new IP 
   (CASSANDRA-3259)


1.0.0-rc1
 * Update CQL to generate microsecond timestamps by default (CASSANDRA-3227)
 * Fix counting CFMetadata towards Memtable liveRatio (CASSANDRA-3023)
 * Kill server on wrapped OOME such as from FileChannel.map (CASSANDRA-3201)
 * remove unnecessary copy when adding to row cache (CASSANDRA-3223)
 * Log message when a full repair operation completes (CASSANDRA-3207)
 * Fix streamOutSession keeping sstables references forever if the remote end
   dies (CASSANDRA-3216)
 * Remove dynamic_snitch boolean from example configuration (defaulting to 
   true) and set default badness threshold to 0.1 (CASSANDRA-3229)
 * Base choice of random or "balanced" token on bootstrap on whether
   schema definitions were found (CASSANDRA-3219)
 * Fixes for LeveledCompactionStrategy score computation, prioritization,
   scheduling, and performance (CASSANDRA-3224, 3234)
 * parallelize sstable open at server startup (CASSANDRA-2988)
 * fix handling of exceptions writing to OutboundTcpConnection (CASSANDRA-3235)
 * Allow using quotes in "USE <keyspace>;" CLI command (CASSANDRA-3208)
 * Don't allow any cache loading exceptions to halt startup (CASSANDRA-3218)
 * Fix sstableloader --ignores option (CASSANDRA-3247)
 * File descriptor limit increased in packaging (CASSANDRA-3206)
 * Fix deadlock in commit log during flush (CASSANDRA-3253) 


1.0.0-beta1
 * removed binarymemtable (CASSANDRA-2692)
 * add commitlog_total_space_in_mb to prevent fragmented logs (CASSANDRA-2427)
 * removed commitlog_rotation_threshold_in_mb configuration (CASSANDRA-2771)
 * make AbstractBounds.normalize de-overlapp overlapping ranges (CASSANDRA-2641)
 * replace CollatingIterator, ReducingIterator with MergeIterator 
   (CASSANDRA-2062)
 * Fixed the ability to set compaction strategy in cli using create column 
   family command (CASSANDRA-2778)
 * clean up tmp files after failed compaction (CASSANDRA-2468)
 * restrict repair streaming to specific columnfamilies (CASSANDRA-2280)
 * don't bother persisting columns shadowed by a row tombstone (CASSANDRA-2589)
 * reset CF and SC deletion times after gc_grace (CASSANDRA-2317)
 * optimize away seek when compacting wide rows (CASSANDRA-2879)
 * single-pass streaming (CASSANDRA-2677, 2906, 2916, 3003)
 * use reference counting for deleting sstables instead of relying on GC
   (CASSANDRA-2521, 3179)
 * store hints as serialized mutations instead of pointers to data row
   (CASSANDRA-2045)
 * store hints in the coordinator node instead of in the closest replica 
   (CASSANDRA-2914)
 * add row_cache_keys_to_save CF option (CASSANDRA-1966)
 * check column family validity in nodetool repair (CASSANDRA-2933)
 * use lazy initialization instead of class initialization in NodeId
   (CASSANDRA-2953)
 * add paging to get_count (CASSANDRA-2894)
 * fix "short reads" in [multi]get (CASSANDRA-2643, 3157, 3192)
 * add optional compression for sstables (CASSANDRA-47, 2994, 3001, 3128)
 * add scheduler JMX metrics (CASSANDRA-2962)
 * add block level checksum for compressed data (CASSANDRA-1717)
 * make column family backed column map pluggable and introduce unsynchronized
   ArrayList backed one to speedup reads (CASSANDRA-2843, 3165, 3205)
 * refactoring of the secondary index api (CASSANDRA-2982)
 * make CL > ONE reads wait for digest reconciliation before returning
   (CASSANDRA-2494)
 * fix missing logging for some exceptions (CASSANDRA-2061)
 * refactor and optimize ColumnFamilyStore.files(...) and Descriptor.fromFilename(String)
   and few other places responsible for work with SSTable files (CASSANDRA-3040)
 * Stop reading from sstables once we know we have the most recent columns,
   for query-by-name requests (CASSANDRA-2498)
 * Add query-by-column mode to stress.java (CASSANDRA-3064)
 * Add "install" command to cassandra.bat (CASSANDRA-292)
 * clean up KSMetadata, CFMetadata from unnecessary
   Thrift<->Avro conversion methods (CASSANDRA-3032)
 * Add timeouts to client request schedulers (CASSANDRA-3079, 3096)
 * Cli to use hashes rather than array of hashes for strategy options (CASSANDRA-3081)
 * LeveledCompactionStrategy (CASSANDRA-1608, 3085, 3110, 3087, 3145, 3154, 3182)
 * Improvements of the CLI `describe` command (CASSANDRA-2630)
 * reduce window where dropped CF sstables may not be deleted (CASSANDRA-2942)
 * Expose gossip/FD info to JMX (CASSANDRA-2806)
 * Fix streaming over SSL when compressed SSTable involved (CASSANDRA-3051)
 * Add support for pluggable secondary index implementations (CASSANDRA-3078)
 * remove compaction_thread_priority setting (CASSANDRA-3104)
 * generate hints for replicas that timeout, not just replicas that are known
   to be down before starting (CASSANDRA-2034)
 * Add throttling for internode streaming (CASSANDRA-3080)
 * make the repair of a range repair all replica (CASSANDRA-2610, 3194)
 * expose the ability to repair the first range (as returned by the
   partitioner) of a node (CASSANDRA-2606)
 * Streams Compression (CASSANDRA-3015)
 * add ability to use multiple threads during a single compaction
   (CASSANDRA-2901)
 * make AbstractBounds.normalize support overlapping ranges (CASSANDRA-2641)
 * fix of the CQL count() behavior (CASSANDRA-3068)
 * use TreeMap backed column families for the SSTable simple writers
   (CASSANDRA-3148)
 * fix inconsistency of the CLI syntax when {} should be used instead of [{}]
   (CASSANDRA-3119)
 * rename CQL type names to match expected SQL behavior (CASSANDRA-3149, 3031)
 * Arena-based allocation for memtables (CASSANDRA-2252, 3162, 3163, 3168)
 * Default RR chance to 0.1 (CASSANDRA-3169)
 * Add RowLevel support to secondary index API (CASSANDRA-3147)
 * Make SerializingCacheProvider the default if JNA is available (CASSANDRA-3183)
 * Fix backwards compatibilty for CQL memtable properties (CASSANDRA-3190)
 * Add five-minute delay before starting compactions on a restarted server
   (CASSANDRA-3181)
 * Reduce copies done for intra-host messages (CASSANDRA-1788, 3144)
 * support of compaction strategy option for stress.java (CASSANDRA-3204)
 * make memtable throughput and column count thresholds no-ops (CASSANDRA-2449)
 * Return schema information along with the resultSet in CQL (CASSANDRA-2734)
 * Add new DecimalType (CASSANDRA-2883)
 * Fix assertion error in RowRepairResolver (CASSANDRA-3156)
 * Reduce unnecessary high buffer sizes (CASSANDRA-3171)
 * Pluggable compaction strategy (CASSANDRA-1610)
 * Add new broadcast_address config option (CASSANDRA-2491)


0.8.7
 * Kill server on wrapped OOME such as from FileChannel.map (CASSANDRA-3201)
 * Allow using quotes in "USE <keyspace>;" CLI command (CASSANDRA-3208)
 * Log message when a full repair operation completes (CASSANDRA-3207)
 * Don't allow any cache loading exceptions to halt startup (CASSANDRA-3218)
 * Fix sstableloader --ignores option (CASSANDRA-3247)
 * File descriptor limit increased in packaging (CASSANDRA-3206)
 * Log a meaningfull warning when a node receive a message for a repair session
   that doesn't exist anymore (CASSANDRA-3256)
 * Fix FD leak when internode encryption is enabled (CASSANDRA-3257)
 * FBUtilities.hexToBytes(String) to throw NumberFormatException when string
   contains non-hex characters (CASSANDRA-3231)
 * Keep SimpleSnitch proximity ordering unchanged from what the Strategy
   generates, as intended (CASSANDRA-3262)
 * remove Scrub from compactionstats when finished (CASSANDRA-3255)
 * Fix tool .bat files when CASSANDRA_HOME contains spaces (CASSANDRA-3258)
 * Force flush of status table when removing/updating token (CASSANDRA-3243)
 * Evict gossip state immediately when a token is taken over by a new IP (CASSANDRA-3259)
 * Fix bug where the failure detector can take too long to mark a host
   down (CASSANDRA-3273)
 * (Hadoop) allow wrapping ranges in queries (CASSANDRA-3137)
 * (Hadoop) check all interfaces for a match with split location
   before falling back to random replica (CASSANDRA-3211)
 * (Hadoop) Make Pig storage handle implements LoadMetadata (CASSANDRA-2777)
 * (Hadoop) Fix exception during PIG 'dump' (CASSANDRA-2810)
 * Fix stress COUNTER_GET option (CASSANDRA-3301)
 * Fix missing fields in CLI `show schema` output (CASSANDRA-3304)
 * Nodetool no longer leaks threads and closes JMX connections (CASSANDRA-3309)
 * fix truncate allowing data to be replayed post-restart (CASSANDRA-3297)
 * Move SimpleAuthority and SimpleAuthenticator to examples (CASSANDRA-2922)
 * Fix handling of tombstone by SSTableExport/Import (CASSANDRA-3357)
 * Fix transposition in cfHistograms (CASSANDRA-3222)
 * Allow using number as DC name when creating keyspace in CQL (CASSANDRA-3239)
 * Force flush of system table after updating/removing a token (CASSANDRA-3243)


0.8.6
 * revert CASSANDRA-2388
 * change TokenRange.endpoints back to listen/broadcast address to match
   pre-1777 behavior, and add TokenRange.rpc_endpoints instead (CASSANDRA-3187)
 * avoid trying to watch cassandra-topology.properties when loaded from jar
   (CASSANDRA-3138)
 * prevent users from creating keyspaces with LocalStrategy replication
   (CASSANDRA-3139)
 * fix CLI `show schema;` to output correct keyspace definition statement
   (CASSANDRA-3129)
 * CustomTThreadPoolServer to log TTransportException at DEBUG level
   (CASSANDRA-3142)
 * allow topology sort to work with non-unique rack names between 
   datacenters (CASSANDRA-3152)
 * Improve caching of same-version Messages on digest and repair paths
   (CASSANDRA-3158)
 * Randomize choice of first replica for counter increment (CASSANDRA-2890)
 * Fix using read_repair_chance instead of merge_shard_change (CASSANDRA-3202)
 * Avoid streaming data to nodes that already have it, on move as well as
   decommission (CASSANDRA-3041)
 * Fix divide by zero error in GCInspector (CASSANDRA-3164)
 * allow quoting of the ColumnFamily name in CLI `create column family`
   statement (CASSANDRA-3195)
 * Fix rolling upgrade from 0.7 to 0.8 problem (CASSANDRA-3166)
 * Accomodate missing encryption_options in IncomingTcpConnection.stream
   (CASSANDRA-3212)


0.8.5
 * fix NPE when encryption_options is unspecified (CASSANDRA-3007)
 * include column name in validation failure exceptions (CASSANDRA-2849)
 * make sure truncate clears out the commitlog so replay won't re-
   populate with truncated data (CASSANDRA-2950)
 * fix NPE when debug logging is enabled and dropped CF is present
   in a commitlog segment (CASSANDRA-3021)
 * fix cassandra.bat when CASSANDRA_HOME contains spaces (CASSANDRA-2952)
 * fix to SSTableSimpleUnsortedWriter bufferSize calculation (CASSANDRA-3027)
 * make cleanup and normal compaction able to skip empty rows
   (rows containing nothing but expired tombstones) (CASSANDRA-3039)
 * work around native memory leak in com.sun.management.GarbageCollectorMXBean
   (CASSANDRA-2868)
 * validate that column names in column_metadata are not equal to key_alias
   on create/update of the ColumnFamily and CQL 'ALTER' statement (CASSANDRA-3036)
 * return an InvalidRequestException if an indexed column is assigned
   a value larger than 64KB (CASSANDRA-3057)
 * fix of numeric-only and string column names handling in CLI "drop index" 
   (CASSANDRA-3054)
 * prune index scan resultset back to original request for lazy
   resultset expansion case (CASSANDRA-2964)
 * (Hadoop) fail jobs when Cassandra node has failed but TaskTracker
   has not (CASSANDRA-2388)
 * fix dynamic snitch ignoring nodes when read_repair_chance is zero
   (CASSANDRA-2662)
 * avoid retaining references to dropped CFS objects in 
   CompactionManager.estimatedCompactions (CASSANDRA-2708)
 * expose rpc timeouts per host in MessagingServiceMBean (CASSANDRA-2941)
 * avoid including cwd in classpath for deb and rpm packages (CASSANDRA-2881)
 * remove gossip state when a new IP takes over a token (CASSANDRA-3071)
 * allow sstable2json to work on index sstable files (CASSANDRA-3059)
 * always hint counters (CASSANDRA-3099)
 * fix log4j initialization in EmbeddedCassandraService (CASSANDRA-2857)
 * remove gossip state when a new IP takes over a token (CASSANDRA-3071)
 * work around native memory leak in com.sun.management.GarbageCollectorMXBean
    (CASSANDRA-2868)
 * fix UnavailableException with writes at CL.EACH_QUORM (CASSANDRA-3084)
 * fix parsing of the Keyspace and ColumnFamily names in numeric
   and string representations in CLI (CASSANDRA-3075)
 * fix corner cases in Range.differenceToFetch (CASSANDRA-3084)
 * fix ip address String representation in the ring cache (CASSANDRA-3044)
 * fix ring cache compatibility when mixing pre-0.8.4 nodes with post-
   in the same cluster (CASSANDRA-3023)
 * make repair report failure when a node participating dies (instead of
   hanging forever) (CASSANDRA-2433)
 * fix handling of the empty byte buffer by ReversedType (CASSANDRA-3111)
 * Add validation that Keyspace names are case-insensitively unique (CASSANDRA-3066)
 * catch invalid key_validation_class before instantiating UpdateColumnFamily (CASSANDRA-3102)
 * make Range and Bounds objects client-safe (CASSANDRA-3108)
 * optionally skip log4j configuration (CASSANDRA-3061)
 * bundle sstableloader with the debian package (CASSANDRA-3113)
 * don't try to build secondary indexes when there is none (CASSANDRA-3123)
 * improve SSTableSimpleUnsortedWriter speed for large rows (CASSANDRA-3122)
 * handle keyspace arguments correctly in nodetool snapshot (CASSANDRA-3038)
 * Fix SSTableImportTest on windows (CASSANDRA-3043)
 * expose compactionThroughputMbPerSec through JMX (CASSANDRA-3117)
 * log keyspace and CF of large rows being compacted


0.8.4
 * change TokenRing.endpoints to be a list of rpc addresses instead of 
   listen/broadcast addresses (CASSANDRA-1777)
 * include files-to-be-streamed in StreamInSession.getSources (CASSANDRA-2972)
 * use JAVA env var in cassandra-env.sh (CASSANDRA-2785, 2992)
 * avoid doing read for no-op replicate-on-write at CL=1 (CASSANDRA-2892)
 * refuse counter write for CL.ANY (CASSANDRA-2990)
 * switch back to only logging recent dropped messages (CASSANDRA-3004)
 * always deserialize RowMutation for counters (CASSANDRA-3006)
 * ignore saved replication_factor strategy_option for NTS (CASSANDRA-3011)
 * make sure pre-truncate CL segments are discarded (CASSANDRA-2950)


0.8.3
 * add ability to drop local reads/writes that are going to timeout
   (CASSANDRA-2943)
 * revamp token removal process, keep gossip states for 3 days (CASSANDRA-2496)
 * don't accept extra args for 0-arg nodetool commands (CASSANDRA-2740)
 * log unavailableexception details at debug level (CASSANDRA-2856)
 * expose data_dir though jmx (CASSANDRA-2770)
 * don't include tmp files as sstable when create cfs (CASSANDRA-2929)
 * log Java classpath on startup (CASSANDRA-2895)
 * keep gossipped version in sync with actual on migration coordinator 
   (CASSANDRA-2946)
 * use lazy initialization instead of class initialization in NodeId
   (CASSANDRA-2953)
 * check column family validity in nodetool repair (CASSANDRA-2933)
 * speedup bytes to hex conversions dramatically (CASSANDRA-2850)
 * Flush memtables on shutdown when durable writes are disabled 
   (CASSANDRA-2958)
 * improved POSIX compatibility of start scripts (CASsANDRA-2965)
 * add counter support to Hadoop InputFormat (CASSANDRA-2981)
 * fix bug where dirty commitlog segments were removed (and avoid keeping 
   segments with no post-flush activity permanently dirty) (CASSANDRA-2829)
 * fix throwing exception with batch mutation of counter super columns
   (CASSANDRA-2949)
 * ignore system tables during repair (CASSANDRA-2979)
 * throw exception when NTS is given replication_factor as an option
   (CASSANDRA-2960)
 * fix assertion error during compaction of counter CFs (CASSANDRA-2968)
 * avoid trying to create index names, when no index exists (CASSANDRA-2867)
 * don't sample the system table when choosing a bootstrap token
   (CASSANDRA-2825)
 * gossiper notifies of local state changes (CASSANDRA-2948)
 * add asynchronous and half-sync/half-async (hsha) thrift servers 
   (CASSANDRA-1405)
 * fix potential use of free'd native memory in SerializingCache 
   (CASSANDRA-2951)
 * prune index scan resultset back to original request for lazy
   resultset expansion case (CASSANDRA-2964)
 * (Hadoop) fail jobs when Cassandra node has failed but TaskTracker
    has not (CASSANDRA-2388)


0.8.2
 * CQL: 
   - include only one row per unique key for IN queries (CASSANDRA-2717)
   - respect client timestamp on full row deletions (CASSANDRA-2912)
 * improve thread-safety in StreamOutSession (CASSANDRA-2792)
 * allow deleting a row and updating indexed columns in it in the
   same mutation (CASSANDRA-2773)
 * Expose number of threads blocked on submitting memtable to flush
   in JMX (CASSANDRA-2817)
 * add ability to return "endpoints" to nodetool (CASSANDRA-2776)
 * Add support for multiple (comma-delimited) coordinator addresses
   to ColumnFamilyInputFormat (CASSANDRA-2807)
 * fix potential NPE while scheduling read repair for range slice
   (CASSANDRA-2823)
 * Fix race in SystemTable.getCurrentLocalNodeId (CASSANDRA-2824)
 * Correctly set default for replicate_on_write (CASSANDRA-2835)
 * improve nodetool compactionstats formatting (CASSANDRA-2844)
 * fix index-building status display (CASSANDRA-2853)
 * fix CLI perpetuating obsolete KsDef.replication_factor (CASSANDRA-2846)
 * improve cli treatment of multiline comments (CASSANDRA-2852)
 * handle row tombstones correctly in EchoedRow (CASSANDRA-2786)
 * add MessagingService.get[Recently]DroppedMessages and
   StorageService.getExceptionCount (CASSANDRA-2804)
 * fix possibility of spurious UnavailableException for LOCAL_QUORUM
   reads with dynamic snitch + read repair disabled (CASSANDRA-2870)
 * add ant-optional as dependence for the debian package (CASSANDRA-2164)
 * add option to specify limit for get_slice in the CLI (CASSANDRA-2646)
 * decrease HH page size (CASSANDRA-2832)
 * reset cli keyspace after dropping the current one (CASSANDRA-2763)
 * add KeyRange option to Hadoop inputformat (CASSANDRA-1125)
 * fix protocol versioning (CASSANDRA-2818, 2860)
 * support spaces in path to log4j configuration (CASSANDRA-2383)
 * avoid including inferred types in CF update (CASSANDRA-2809)
 * fix JMX bulkload call (CASSANDRA-2908)
 * fix updating KS with durable_writes=false (CASSANDRA-2907)
 * add simplified facade to SSTableWriter for bulk loading use
   (CASSANDRA-2911)
 * fix re-using index CF sstable names after drop/recreate (CASSANDRA-2872)
 * prepend CF to default index names (CASSANDRA-2903)
 * fix hint replay (CASSANDRA-2928)
 * Properly synchronize repair's merkle tree computation (CASSANDRA-2816)


0.8.1
 * CQL:
   - support for insert, delete in BATCH (CASSANDRA-2537)
   - support for IN to SELECT, UPDATE (CASSANDRA-2553)
   - timestamp support for INSERT, UPDATE, and BATCH (CASSANDRA-2555)
   - TTL support (CASSANDRA-2476)
   - counter support (CASSANDRA-2473)
   - ALTER COLUMNFAMILY (CASSANDRA-1709)
   - DROP INDEX (CASSANDRA-2617)
   - add SCHEMA/TABLE as aliases for KS/CF (CASSANDRA-2743)
   - server handles wait-for-schema-agreement (CASSANDRA-2756)
   - key alias support (CASSANDRA-2480)
 * add support for comparator parameters and a generic ReverseType
   (CASSANDRA-2355)
 * add CompositeType and DynamicCompositeType (CASSANDRA-2231)
 * optimize batches containing multiple updates to the same row
   (CASSANDRA-2583)
 * adjust hinted handoff page size to avoid OOM with large columns 
   (CASSANDRA-2652)
 * mark BRAF buffer invalid post-flush so we don't re-flush partial
   buffers again, especially on CL writes (CASSANDRA-2660)
 * add DROP INDEX support to CLI (CASSANDRA-2616)
 * don't perform HH to client-mode [storageproxy] nodes (CASSANDRA-2668)
 * Improve forceDeserialize/getCompactedRow encapsulation (CASSANDRA-2659)
 * Don't write CounterUpdateColumn to disk in tests (CASSANDRA-2650)
 * Add sstable bulk loading utility (CASSANDRA-1278)
 * avoid replaying hints to dropped columnfamilies (CASSANDRA-2685)
 * add placeholders for missing rows in range query pseudo-RR (CASSANDRA-2680)
 * remove no-op HHOM.renameHints (CASSANDRA-2693)
 * clone super columns to avoid modifying them during flush (CASSANDRA-2675)
 * allow writes to bypass the commitlog for certain keyspaces (CASSANDRA-2683)
 * avoid NPE when bypassing commitlog during memtable flush (CASSANDRA-2781)
 * Added support for making bootstrap retry if nodes flap (CASSANDRA-2644)
 * Added statusthrift to nodetool to report if thrift server is running (CASSANDRA-2722)
 * Fixed rows being cached if they do not exist (CASSANDRA-2723)
 * Support passing tableName and cfName to RowCacheProviders (CASSANDRA-2702)
 * close scrub file handles (CASSANDRA-2669)
 * throttle migration replay (CASSANDRA-2714)
 * optimize column serializer creation (CASSANDRA-2716)
 * Added support for making bootstrap retry if nodes flap (CASSANDRA-2644)
 * Added statusthrift to nodetool to report if thrift server is running
   (CASSANDRA-2722)
 * Fixed rows being cached if they do not exist (CASSANDRA-2723)
 * fix truncate/compaction race (CASSANDRA-2673)
 * workaround large resultsets causing large allocation retention
   by nio sockets (CASSANDRA-2654)
 * fix nodetool ring use with Ec2Snitch (CASSANDRA-2733)
 * fix removing columns and subcolumns that are supressed by a row or
   supercolumn tombstone during replica resolution (CASSANDRA-2590)
 * support sstable2json against snapshot sstables (CASSANDRA-2386)
 * remove active-pull schema requests (CASSANDRA-2715)
 * avoid marking entire list of sstables as actively being compacted
   in multithreaded compaction (CASSANDRA-2765)
 * seek back after deserializing a row to update cache with (CASSANDRA-2752)
 * avoid skipping rows in scrub for counter column family (CASSANDRA-2759)
 * fix ConcurrentModificationException in repair when dealing with 0.7 node
   (CASSANDRA-2767)
 * use threadsafe collections for StreamInSession (CASSANDRA-2766)
 * avoid infinite loop when creating merkle tree (CASSANDRA-2758)
 * avoids unmarking compacting sstable prematurely in cleanup (CASSANDRA-2769)
 * fix NPE when the commit log is bypassed (CASSANDRA-2718)
 * don't throw an exception in SS.isRPCServerRunning (CASSANDRA-2721)
 * make stress.jar executable (CASSANDRA-2744)
 * add daemon mode to java stress (CASSANDRA-2267)
 * expose the DC and rack of a node through JMX and nodetool ring (CASSANDRA-2531)
 * fix cache mbean getSize (CASSANDRA-2781)
 * Add Date, Float, Double, and Boolean types (CASSANDRA-2530)
 * Add startup flag to renew counter node id (CASSANDRA-2788)
 * add jamm agent to cassandra.bat (CASSANDRA-2787)
 * fix repair hanging if a neighbor has nothing to send (CASSANDRA-2797)
 * purge tombstone even if row is in only one sstable (CASSANDRA-2801)
 * Fix wrong purge of deleted cf during compaction (CASSANDRA-2786)
 * fix race that could result in Hadoop writer failing to throw an
   exception encountered after close() (CASSANDRA-2755)
 * fix scan wrongly throwing assertion error (CASSANDRA-2653)
 * Always use even distribution for merkle tree with RandomPartitionner
   (CASSANDRA-2841)
 * fix describeOwnership for OPP (CASSANDRA-2800)
 * ensure that string tokens do not contain commas (CASSANDRA-2762)


0.8.0-final
 * fix CQL grammar warning and cqlsh regression from CASSANDRA-2622
 * add ant generate-cql-html target (CASSANDRA-2526)
 * update CQL consistency levels (CASSANDRA-2566)
 * debian packaging fixes (CASSANDRA-2481, 2647)
 * fix UUIDType, IntegerType for direct buffers (CASSANDRA-2682, 2684)
 * switch to native Thrift for Hadoop map/reduce (CASSANDRA-2667)
 * fix StackOverflowError when building from eclipse (CASSANDRA-2687)
 * only provide replication_factor to strategy_options "help" for
   SimpleStrategy, OldNetworkTopologyStrategy (CASSANDRA-2678, 2713)
 * fix exception adding validators to non-string columns (CASSANDRA-2696)
 * avoid instantiating DatabaseDescriptor in JDBC (CASSANDRA-2694)
 * fix potential stack overflow during compaction (CASSANDRA-2626)
 * clone super columns to avoid modifying them during flush (CASSANDRA-2675)
 * reset underlying iterator in EchoedRow constructor (CASSANDRA-2653)


0.8.0-rc1
 * faster flushes and compaction from fixing excessively pessimistic 
   rebuffering in BRAF (CASSANDRA-2581)
 * fix returning null column values in the python cql driver (CASSANDRA-2593)
 * fix merkle tree splitting exiting early (CASSANDRA-2605)
 * snapshot_before_compaction directory name fix (CASSANDRA-2598)
 * Disable compaction throttling during bootstrap (CASSANDRA-2612) 
 * fix CQL treatment of > and < operators in range slices (CASSANDRA-2592)
 * fix potential double-application of counter updates on commitlog replay
   by moving replay position from header to sstable metadata (CASSANDRA-2419)
 * JDBC CQL driver exposes getColumn for access to timestamp
 * JDBC ResultSetMetadata properties added to AbstractType
 * r/m clustertool (CASSANDRA-2607)
 * add support for presenting row key as a column in CQL result sets 
   (CASSANDRA-2622)
 * Don't allow {LOCAL|EACH}_QUORUM unless strategy is NTS (CASSANDRA-2627)
 * validate keyspace strategy_options during CQL create (CASSANDRA-2624)
 * fix empty Result with secondary index when limit=1 (CASSANDRA-2628)
 * Fix regression where bootstrapping a node with no schema fails
   (CASSANDRA-2625)
 * Allow removing LocationInfo sstables (CASSANDRA-2632)
 * avoid attempting to replay mutations from dropped keyspaces (CASSANDRA-2631)
 * avoid using cached position of a key when GT is requested (CASSANDRA-2633)
 * fix counting bloom filter true positives (CASSANDRA-2637)
 * initialize local ep state prior to gossip startup if needed (CASSANDRA-2638)
 * fix counter increment lost after restart (CASSANDRA-2642)
 * add quote-escaping via backslash to CLI (CASSANDRA-2623)
 * fix pig example script (CASSANDRA-2487)
 * fix dynamic snitch race in adding latencies (CASSANDRA-2618)
 * Start/stop cassandra after more important services such as mdadm in
   debian packaging (CASSANDRA-2481)


0.8.0-beta2
 * fix NPE compacting index CFs (CASSANDRA-2528)
 * Remove checking all column families on startup for compaction candidates 
   (CASSANDRA-2444)
 * validate CQL create keyspace options (CASSANDRA-2525)
 * fix nodetool setcompactionthroughput (CASSANDRA-2550)
 * move	gossip heartbeat back to its own thread (CASSANDRA-2554)
 * validate cql TRUNCATE columnfamily before truncating (CASSANDRA-2570)
 * fix batch_mutate for mixed standard-counter mutations (CASSANDRA-2457)
 * disallow making schema changes to system keyspace (CASSANDRA-2563)
 * fix sending mutation messages multiple times (CASSANDRA-2557)
 * fix incorrect use of NBHM.size in ReadCallback that could cause
   reads to time out even when responses were received (CASSANDRA-2552)
 * trigger read repair correctly for LOCAL_QUORUM reads (CASSANDRA-2556)
 * Allow configuring the number of compaction thread (CASSANDRA-2558)
 * forceUserDefinedCompaction will attempt to compact what it is given
   even if the pessimistic estimate is that there is not enough disk space;
   automatic compactions will only compact 2 or more sstables (CASSANDRA-2575)
 * refuse to apply migrations with older timestamps than the current 
   schema (CASSANDRA-2536)
 * remove unframed Thrift transport option
 * include indexes in snapshots (CASSANDRA-2596)
 * improve ignoring of obsolete mutations in index maintenance (CASSANDRA-2401)
 * recognize attempt to drop just the index while leaving the column
   definition alone (CASSANDRA-2619)
  

0.8.0-beta1
 * remove Avro RPC support (CASSANDRA-926)
 * support for columns that act as incr/decr counters 
   (CASSANDRA-1072, 1937, 1944, 1936, 2101, 2093, 2288, 2105, 2384, 2236, 2342,
   2454)
 * CQL (CASSANDRA-1703, 1704, 1705, 1706, 1707, 1708, 1710, 1711, 1940, 
   2124, 2302, 2277, 2493)
 * avoid double RowMutation serialization on write path (CASSANDRA-1800)
 * make NetworkTopologyStrategy the default (CASSANDRA-1960)
 * configurable internode encryption (CASSANDRA-1567, 2152)
 * human readable column names in sstable2json output (CASSANDRA-1933)
 * change default JMX port to 7199 (CASSANDRA-2027)
 * backwards compatible internal messaging (CASSANDRA-1015)
 * atomic switch of memtables and sstables (CASSANDRA-2284)
 * add pluggable SeedProvider (CASSANDRA-1669)
 * Fix clustertool to not throw exception when calling get_endpoints (CASSANDRA-2437)
 * upgrade to thrift 0.6 (CASSANDRA-2412) 
 * repair works on a token range instead of full ring (CASSANDRA-2324)
 * purge tombstones from row cache (CASSANDRA-2305)
 * push replication_factor into strategy_options (CASSANDRA-1263)
 * give snapshots the same name on each node (CASSANDRA-1791)
 * remove "nodetool loadbalance" (CASSANDRA-2448)
 * multithreaded compaction (CASSANDRA-2191)
 * compaction throttling (CASSANDRA-2156)
 * add key type information and alias (CASSANDRA-2311, 2396)
 * cli no longer divides read_repair_chance by 100 (CASSANDRA-2458)
 * made CompactionInfo.getTaskType return an enum (CASSANDRA-2482)
 * add a server-wide cap on measured memtable memory usage and aggressively
   flush to keep under that threshold (CASSANDRA-2006)
 * add unified UUIDType (CASSANDRA-2233)
 * add off-heap row cache support (CASSANDRA-1969)


0.7.5
 * improvements/fixes to PIG driver (CASSANDRA-1618, CASSANDRA-2387,
   CASSANDRA-2465, CASSANDRA-2484)
 * validate index names (CASSANDRA-1761)
 * reduce contention on Table.flusherLock (CASSANDRA-1954)
 * try harder to detect failures during streaming, cleaning up temporary
   files more reliably (CASSANDRA-2088)
 * shut down server for OOM on a Thrift thread (CASSANDRA-2269)
 * fix tombstone handling in repair and sstable2json (CASSANDRA-2279)
 * preserve version when streaming data from old sstables (CASSANDRA-2283)
 * don't start repair if a neighboring node is marked as dead (CASSANDRA-2290)
 * purge tombstones from row cache (CASSANDRA-2305)
 * Avoid seeking when sstable2json exports the entire file (CASSANDRA-2318)
 * clear Built flag in system table when dropping an index (CASSANDRA-2320)
 * don't allow arbitrary argument for stress.java (CASSANDRA-2323)
 * validate values for index predicates in get_indexed_slice (CASSANDRA-2328)
 * queue secondary indexes for flush before the parent (CASSANDRA-2330)
 * allow job configuration to set the CL used in Hadoop jobs (CASSANDRA-2331)
 * add memtable_flush_queue_size defaulting to 4 (CASSANDRA-2333)
 * Allow overriding of initial_token, storage_port and rpc_port from system
   properties (CASSANDRA-2343)
 * fix comparator used for non-indexed secondary expressions in index scan
   (CASSANDRA-2347)
 * ensure size calculation and write phase of large-row compaction use
   the same threshold for TTL expiration (CASSANDRA-2349)
 * fix race when iterating CFs during add/drop (CASSANDRA-2350)
 * add ConsistencyLevel command to CLI (CASSANDRA-2354)
 * allow negative numbers in the cli (CASSANDRA-2358)
 * hard code serialVersionUID for tokens class (CASSANDRA-2361)
 * fix potential infinite loop in ByteBufferUtil.inputStream (CASSANDRA-2365)
 * fix encoding bugs in HintedHandoffManager, SystemTable when default
   charset is not UTF8 (CASSANDRA-2367)
 * avoids having removed node reappearing in Gossip (CASSANDRA-2371)
 * fix incorrect truncation of long to int when reading columns via block
   index (CASSANDRA-2376)
 * fix NPE during stream session (CASSANDRA-2377)
 * fix race condition that could leave orphaned data files when dropping CF or
   KS (CASSANDRA-2381)
 * fsync statistics component on write (CASSANDRA-2382)
 * fix duplicate results from CFS.scan (CASSANDRA-2406)
 * add IntegerType to CLI help (CASSANDRA-2414)
 * avoid caching token-only decoratedkeys (CASSANDRA-2416)
 * convert mmap assertion to if/throw so scrub can catch it (CASSANDRA-2417)
 * don't overwrite gc log (CASSANDR-2418)
 * invalidate row cache for streamed row to avoid inconsitencies
   (CASSANDRA-2420)
 * avoid copies in range/index scans (CASSANDRA-2425)
 * make sure we don't wipe data during cleanup if the node has not join
   the ring (CASSANDRA-2428)
 * Try harder to close files after compaction (CASSANDRA-2431)
 * re-set bootstrapped flag after move finishes (CASSANDRA-2435)
 * display validation_class in CLI 'describe keyspace' (CASSANDRA-2442)
 * make cleanup compactions cleanup the row cache (CASSANDRA-2451)
 * add column fields validation to scrub (CASSANDRA-2460)
 * use 64KB flush buffer instead of in_memory_compaction_limit (CASSANDRA-2463)
 * fix backslash substitutions in CLI (CASSANDRA-2492)
 * disable cache saving for system CFS (CASSANDRA-2502)
 * fixes for verifying destination availability under hinted conditions
   so UE can be thrown intead of timing out (CASSANDRA-2514)
 * fix update of validation class in column metadata (CASSANDRA-2512)
 * support LOCAL_QUORUM, EACH_QUORUM CLs outside of NTS (CASSANDRA-2516)
 * preserve version when streaming data from old sstables (CASSANDRA-2283)
 * fix backslash substitutions in CLI (CASSANDRA-2492)
 * count a row deletion as one operation towards memtable threshold 
   (CASSANDRA-2519)
 * support LOCAL_QUORUM, EACH_QUORUM CLs outside of NTS (CASSANDRA-2516)


0.7.4
 * add nodetool join command (CASSANDRA-2160)
 * fix secondary indexes on pre-existing or streamed data (CASSANDRA-2244)
 * initialize endpoint in gossiper earlier (CASSANDRA-2228)
 * add ability to write to Cassandra from Pig (CASSANDRA-1828)
 * add rpc_[min|max]_threads (CASSANDRA-2176)
 * add CL.TWO, CL.THREE (CASSANDRA-2013)
 * avoid exporting an un-requested row in sstable2json, when exporting 
   a key that does not exist (CASSANDRA-2168)
 * add incremental_backups option (CASSANDRA-1872)
 * add configurable row limit to Pig loadfunc (CASSANDRA-2276)
 * validate column values in batches as well as single-Column inserts
   (CASSANDRA-2259)
 * move sample schema from cassandra.yaml to schema-sample.txt,
   a cli scripts (CASSANDRA-2007)
 * avoid writing empty rows when scrubbing tombstoned rows (CASSANDRA-2296)
 * fix assertion error in range and index scans for CL < ALL
   (CASSANDRA-2282)
 * fix commitlog replay when flush position refers to data that didn't
   get synced before server died (CASSANDRA-2285)
 * fix fd leak in sstable2json with non-mmap'd i/o (CASSANDRA-2304)
 * reduce memory use during streaming of multiple sstables (CASSANDRA-2301)
 * purge tombstoned rows from cache after GCGraceSeconds (CASSANDRA-2305)
 * allow zero replicas in a NTS datacenter (CASSANDRA-1924)
 * make range queries respect snitch for local replicas (CASSANDRA-2286)
 * fix HH delivery when column index is larger than 2GB (CASSANDRA-2297)
 * make 2ary indexes use parent CF flush thresholds during initial build
   (CASSANDRA-2294)
 * update memtable_throughput to be a long (CASSANDRA-2158)


0.7.3
 * Keep endpoint state until aVeryLongTime (CASSANDRA-2115)
 * lower-latency read repair (CASSANDRA-2069)
 * add hinted_handoff_throttle_delay_in_ms option (CASSANDRA-2161)
 * fixes for cache save/load (CASSANDRA-2172, -2174)
 * Handle whole-row deletions in CFOutputFormat (CASSANDRA-2014)
 * Make memtable_flush_writers flush in parallel (CASSANDRA-2178)
 * Add compaction_preheat_key_cache option (CASSANDRA-2175)
 * refactor stress.py to have only one copy of the format string 
   used for creating row keys (CASSANDRA-2108)
 * validate index names for \w+ (CASSANDRA-2196)
 * Fix Cassandra cli to respect timeout if schema does not settle 
   (CASSANDRA-2187)
 * fix for compaction and cleanup writing old-format data into new-version 
   sstable (CASSANDRA-2211, -2216)
 * add nodetool scrub (CASSANDRA-2217, -2240)
 * fix sstable2json large-row pagination (CASSANDRA-2188)
 * fix EOFing on requests for the last bytes in a file (CASSANDRA-2213)
 * fix BufferedRandomAccessFile bugs (CASSANDRA-2218, -2241)
 * check for memtable flush_after_mins exceeded every 10s (CASSANDRA-2183)
 * fix cache saving on Windows (CASSANDRA-2207)
 * add validateSchemaAgreement call + synchronization to schema
   modification operations (CASSANDRA-2222)
 * fix for reversed slice queries on large rows (CASSANDRA-2212)
 * fat clients were writing local data (CASSANDRA-2223)
 * set DEFAULT_MEMTABLE_LIFETIME_IN_MINS to 24h
 * improve detection and cleanup of partially-written sstables 
   (CASSANDRA-2206)
 * fix supercolumn de/serialization when subcolumn comparator is different
   from supercolumn's (CASSANDRA-2104)
 * fix starting up on Windows when CASSANDRA_HOME contains whitespace
   (CASSANDRA-2237)
 * add [get|set][row|key]cacheSavePeriod to JMX (CASSANDRA-2100)
 * fix Hadoop ColumnFamilyOutputFormat dropping of mutations
   when batch fills up (CASSANDRA-2255)
 * move file deletions off of scheduledtasks executor (CASSANDRA-2253)


0.7.2
 * copy DecoratedKey.key when inserting into caches to avoid retaining
   a reference to the underlying buffer (CASSANDRA-2102)
 * format subcolumn names with subcomparator (CASSANDRA-2136)
 * fix column bloom filter deserialization (CASSANDRA-2165)


0.7.1
 * refactor MessageDigest creation code. (CASSANDRA-2107)
 * buffer network stack to avoid inefficient small TCP messages while avoiding
   the nagle/delayed ack problem (CASSANDRA-1896)
 * check log4j configuration for changes every 10s (CASSANDRA-1525, 1907)
 * more-efficient cross-DC replication (CASSANDRA-1530, -2051, -2138)
 * avoid polluting page cache with commitlog or sstable writes
   and seq scan operations (CASSANDRA-1470)
 * add RMI authentication options to nodetool (CASSANDRA-1921)
 * make snitches configurable at runtime (CASSANDRA-1374)
 * retry hadoop split requests on connection failure (CASSANDRA-1927)
 * implement describeOwnership for BOP, COPP (CASSANDRA-1928)
 * make read repair behave as expected for ConsistencyLevel > ONE
   (CASSANDRA-982, 2038)
 * distributed test harness (CASSANDRA-1859, 1964)
 * reduce flush lock contention (CASSANDRA-1930)
 * optimize supercolumn deserialization (CASSANDRA-1891)
 * fix CFMetaData.apply to only compare objects of the same class 
   (CASSANDRA-1962)
 * allow specifying specific SSTables to compact from JMX (CASSANDRA-1963)
 * fix race condition in MessagingService.targets (CASSANDRA-1959, 2094, 2081)
 * refuse to open sstables from a future version (CASSANDRA-1935)
 * zero-copy reads (CASSANDRA-1714)
 * fix copy bounds for word Text in wordcount demo (CASSANDRA-1993)
 * fixes for contrib/javautils (CASSANDRA-1979)
 * check more frequently for memtable expiration (CASSANDRA-2000)
 * fix writing SSTable column count statistics (CASSANDRA-1976)
 * fix streaming of multiple CFs during bootstrap (CASSANDRA-1992)
 * explicitly set JVM GC new generation size with -Xmn (CASSANDRA-1968)
 * add short options for CLI flags (CASSANDRA-1565)
 * make keyspace argument to "describe keyspace" in CLI optional
   when authenticated to keyspace already (CASSANDRA-2029)
 * added option to specify -Dcassandra.join_ring=false on startup
   to allow "warm spare" nodes or performing JMX maintenance before
   joining the ring (CASSANDRA-526)
 * log migrations at INFO (CASSANDRA-2028)
 * add CLI verbose option in file mode (CASSANDRA-2030)
 * add single-line "--" comments to CLI (CASSANDRA-2032)
 * message serialization tests (CASSANDRA-1923)
 * switch from ivy to maven-ant-tasks (CASSANDRA-2017)
 * CLI attempts to block for new schema to propagate (CASSANDRA-2044)
 * fix potential overflow in nodetool cfstats (CASSANDRA-2057)
 * add JVM shutdownhook to sync commitlog (CASSANDRA-1919)
 * allow nodes to be up without being part of  normal traffic (CASSANDRA-1951)
 * fix CLI "show keyspaces" with null options on NTS (CASSANDRA-2049)
 * fix possible ByteBuffer race conditions (CASSANDRA-2066)
 * reduce garbage generated by MessagingService to prevent load spikes
   (CASSANDRA-2058)
 * fix math in RandomPartitioner.describeOwnership (CASSANDRA-2071)
 * fix deletion of sstable non-data components (CASSANDRA-2059)
 * avoid blocking gossip while deleting handoff hints (CASSANDRA-2073)
 * ignore messages from newer versions, keep track of nodes in gossip 
   regardless of version (CASSANDRA-1970)
 * cache writing moved to CompactionManager to reduce i/o contention and
   updated to use non-cache-polluting writes (CASSANDRA-2053)
 * page through large rows when exporting to JSON (CASSANDRA-2041)
 * add flush_largest_memtables_at and reduce_cache_sizes_at options
   (CASSANDRA-2142)
 * add cli 'describe cluster' command (CASSANDRA-2127)
 * add cli support for setting username/password at 'connect' command 
   (CASSANDRA-2111)
 * add -D option to Stress.java to allow reading hosts from a file 
   (CASSANDRA-2149)
 * bound hints CF throughput between 32M and 256M (CASSANDRA-2148)
 * continue starting when invalid saved cache entries are encountered
   (CASSANDRA-2076)
 * add max_hint_window_in_ms option (CASSANDRA-1459)


0.7.0-final
 * fix offsets to ByteBuffer.get (CASSANDRA-1939)


0.7.0-rc4
 * fix cli crash after backgrounding (CASSANDRA-1875)
 * count timeouts in storageproxy latencies, and include latency 
   histograms in StorageProxyMBean (CASSANDRA-1893)
 * fix CLI get recognition of supercolumns (CASSANDRA-1899)
 * enable keepalive on intra-cluster sockets (CASSANDRA-1766)
 * count timeouts towards dynamicsnitch latencies (CASSANDRA-1905)
 * Expose index-building status in JMX + cli schema description
   (CASSANDRA-1871)
 * allow [LOCAL|EACH]_QUORUM to be used with non-NetworkTopology 
   replication Strategies
 * increased amount of index locks for faster commitlog replay
 * collect secondary index tombstones immediately (CASSANDRA-1914)
 * revert commitlog changes from #1780 (CASSANDRA-1917)
 * change RandomPartitioner min token to -1 to avoid collision w/
   tokens on actual nodes (CASSANDRA-1901)
 * examine the right nibble when validating TimeUUID (CASSANDRA-1910)
 * include secondary indexes in cleanup (CASSANDRA-1916)
 * CFS.scrubDataDirectories should also cleanup invalid secondary indexes
   (CASSANDRA-1904)
 * ability to disable/enable gossip on nodes to force them down
   (CASSANDRA-1108)


0.7.0-rc3
 * expose getNaturalEndpoints in StorageServiceMBean taking byte[]
   key; RMI cannot serialize ByteBuffer (CASSANDRA-1833)
 * infer org.apache.cassandra.locator for replication strategy classes
   when not otherwise specified
 * validation that generates less garbage (CASSANDRA-1814)
 * add TTL support to CLI (CASSANDRA-1838)
 * cli defaults to bytestype for subcomparator when creating
   column families (CASSANDRA-1835)
 * unregister index MBeans when index is dropped (CASSANDRA-1843)
 * make ByteBufferUtil.clone thread-safe (CASSANDRA-1847)
 * change exception for read requests during bootstrap from 
   InvalidRequest to Unavailable (CASSANDRA-1862)
 * respect row-level tombstones post-flush in range scans
   (CASSANDRA-1837)
 * ReadResponseResolver check digests against each other (CASSANDRA-1830)
 * return InvalidRequest when remove of subcolumn without supercolumn
   is requested (CASSANDRA-1866)
 * flush before repair (CASSANDRA-1748)
 * SSTableExport validates key order (CASSANDRA-1884)
 * large row support for SSTableExport (CASSANDRA-1867)
 * Re-cache hot keys post-compaction without hitting disk (CASSANDRA-1878)
 * manage read repair in coordinator instead of data source, to
   provide latency information to dynamic snitch (CASSANDRA-1873)


0.7.0-rc2
 * fix live-column-count of slice ranges including tombstoned supercolumn 
   with live subcolumn (CASSANDRA-1591)
 * rename o.a.c.internal.AntientropyStage -> AntiEntropyStage,
   o.a.c.request.Request_responseStage -> RequestResponseStage,
   o.a.c.internal.Internal_responseStage -> InternalResponseStage
 * add AbstractType.fromString (CASSANDRA-1767)
 * require index_type to be present when specifying index_name
   on ColumnDef (CASSANDRA-1759)
 * fix add/remove index bugs in CFMetadata (CASSANDRA-1768)
 * rebuild Strategy during system_update_keyspace (CASSANDRA-1762)
 * cli updates prompt to ... in continuation lines (CASSANDRA-1770)
 * support multiple Mutations per key in hadoop ColumnFamilyOutputFormat
   (CASSANDRA-1774)
 * improvements to Debian init script (CASSANDRA-1772)
 * use local classloader to check for version.properties (CASSANDRA-1778)
 * Validate that column names in column_metadata are valid for the
   defined comparator, and decode properly in cli (CASSANDRA-1773)
 * use cross-platform newlines in cli (CASSANDRA-1786)
 * add ExpiringColumn support to sstable import/export (CASSANDRA-1754)
 * add flush for each append to periodic commitlog mode; added
   periodic_without_flush option to disable this (CASSANDRA-1780)
 * close file handle used for post-flush truncate (CASSANDRA-1790)
 * various code cleanup (CASSANDRA-1793, -1794, -1795)
 * fix range queries against wrapped range (CASSANDRA-1781)
 * fix consistencylevel calculations for NetworkTopologyStrategy
   (CASSANDRA-1804)
 * cli support index type enum names (CASSANDRA-1810)
 * improved validation of column_metadata (CASSANDRA-1813)
 * reads at ConsistencyLevel > 1 throw UnavailableException
   immediately if insufficient live nodes exist (CASSANDRA-1803)
 * copy bytebuffers for local writes to avoid retaining the entire
   Thrift frame (CASSANDRA-1801)
 * fix NPE adding index to column w/o prior metadata (CASSANDRA-1764)
 * reduce fat client timeout (CASSANDRA-1730)
 * fix botched merge of CASSANDRA-1316


0.7.0-rc1
 * fix compaction and flush races with schema updates (CASSANDRA-1715)
 * add clustertool, config-converter, sstablekeys, and schematool 
   Windows .bat files (CASSANDRA-1723)
 * reject range queries received during bootstrap (CASSANDRA-1739)
 * fix wrapping-range queries on non-minimum token (CASSANDRA-1700)
 * add nodetool cfhistogram (CASSANDRA-1698)
 * limit repaired ranges to what the nodes have in common (CASSANDRA-1674)
 * index scan treats missing columns as not matching secondary
   expressions (CASSANDRA-1745)
 * Fix misuse of DataOutputBuffer.getData in AntiEntropyService
   (CASSANDRA-1729)
 * detect and warn when obsolete version of JNA is present (CASSANDRA-1760)
 * reduce fat client timeout (CASSANDRA-1730)
 * cleanup smallest CFs first to increase free temp space for larger ones
   (CASSANDRA-1811)
 * Update windows .bat files to work outside of main Cassandra
   directory (CASSANDRA-1713)
 * fix read repair regression from 0.6.7 (CASSANDRA-1727)
 * more-efficient read repair (CASSANDRA-1719)
 * fix hinted handoff replay (CASSANDRA-1656)
 * log type of dropped messages (CASSANDRA-1677)
 * upgrade to SLF4J 1.6.1
 * fix ByteBuffer bug in ExpiringColumn.updateDigest (CASSANDRA-1679)
 * fix IntegerType.getString (CASSANDRA-1681)
 * make -Djava.net.preferIPv4Stack=true the default (CASSANDRA-628)
 * add INTERNAL_RESPONSE verb to differentiate from responses related
   to client requests (CASSANDRA-1685)
 * log tpstats when dropping messages (CASSANDRA-1660)
 * include unreachable nodes in describeSchemaVersions (CASSANDRA-1678)
 * Avoid dropping messages off the client request path (CASSANDRA-1676)
 * fix jna errno reporting (CASSANDRA-1694)
 * add friendlier error for UnknownHostException on startup (CASSANDRA-1697)
 * include jna dependency in RPM package (CASSANDRA-1690)
 * add --skip-keys option to stress.py (CASSANDRA-1696)
 * improve cli handling of non-string keys and column names 
   (CASSANDRA-1701, -1693)
 * r/m extra subcomparator line in cli keyspaces output (CASSANDRA-1712)
 * add read repair chance to cli "show keyspaces"
 * upgrade to ConcurrentLinkedHashMap 1.1 (CASSANDRA-975)
 * fix index scan routing (CASSANDRA-1722)
 * fix tombstoning of supercolumns in range queries (CASSANDRA-1734)
 * clear endpoint cache after updating keyspace metadata (CASSANDRA-1741)
 * fix wrapping-range queries on non-minimum token (CASSANDRA-1700)
 * truncate includes secondary indexes (CASSANDRA-1747)
 * retain reference to PendingFile sstables (CASSANDRA-1749)
 * fix sstableimport regression (CASSANDRA-1753)
 * fix for bootstrap when no non-system tables are defined (CASSANDRA-1732)
 * handle replica unavailability in index scan (CASSANDRA-1755)
 * fix service initialization order deadlock (CASSANDRA-1756)
 * multi-line cli commands (CASSANDRA-1742)
 * fix race between snapshot and compaction (CASSANDRA-1736)
 * add listEndpointsPendingHints, deleteHintsForEndpoint JMX methods 
   (CASSANDRA-1551)


0.7.0-beta3
 * add strategy options to describe_keyspace output (CASSANDRA-1560)
 * log warning when using randomly generated token (CASSANDRA-1552)
 * re-organize JMX into .db, .net, .internal, .request (CASSANDRA-1217)
 * allow nodes to change IPs between restarts (CASSANDRA-1518)
 * remember ring state between restarts by default (CASSANDRA-1518)
 * flush index built flag so we can read it before log replay (CASSANDRA-1541)
 * lock row cache updates to prevent race condition (CASSANDRA-1293)
 * remove assertion causing rare (and harmless) error messages in
   commitlog (CASSANDRA-1330)
 * fix moving nodes with no keyspaces defined (CASSANDRA-1574)
 * fix unbootstrap when no data is present in a transfer range (CASSANDRA-1573)
 * take advantage of AVRO-495 to simplify our avro IDL (CASSANDRA-1436)
 * extend authorization hierarchy to column family (CASSANDRA-1554)
 * deletion support in secondary indexes (CASSANDRA-1571)
 * meaningful error message for invalid replication strategy class 
   (CASSANDRA-1566)
 * allow keyspace creation with RF > N (CASSANDRA-1428)
 * improve cli error handling (CASSANDRA-1580)
 * add cache save/load ability (CASSANDRA-1417, 1606, 1647)
 * add StorageService.getDrainProgress (CASSANDRA-1588)
 * Disallow bootstrap to an in-use token (CASSANDRA-1561)
 * Allow dynamic secondary index creation and destruction (CASSANDRA-1532)
 * log auto-guessed memtable thresholds (CASSANDRA-1595)
 * add ColumnDef support to cli (CASSANDRA-1583)
 * reduce index sample time by 75% (CASSANDRA-1572)
 * add cli support for column, strategy metadata (CASSANDRA-1578, 1612)
 * add cli support for schema modification (CASSANDRA-1584)
 * delete temp files on failed compactions (CASSANDRA-1596)
 * avoid blocking for dead nodes during removetoken (CASSANDRA-1605)
 * remove ConsistencyLevel.ZERO (CASSANDRA-1607)
 * expose in-progress compaction type in jmx (CASSANDRA-1586)
 * removed IClock & related classes from internals (CASSANDRA-1502)
 * fix removing tokens from SystemTable on decommission and removetoken
   (CASSANDRA-1609)
 * include CF metadata in cli 'show keyspaces' (CASSANDRA-1613)
 * switch from Properties to HashMap in PropertyFileSnitch to
   avoid synchronization bottleneck (CASSANDRA-1481)
 * PropertyFileSnitch configuration file renamed to 
   cassandra-topology.properties
 * add cli support for get_range_slices (CASSANDRA-1088, CASSANDRA-1619)
 * Make memtable flush thresholds per-CF instead of global 
   (CASSANDRA-1007, 1637)
 * add cli support for binary data without CfDef hints (CASSANDRA-1603)
 * fix building SSTable statistics post-stream (CASSANDRA-1620)
 * fix potential infinite loop in 2ary index queries (CASSANDRA-1623)
 * allow creating NTS keyspaces with no replicas configured (CASSANDRA-1626)
 * add jmx histogram of sstables accessed per read (CASSANDRA-1624)
 * remove system_rename_column_family and system_rename_keyspace from the
   client API until races can be fixed (CASSANDRA-1630, CASSANDRA-1585)
 * add cli sanity tests (CASSANDRA-1582)
 * update GC settings in cassandra.bat (CASSANDRA-1636)
 * cli support for index queries (CASSANDRA-1635)
 * cli support for updating schema memtable settings (CASSANDRA-1634)
 * cli --file option (CASSANDRA-1616)
 * reduce automatically chosen memtable sizes by 50% (CASSANDRA-1641)
 * move endpoint cache from snitch to strategy (CASSANDRA-1643)
 * fix commitlog recovery deleting the newly-created segment as well as
   the old ones (CASSANDRA-1644)
 * upgrade to Thrift 0.5 (CASSANDRA-1367)
 * renamed CL.DCQUORUM to LOCAL_QUORUM and DCQUORUMSYNC to EACH_QUORUM
 * cli truncate support (CASSANDRA-1653)
 * update GC settings in cassandra.bat (CASSANDRA-1636)
 * avoid logging when a node's ip/token is gossipped back to it (CASSANDRA-1666)


0.7-beta2
 * always use UTF-8 for hint keys (CASSANDRA-1439)
 * remove cassandra.yaml dependency from Hadoop and Pig (CASSADRA-1322)
 * expose CfDef metadata in describe_keyspaces (CASSANDRA-1363)
 * restore use of mmap_index_only option (CASSANDRA-1241)
 * dropping a keyspace with no column families generated an error 
   (CASSANDRA-1378)
 * rename RackAwareStrategy to OldNetworkTopologyStrategy, RackUnawareStrategy 
   to SimpleStrategy, DatacenterShardStrategy to NetworkTopologyStrategy,
   AbstractRackAwareSnitch to AbstractNetworkTopologySnitch (CASSANDRA-1392)
 * merge StorageProxy.mutate, mutateBlocking (CASSANDRA-1396)
 * faster UUIDType, LongType comparisons (CASSANDRA-1386, 1393)
 * fix setting read_repair_chance from CLI addColumnFamily (CASSANDRA-1399)
 * fix updates to indexed columns (CASSANDRA-1373)
 * fix race condition leaving to FileNotFoundException (CASSANDRA-1382)
 * fix sharded lock hash on index write path (CASSANDRA-1402)
 * add support for GT/E, LT/E in subordinate index clauses (CASSANDRA-1401)
 * cfId counter got out of sync when CFs were added (CASSANDRA-1403)
 * less chatty schema updates (CASSANDRA-1389)
 * rename column family mbeans. 'type' will now include either 
   'IndexColumnFamilies' or 'ColumnFamilies' depending on the CFS type.
   (CASSANDRA-1385)
 * disallow invalid keyspace and column family names. This includes name that
   matches a '^\w+' regex. (CASSANDRA-1377)
 * use JNA, if present, to take snapshots (CASSANDRA-1371)
 * truncate hints if starting 0.7 for the first time (CASSANDRA-1414)
 * fix FD leak in single-row slicepredicate queries (CASSANDRA-1416)
 * allow index expressions against columns that are not part of the 
   SlicePredicate (CASSANDRA-1410)
 * config-converter properly handles snitches and framed support 
   (CASSANDRA-1420)
 * remove keyspace argument from multiget_count (CASSANDRA-1422)
 * allow specifying cassandra.yaml location as (local or remote) URL
   (CASSANDRA-1126)
 * fix using DynamicEndpointSnitch with NetworkTopologyStrategy
   (CASSANDRA-1429)
 * Add CfDef.default_validation_class (CASSANDRA-891)
 * fix EstimatedHistogram.max (CASSANDRA-1413)
 * quorum read optimization (CASSANDRA-1622)
 * handle zero-length (or missing) rows during HH paging (CASSANDRA-1432)
 * include secondary indexes during schema migrations (CASSANDRA-1406)
 * fix commitlog header race during schema change (CASSANDRA-1435)
 * fix ColumnFamilyStoreMBeanIterator to use new type name (CASSANDRA-1433)
 * correct filename generated by xml->yaml converter (CASSANDRA-1419)
 * add CMSInitiatingOccupancyFraction=75 and UseCMSInitiatingOccupancyOnly
   to default JVM options
 * decrease jvm heap for cassandra-cli (CASSANDRA-1446)
 * ability to modify keyspaces and column family definitions on a live cluster
   (CASSANDRA-1285)
 * support for Hadoop Streaming [non-jvm map/reduce via stdin/out]
   (CASSANDRA-1368)
 * Move persistent sstable stats from the system table to an sstable component
   (CASSANDRA-1430)
 * remove failed bootstrap attempt from pending ranges when gossip times
   it out after 1h (CASSANDRA-1463)
 * eager-create tcp connections to other cluster members (CASSANDRA-1465)
 * enumerate stages and derive stage from message type instead of 
   transmitting separately (CASSANDRA-1465)
 * apply reversed flag during collation from different data sources
   (CASSANDRA-1450)
 * make failure to remove commitlog segment non-fatal (CASSANDRA-1348)
 * correct ordering of drain operations so CL.recover is no longer 
   necessary (CASSANDRA-1408)
 * removed keyspace from describe_splits method (CASSANDRA-1425)
 * rename check_schema_agreement to describe_schema_versions
   (CASSANDRA-1478)
 * fix QUORUM calculation for RF > 3 (CASSANDRA-1487)
 * remove tombstones during non-major compactions when bloom filter
   verifies that row does not exist in other sstables (CASSANDRA-1074)
 * nodes that coordinated a loadbalance in the past could not be seen by
   newly added nodes (CASSANDRA-1467)
 * exposed endpoint states (gossip details) via jmx (CASSANDRA-1467)
 * ensure that compacted sstables are not included when new readers are
   instantiated (CASSANDRA-1477)
 * by default, calculate heap size and memtable thresholds at runtime (CASSANDRA-1469)
 * fix races dealing with adding/dropping keyspaces and column families in
   rapid succession (CASSANDRA-1477)
 * clean up of Streaming system (CASSANDRA-1503, 1504, 1506)
 * add options to configure Thrift socket keepalive and buffer sizes (CASSANDRA-1426)
 * make contrib CassandraServiceDataCleaner recursive (CASSANDRA-1509)
 * min, max compaction threshold are configurable and persistent 
   per-ColumnFamily (CASSANDRA-1468)
 * fix replaying the last mutation in a commitlog unnecessarily 
   (CASSANDRA-1512)
 * invoke getDefaultUncaughtExceptionHandler from DTPE with the original
   exception rather than the ExecutionException wrapper (CASSANDRA-1226)
 * remove Clock from the Thrift (and Avro) API (CASSANDRA-1501)
 * Close intra-node sockets when connection is broken (CASSANDRA-1528)
 * RPM packaging spec file (CASSANDRA-786)
 * weighted request scheduler (CASSANDRA-1485)
 * treat expired columns as deleted (CASSANDRA-1539)
 * make IndexInterval configurable (CASSANDRA-1488)
 * add describe_snitch to Thrift API (CASSANDRA-1490)
 * MD5 authenticator compares plain text submitted password with MD5'd
   saved property, instead of vice versa (CASSANDRA-1447)
 * JMX MessagingService pending and completed counts (CASSANDRA-1533)
 * fix race condition processing repair responses (CASSANDRA-1511)
 * make repair blocking (CASSANDRA-1511)
 * create EndpointSnitchInfo and MBean to expose rack and DC (CASSANDRA-1491)
 * added option to contrib/word_count to output results back to Cassandra
   (CASSANDRA-1342)
 * rewrite Hadoop ColumnFamilyRecordWriter to pool connections, retry to
   multiple Cassandra nodes, and smooth impact on the Cassandra cluster
   by using smaller batch sizes (CASSANDRA-1434)
 * fix setting gc_grace_seconds via CLI (CASSANDRA-1549)
 * support TTL'd index values (CASSANDRA-1536)
 * make removetoken work like decommission (CASSANDRA-1216)
 * make cli comparator-aware and improve quote rules (CASSANDRA-1523,-1524)
 * make nodetool compact and cleanup blocking (CASSANDRA-1449)
 * add memtable, cache information to GCInspector logs (CASSANDRA-1558)
 * enable/disable HintedHandoff via JMX (CASSANDRA-1550)
 * Ignore stray files in the commit log directory (CASSANDRA-1547)
 * Disallow bootstrap to an in-use token (CASSANDRA-1561)


0.7-beta1
 * sstable versioning (CASSANDRA-389)
 * switched to slf4j logging (CASSANDRA-625)
 * add (optional) expiration time for column (CASSANDRA-699)
 * access levels for authentication/authorization (CASSANDRA-900)
 * add ReadRepairChance to CF definition (CASSANDRA-930)
 * fix heisenbug in system tests, especially common on OS X (CASSANDRA-944)
 * convert to byte[] keys internally and all public APIs (CASSANDRA-767)
 * ability to alter schema definitions on a live cluster (CASSANDRA-44)
 * renamed configuration file to cassandra.xml, and log4j.properties to
   log4j-server.properties, which must now be loaded from
   the classpath (which is how our scripts in bin/ have always done it)
   (CASSANDRA-971)
 * change get_count to require a SlicePredicate. create multi_get_count
   (CASSANDRA-744)
 * re-organized endpointsnitch implementations and added SimpleSnitch
   (CASSANDRA-994)
 * Added preload_row_cache option (CASSANDRA-946)
 * add CRC to commitlog header (CASSANDRA-999)
 * removed deprecated batch_insert and get_range_slice methods (CASSANDRA-1065)
 * add truncate thrift method (CASSANDRA-531)
 * http mini-interface using mx4j (CASSANDRA-1068)
 * optimize away copy of sliced row on memtable read path (CASSANDRA-1046)
 * replace constant-size 2GB mmaped segments and special casing for index 
   entries spanning segment boundaries, with SegmentedFile that computes 
   segments that always contain entire entries/rows (CASSANDRA-1117)
 * avoid reading large rows into memory during compaction (CASSANDRA-16)
 * added hadoop OutputFormat (CASSANDRA-1101)
 * efficient Streaming (no more anticompaction) (CASSANDRA-579)
 * split commitlog header into separate file and add size checksum to
   mutations (CASSANDRA-1179)
 * avoid allocating a new byte[] for each mutation on replay (CASSANDRA-1219)
 * revise HH schema to be per-endpoint (CASSANDRA-1142)
 * add joining/leaving status to nodetool ring (CASSANDRA-1115)
 * allow multiple repair sessions per node (CASSANDRA-1190)
 * optimize away MessagingService for local range queries (CASSANDRA-1261)
 * make framed transport the default so malformed requests can't OOM the 
   server (CASSANDRA-475)
 * significantly faster reads from row cache (CASSANDRA-1267)
 * take advantage of row cache during range queries (CASSANDRA-1302)
 * make GCGraceSeconds a per-ColumnFamily value (CASSANDRA-1276)
 * keep persistent row size and column count statistics (CASSANDRA-1155)
 * add IntegerType (CASSANDRA-1282)
 * page within a single row during hinted handoff (CASSANDRA-1327)
 * push DatacenterShardStrategy configuration into keyspace definition,
   eliminating datacenter.properties. (CASSANDRA-1066)
 * optimize forward slices starting with '' and single-index-block name 
   queries by skipping the column index (CASSANDRA-1338)
 * streaming refactor (CASSANDRA-1189)
 * faster comparison for UUID types (CASSANDRA-1043)
 * secondary index support (CASSANDRA-749 and subtasks)
 * make compaction buckets deterministic (CASSANDRA-1265)


0.6.6
 * Allow using DynamicEndpointSnitch with RackAwareStrategy (CASSANDRA-1429)
 * remove the remaining vestiges of the unfinished DatacenterShardStrategy 
   (replaced by NetworkTopologyStrategy in 0.7)
   

0.6.5
 * fix key ordering in range query results with RandomPartitioner
   and ConsistencyLevel > ONE (CASSANDRA-1145)
 * fix for range query starting with the wrong token range (CASSANDRA-1042)
 * page within a single row during hinted handoff (CASSANDRA-1327)
 * fix compilation on non-sun JDKs (CASSANDRA-1061)
 * remove String.trim() call on row keys in batch mutations (CASSANDRA-1235)
 * Log summary of dropped messages instead of spamming log (CASSANDRA-1284)
 * add dynamic endpoint snitch (CASSANDRA-981)
 * fix streaming for keyspaces with hyphens in their name (CASSANDRA-1377)
 * fix errors in hard-coded bloom filter optKPerBucket by computing it
   algorithmically (CASSANDRA-1220
 * remove message deserialization stage, and uncap read/write stages
   so slow reads/writes don't block gossip processing (CASSANDRA-1358)
 * add jmx port configuration to Debian package (CASSANDRA-1202)
 * use mlockall via JNA, if present, to prevent Linux from swapping
   out parts of the JVM (CASSANDRA-1214)


0.6.4
 * avoid queuing multiple hint deliveries for the same endpoint
   (CASSANDRA-1229)
 * better performance for and stricter checking of UTF8 column names
   (CASSANDRA-1232)
 * extend option to lower compaction priority to hinted handoff
   as well (CASSANDRA-1260)
 * log errors in gossip instead of re-throwing (CASSANDRA-1289)
 * avoid aborting commitlog replay prematurely if a flushed-but-
   not-removed commitlog segment is encountered (CASSANDRA-1297)
 * fix duplicate rows being read during mapreduce (CASSANDRA-1142)
 * failure detection wasn't closing command sockets (CASSANDRA-1221)
 * cassandra-cli.bat works on windows (CASSANDRA-1236)
 * pre-emptively drop requests that cannot be processed within RPCTimeout
   (CASSANDRA-685)
 * add ack to Binary write verb and update CassandraBulkLoader
   to wait for acks for each row (CASSANDRA-1093)
 * added describe_partitioner Thrift method (CASSANDRA-1047)
 * Hadoop jobs no longer require the Cassandra storage-conf.xml
   (CASSANDRA-1280, CASSANDRA-1047)
 * log thread pool stats when GC is excessive (CASSANDRA-1275)
 * remove gossip message size limit (CASSANDRA-1138)
 * parallelize local and remote reads during multiget, and respect snitch 
   when determining whether to do local read for CL.ONE (CASSANDRA-1317)
 * fix read repair to use requested consistency level on digest mismatch,
   rather than assuming QUORUM (CASSANDRA-1316)
 * process digest mismatch re-reads in parallel (CASSANDRA-1323)
 * switch hints CF comparator to BytesType (CASSANDRA-1274)


0.6.3
 * retry to make streaming connections up to 8 times. (CASSANDRA-1019)
 * reject describe_ring() calls on invalid keyspaces (CASSANDRA-1111)
 * fix cache size calculation for size of 100% (CASSANDRA-1129)
 * fix cache capacity only being recalculated once (CASSANDRA-1129)
 * remove hourly scan of all hints on the off chance that the gossiper
   missed a status change; instead, expose deliverHintsToEndpoint to JMX
   so it can be done manually, if necessary (CASSANDRA-1141)
 * don't reject reads at CL.ALL (CASSANDRA-1152)
 * reject deletions to supercolumns in CFs containing only standard
   columns (CASSANDRA-1139)
 * avoid preserving login information after client disconnects
   (CASSANDRA-1057)
 * prefer sun jdk to openjdk in debian init script (CASSANDRA-1174)
 * detect partioner config changes between restarts and fail fast 
   (CASSANDRA-1146)
 * use generation time to resolve node token reassignment disagreements
   (CASSANDRA-1118)
 * restructure the startup ordering of Gossiper and MessageService to avoid
   timing anomalies (CASSANDRA-1160)
 * detect incomplete commit log hearders (CASSANDRA-1119)
 * force anti-entropy service to stream files on the stream stage to avoid
   sending streams out of order (CASSANDRA-1169)
 * remove inactive stream managers after AES streams files (CASSANDRA-1169)
 * allow removing entire row through batch_mutate Deletion (CASSANDRA-1027)
 * add JMX metrics for row-level bloom filter false positives (CASSANDRA-1212)
 * added a redhat init script to contrib (CASSANDRA-1201)
 * use midpoint when bootstrapping a new machine into range with not
   much data yet instead of random token (CASSANDRA-1112)
 * kill server on OOM in executor stage as well as Thrift (CASSANDRA-1226)
 * remove opportunistic repairs, when two machines with overlapping replica
   responsibilities happen to finish major compactions of the same CF near
   the same time.  repairs are now fully manual (CASSANDRA-1190)
 * add ability to lower compaction priority (default is no change from 0.6.2)
   (CASSANDRA-1181)


0.6.2
 * fix contrib/word_count build. (CASSANDRA-992)
 * split CommitLogExecutorService into BatchCommitLogExecutorService and 
   PeriodicCommitLogExecutorService (CASSANDRA-1014)
 * add latency histograms to CFSMBean (CASSANDRA-1024)
 * make resolving timestamp ties deterministic by using value bytes
   as a tiebreaker (CASSANDRA-1039)
 * Add option to turn off Hinted Handoff (CASSANDRA-894)
 * fix windows startup (CASSANDRA-948)
 * make concurrent_reads, concurrent_writes configurable at runtime via JMX
   (CASSANDRA-1060)
 * disable GCInspector on non-Sun JVMs (CASSANDRA-1061)
 * fix tombstone handling in sstable rows with no other data (CASSANDRA-1063)
 * fix size of row in spanned index entries (CASSANDRA-1056)
 * install json2sstable, sstable2json, and sstablekeys to Debian package
 * StreamingService.StreamDestinations wouldn't empty itself after streaming
   finished (CASSANDRA-1076)
 * added Collections.shuffle(splits) before returning the splits in 
   ColumnFamilyInputFormat (CASSANDRA-1096)
 * do not recalculate cache capacity post-compaction if it's been manually 
   modified (CASSANDRA-1079)
 * better defaults for flush sorter + writer executor queue sizes
   (CASSANDRA-1100)
 * windows scripts for SSTableImport/Export (CASSANDRA-1051)
 * windows script for nodetool (CASSANDRA-1113)
 * expose PhiConvictThreshold (CASSANDRA-1053)
 * make repair of RF==1 a no-op (CASSANDRA-1090)
 * improve default JVM GC options (CASSANDRA-1014)
 * fix SlicePredicate serialization inside Hadoop jobs (CASSANDRA-1049)
 * close Thrift sockets in Hadoop ColumnFamilyRecordReader (CASSANDRA-1081)


0.6.1
 * fix NPE in sstable2json when no excluded keys are given (CASSANDRA-934)
 * keep the replica set constant throughout the read repair process
   (CASSANDRA-937)
 * allow querying getAllRanges with empty token list (CASSANDRA-933)
 * fix command line arguments inversion in clustertool (CASSANDRA-942)
 * fix race condition that could trigger a false-positive assertion
   during post-flush discard of old commitlog segments (CASSANDRA-936)
 * fix neighbor calculation for anti-entropy repair (CASSANDRA-924)
 * perform repair even for small entropy differences (CASSANDRA-924)
 * Use hostnames in CFInputFormat to allow Hadoop's naive string-based
   locality comparisons to work (CASSANDRA-955)
 * cache read-only BufferedRandomAccessFile length to avoid
   3 system calls per invocation (CASSANDRA-950)
 * nodes with IPv6 (and no IPv4) addresses could not join cluster
   (CASSANDRA-969)
 * Retrieve the correct number of undeleted columns, if any, from
   a supercolumn in a row that had been deleted previously (CASSANDRA-920)
 * fix index scans that cross the 2GB mmap boundaries for both mmap
   and standard i/o modes (CASSANDRA-866)
 * expose drain via nodetool (CASSANDRA-978)


0.6.0-RC1
 * JMX drain to flush memtables and run through commit log (CASSANDRA-880)
 * Bootstrapping can skip ranges under the right conditions (CASSANDRA-902)
 * fix merging row versions in range_slice for CL > ONE (CASSANDRA-884)
 * default write ConsistencyLeven chaned from ZERO to ONE
 * fix for index entries spanning mmap buffer boundaries (CASSANDRA-857)
 * use lexical comparison if time part of TimeUUIDs are the same 
   (CASSANDRA-907)
 * bound read, mutation, and response stages to fix possible OOM
   during log replay (CASSANDRA-885)
 * Use microseconds-since-epoch (UTC) in cli, instead of milliseconds
 * Treat batch_mutate Deletion with null supercolumn as "apply this predicate 
   to top level supercolumns" (CASSANDRA-834)
 * Streaming destination nodes do not update their JMX status (CASSANDRA-916)
 * Fix internal RPC timeout calculation (CASSANDRA-911)
 * Added Pig loadfunc to contrib/pig (CASSANDRA-910)


0.6.0-beta3
 * fix compaction bucketing bug (CASSANDRA-814)
 * update windows batch file (CASSANDRA-824)
 * deprecate KeysCachedFraction configuration directive in favor
   of KeysCached; move to unified-per-CF key cache (CASSANDRA-801)
 * add invalidateRowCache to ColumnFamilyStoreMBean (CASSANDRA-761)
 * send Handoff hints to natural locations to reduce load on
   remaining nodes in a failure scenario (CASSANDRA-822)
 * Add RowWarningThresholdInMB configuration option to warn before very 
   large rows get big enough to threaten node stability, and -x option to
   be able to remove them with sstable2json if the warning is unheeded
   until it's too late (CASSANDRA-843)
 * Add logging of GC activity (CASSANDRA-813)
 * fix ConcurrentModificationException in commitlog discard (CASSANDRA-853)
 * Fix hardcoded row count in Hadoop RecordReader (CASSANDRA-837)
 * Add a jmx status to the streaming service and change several DEBUG
   messages to INFO (CASSANDRA-845)
 * fix classpath in cassandra-cli.bat for Windows (CASSANDRA-858)
 * allow re-specifying host, port to cassandra-cli if invalid ones
   are first tried (CASSANDRA-867)
 * fix race condition handling rpc timeout in the coordinator
   (CASSANDRA-864)
 * Remove CalloutLocation and StagingFileDirectory from storage-conf files 
   since those settings are no longer used (CASSANDRA-878)
 * Parse a long from RowWarningThresholdInMB instead of an int (CASSANDRA-882)
 * Remove obsolete ControlPort code from DatabaseDescriptor (CASSANDRA-886)
 * move skipBytes side effect out of assert (CASSANDRA-899)
 * add "double getLoad" to StorageServiceMBean (CASSANDRA-898)
 * track row stats per CF at compaction time (CASSANDRA-870)
 * disallow CommitLogDirectory matching a DataFileDirectory (CASSANDRA-888)
 * default key cache size is 200k entries, changed from 10% (CASSANDRA-863)
 * add -Dcassandra-foreground=yes to cassandra.bat
 * exit if cluster name is changed unexpectedly (CASSANDRA-769)


0.6.0-beta1/beta2
 * add batch_mutate thrift command, deprecating batch_insert (CASSANDRA-336)
 * remove get_key_range Thrift API, deprecated in 0.5 (CASSANDRA-710)
 * add optional login() Thrift call for authentication (CASSANDRA-547)
 * support fat clients using gossiper and StorageProxy to perform
   replication in-process [jvm-only] (CASSANDRA-535)
 * support mmapped I/O for reads, on by default on 64bit JVMs 
   (CASSANDRA-408, CASSANDRA-669)
 * improve insert concurrency, particularly during Hinted Handoff
   (CASSANDRA-658)
 * faster network code (CASSANDRA-675)
 * stress.py moved to contrib (CASSANDRA-635)
 * row caching [must be explicitly enabled per-CF in config] (CASSANDRA-678)
 * present a useful measure of compaction progress in JMX (CASSANDRA-599)
 * add bin/sstablekeys (CASSNADRA-679)
 * add ConsistencyLevel.ANY (CASSANDRA-687)
 * make removetoken remove nodes from gossip entirely (CASSANDRA-644)
 * add ability to set cache sizes at runtime (CASSANDRA-708)
 * report latency and cache hit rate statistics with lifetime totals
   instead of average over the last minute (CASSANDRA-702)
 * support get_range_slice for RandomPartitioner (CASSANDRA-745)
 * per-keyspace replication factory and replication strategy (CASSANDRA-620)
 * track latency in microseconds (CASSANDRA-733)
 * add describe_ Thrift methods, deprecating get_string_property and 
   get_string_list_property
 * jmx interface for tracking operation mode and streams in general.
   (CASSANDRA-709)
 * keep memtables in sorted order to improve range query performance
   (CASSANDRA-799)
 * use while loop instead of recursion when trimming sstables compaction list 
   to avoid blowing stack in pathological cases (CASSANDRA-804)
 * basic Hadoop map/reduce support (CASSANDRA-342)


0.5.1
 * ensure all files for an sstable are streamed to the same directory.
   (CASSANDRA-716)
 * more accurate load estimate for bootstrapping (CASSANDRA-762)
 * tolerate dead or unavailable bootstrap target on write (CASSANDRA-731)
 * allow larger numbers of keys (> 140M) in a sstable bloom filter
   (CASSANDRA-790)
 * include jvm argument improvements from CASSANDRA-504 in debian package
 * change streaming chunk size to 32MB to accomodate Windows XP limitations
   (was 64MB) (CASSANDRA-795)
 * fix get_range_slice returning results in the wrong order (CASSANDRA-781)
 

0.5.0 final
 * avoid attempting to delete temporary bootstrap files twice (CASSANDRA-681)
 * fix bogus NaN in nodeprobe cfstats output (CASSANDRA-646)
 * provide a policy for dealing with single thread executors w/ a full queue
   (CASSANDRA-694)
 * optimize inner read in MessagingService, vastly improving multiple-node
   performance (CASSANDRA-675)
 * wait for table flush before streaming data back to a bootstrapping node.
   (CASSANDRA-696)
 * keep track of bootstrapping sources by table so that bootstrapping doesn't 
   give the indication of finishing early (CASSANDRA-673)


0.5.0 RC3
 * commit the correct version of the patch for CASSANDRA-663


0.5.0 RC2 (unreleased)
 * fix bugs in converting get_range_slice results to Thrift 
   (CASSANDRA-647, CASSANDRA-649)
 * expose java.util.concurrent.TimeoutException in StorageProxy methods
   (CASSANDRA-600)
 * TcpConnectionManager was holding on to disconnected connections, 
   giving the false indication they were being used. (CASSANDRA-651)
 * Remove duplicated write. (CASSANDRA-662)
 * Abort bootstrap if IP is already in the token ring (CASSANDRA-663)
 * increase default commitlog sync period, and wait for last sync to 
   finish before submitting another (CASSANDRA-668)


0.5.0 RC1
 * Fix potential NPE in get_range_slice (CASSANDRA-623)
 * add CRC32 to commitlog entries (CASSANDRA-605)
 * fix data streaming on windows (CASSANDRA-630)
 * GC compacted sstables after cleanup and compaction (CASSANDRA-621)
 * Speed up anti-entropy validation (CASSANDRA-629)
 * Fix anti-entropy assertion error (CASSANDRA-639)
 * Fix pending range conflicts when bootstapping or moving
   multiple nodes at once (CASSANDRA-603)
 * Handle obsolete gossip related to node movement in the case where
   one or more nodes is down when the movement occurs (CASSANDRA-572)
 * Include dead nodes in gossip to avoid a variety of problems
   and fix HH to removed nodes (CASSANDRA-634)
 * return an InvalidRequestException for mal-formed SlicePredicates
   (CASSANDRA-643)
 * fix bug determining closest neighbor for use in multiple datacenters
   (CASSANDRA-648)
 * Vast improvements in anticompaction speed (CASSANDRA-607)
 * Speed up log replay and writes by avoiding redundant serializations
   (CASSANDRA-652)


0.5.0 beta 2
 * Bootstrap improvements (several tickets)
 * add nodeprobe repair anti-entropy feature (CASSANDRA-193, CASSANDRA-520)
 * fix possibility of partition when many nodes restart at once
   in clusters with multiple seeds (CASSANDRA-150)
 * fix NPE in get_range_slice when no data is found (CASSANDRA-578)
 * fix potential NPE in hinted handoff (CASSANDRA-585)
 * fix cleanup of local "system" keyspace (CASSANDRA-576)
 * improve computation of cluster load balance (CASSANDRA-554)
 * added super column read/write, column count, and column/row delete to
   cassandra-cli (CASSANDRA-567, CASSANDRA-594)
 * fix returning live subcolumns of deleted supercolumns (CASSANDRA-583)
 * respect JAVA_HOME in bin/ scripts (several tickets)
 * add StorageService.initClient for fat clients on the JVM (CASSANDRA-535)
   (see contrib/client_only for an example of use)
 * make consistency_level functional in get_range_slice (CASSANDRA-568)
 * optimize key deserialization for RandomPartitioner (CASSANDRA-581)
 * avoid GCing tombstones except on major compaction (CASSANDRA-604)
 * increase failure conviction threshold, resulting in less nodes
   incorrectly (and temporarily) marked as down (CASSANDRA-610)
 * respect memtable thresholds during log replay (CASSANDRA-609)
 * support ConsistencyLevel.ALL on read (CASSANDRA-584)
 * add nodeprobe removetoken command (CASSANDRA-564)


0.5.0 beta
 * Allow multiple simultaneous flushes, improving flush throughput 
   on multicore systems (CASSANDRA-401)
 * Split up locks to improve write and read throughput on multicore systems
   (CASSANDRA-444, CASSANDRA-414)
 * More efficient use of memory during compaction (CASSANDRA-436)
 * autobootstrap option: when enabled, all non-seed nodes will attempt
   to bootstrap when started, until bootstrap successfully
   completes. -b option is removed.  (CASSANDRA-438)
 * Unless a token is manually specified in the configuration xml,
   a bootstraping node will use a token that gives it half the
   keys from the most-heavily-loaded node in the cluster,
   instead of generating a random token. 
   (CASSANDRA-385, CASSANDRA-517)
 * Miscellaneous bootstrap fixes (several tickets)
 * Ability to change a node's token even after it has data on it
   (CASSANDRA-541)
 * Ability to decommission a live node from the ring (CASSANDRA-435)
 * Semi-automatic loadbalancing via nodeprobe (CASSANDRA-192)
 * Add ability to set compaction thresholds at runtime via
   JMX / nodeprobe.  (CASSANDRA-465)
 * Add "comment" field to ColumnFamily definition. (CASSANDRA-481)
 * Additional JMX metrics (CASSANDRA-482)
 * JSON based export and import tools (several tickets)
 * Hinted Handoff fixes (several tickets)
 * Add key cache to improve read performance (CASSANDRA-423)
 * Simplified construction of custom ReplicationStrategy classes
   (CASSANDRA-497)
 * Graphical application (Swing) for ring integrity verification and 
   visualization was added to contrib (CASSANDRA-252)
 * Add DCQUORUM, DCQUORUMSYNC consistency levels and corresponding
   ReplicationStrategy / EndpointSnitch classes.  Experimental.
   (CASSANDRA-492)
 * Web client interface added to contrib (CASSANDRA-457)
 * More-efficient flush for Random, CollatedOPP partitioners 
   for normal writes (CASSANDRA-446) and bulk load (CASSANDRA-420)
 * Add MemtableFlushAfterMinutes, a global replacement for the old 
   per-CF FlushPeriodInMinutes setting (CASSANDRA-463)
 * optimizations to slice reading (CASSANDRA-350) and supercolumn
   queries (CASSANDRA-510)
 * force binding to given listenaddress for nodes with multiple
   interfaces (CASSANDRA-546)
 * stress.py benchmarking tool improvements (several tickets)
 * optimized replica placement code (CASSANDRA-525)
 * faster log replay on restart (CASSANDRA-539, CASSANDRA-540)
 * optimized local-node writes (CASSANDRA-558)
 * added get_range_slice, deprecating get_key_range (CASSANDRA-344)
 * expose TimedOutException to thrift (CASSANDRA-563)
 

0.4.2
 * Add validation disallowing null keys (CASSANDRA-486)
 * Fix race conditions in TCPConnectionManager (CASSANDRA-487)
 * Fix using non-utf8-aware comparison as a sanity check.
   (CASSANDRA-493)
 * Improve default garbage collector options (CASSANDRA-504)
 * Add "nodeprobe flush" (CASSANDRA-505)
 * remove NotFoundException from get_slice throws list (CASSANDRA-518)
 * fix get (not get_slice) of entire supercolumn (CASSANDRA-508)
 * fix null token during bootstrap (CASSANDRA-501)


0.4.1
 * Fix FlushPeriod columnfamily configuration regression
   (CASSANDRA-455)
 * Fix long column name support (CASSANDRA-460)
 * Fix for serializing a row that only contains tombstones
   (CASSANDRA-458)
 * Fix for discarding unneeded commitlog segments (CASSANDRA-459)
 * Add SnapshotBeforeCompaction configuration option (CASSANDRA-426)
 * Fix compaction abort under insufficient disk space (CASSANDRA-473)
 * Fix reading subcolumn slice from tombstoned CF (CASSANDRA-484)
 * Fix race condition in RVH causing occasional NPE (CASSANDRA-478)


0.4.0
 * fix get_key_range problems when a node is down (CASSANDRA-440)
   and add UnavailableException to more Thrift methods
 * Add example EndPointSnitch contrib code (several tickets)


0.4.0 RC2
 * fix SSTable generation clash during compaction (CASSANDRA-418)
 * reject method calls with null parameters (CASSANDRA-308)
 * properly order ranges in nodeprobe output (CASSANDRA-421)
 * fix logging of certain errors on executor threads (CASSANDRA-425)


0.4.0 RC1
 * Bootstrap feature is live; use -b on startup (several tickets)
 * Added multiget api (CASSANDRA-70)
 * fix Deadlock with SelectorManager.doProcess and TcpConnection.write
   (CASSANDRA-392)
 * remove key cache b/c of concurrency bugs in third-party
   CLHM library (CASSANDRA-405)
 * update non-major compaction logic to use two threshold values
   (CASSANDRA-407)
 * add periodic / batch commitlog sync modes (several tickets)
 * inline BatchMutation into batch_insert params (CASSANDRA-403)
 * allow setting the logging level at runtime via mbean (CASSANDRA-402)
 * change default comparator to BytesType (CASSANDRA-400)
 * add forwards-compatible ConsistencyLevel parameter to get_key_range
   (CASSANDRA-322)
 * r/m special case of blocking for local destination when writing with 
   ConsistencyLevel.ZERO (CASSANDRA-399)
 * Fixes to make BinaryMemtable [bulk load interface] useful (CASSANDRA-337);
   see contrib/bmt_example for an example of using it.
 * More JMX properties added (several tickets)
 * Thrift changes (several tickets)
    - Merged _super get methods with the normal ones; return values
      are now of ColumnOrSuperColumn.
    - Similarly, merged batch_insert_super into batch_insert.



0.4.0 beta
 * On-disk data format has changed to allow billions of keys/rows per
   node instead of only millions
 * Multi-keyspace support
 * Scan all sstables for all queries to avoid situations where
   different types of operation on the same ColumnFamily could
   disagree on what data was present
 * Snapshot support via JMX
 * Thrift API has changed a _lot_:
    - removed time-sorted CFs; instead, user-defined comparators
      may be defined on the column names, which are now byte arrays.
      Default comparators are provided for UTF8, Bytes, Ascii, Long (i64),
      and UUID types.
    - removed colon-delimited strings in thrift api in favor of explicit
      structs such as ColumnPath, ColumnParent, etc.  Also normalized
      thrift struct and argument naming.
    - Added columnFamily argument to get_key_range.
    - Change signature of get_slice to accept starting and ending
      columns as well as an offset.  (This allows use of indexes.)
      Added "ascending" flag to allow reasonably-efficient reverse
      scans as well.  Removed get_slice_by_range as redundant.
    - get_key_range operates on one CF at a time
    - changed `block` boolean on insert methods to ConsistencyLevel enum,
      with options of NONE, ONE, QUORUM, and ALL.
    - added similar consistency_level parameter to read methods
    - column-name-set slice with no names given now returns zero columns
      instead of all of them.  ("all" can run your server out of memory.
      use a range-based slice with a high max column count instead.)
 * Removed the web interface. Node information can now be obtained by 
   using the newly introduced nodeprobe utility.
 * More JMX stats
 * Remove magic values from internals (e.g. special key to indicate
   when to flush memtables)
 * Rename configuration "table" to "keyspace"
 * Moved to crash-only design; no more shutdown (just kill the process)
 * Lots of bug fixes

Full list of issues resolved in 0.4 is at https://issues.apache.org/jira/secure/IssueNavigator.jspa?reset=true&&pid=12310865&fixfor=12313862&resolution=1&sorter/field=issuekey&sorter/order=DESC


0.3.0 RC3
 * Fix potential deadlock under load in TCPConnection.
   (CASSANDRA-220)


0.3.0 RC2
 * Fix possible data loss when server is stopped after replaying
   log but before new inserts force memtable flush.
   (CASSANDRA-204)
 * Added BUGS file


0.3.0 RC1
 * Range queries on keys, including user-defined key collation
 * Remove support
 * Workarounds for a weird bug in JDK select/register that seems
   particularly common on VM environments. Cassandra should deploy
   fine on EC2 now
 * Much improved infrastructure: the beginnings of a decent test suite
   ("ant test" for unit tests; "nosetests" for system tests), code
   coverage reporting, etc.
 * Expanded node status reporting via JMX
 * Improved error reporting/logging on both server and client
 * Reduced memory footprint in default configuration
 * Combined blocking and non-blocking versions of insert APIs
 * Added FlushPeriodInMinutes configuration parameter to force
   flushing of infrequently-updated ColumnFamilies<|MERGE_RESOLUTION|>--- conflicted
+++ resolved
@@ -1,4 +1,3 @@
-<<<<<<< HEAD
 2.1.3
  * Do more aggressive entire-sstable TTL expiry checks (CASSANDRA-8243)
  * Add more log info if readMeter is null (CASSANDRA-8238)
@@ -8,11 +7,8 @@
  * Have paxos reuse the timestamp generation of normal queries (CASSANDRA-7801)
  * Fix incremental repair not remove parent session on remote (CASSANDRA-8291)
 Merged from 2.0:
-=======
-2.0.12:
  * Fix some failing queries that use multi-column relations
    on COMPACT STORAGE tables (CASSANDRA-8264)
->>>>>>> 084d93da
  * Fix InvalidRequestException with ORDER BY (CASSANDRA-8286)
  * Disable SSLv3 for POODLE (CASSANDRA-8265)
  * Fix millisecond timestamps in Tracing (CASSANDRA-8297)
