--- conflicted
+++ resolved
@@ -1,4 +1,3 @@
-<<<<<<< HEAD
 2.1.5
  * cqlsh: Make CompositeType data readable (CASSANDRA-8919)
  * cqlsh: Fix display of triggers (CASSANDRA-9081)
@@ -69,10 +68,7 @@
  * Add nodetool statushandoff/statusbackup (CASSANDRA-8912)
  * Use stdout for progress and stats in sstableloader (CASSANDRA-8982)
 Merged from 2.0:
-=======
-2.0.15:
  * Don't include tmp files when doing offline relevel (CASSANDRA-9088)
->>>>>>> 67038a32
  * Use the proper CAS WriteType when finishing a previous round during Paxos
    preparation (CASSANDRA-8672)
  * Avoid race in cancelling compactions (CASSANDRA-9070)
