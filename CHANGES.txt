<<<<<<< HEAD
3.11.0
 * Fix equality comparisons of columns using the duration type (CASSANDRA-13174)
 * Obfuscate password in stress-graphs (CASSANDRA-12233)
 * Move to FastThreadLocalThread and FastThreadLocal (CASSANDRA-13034)
 * nodetool stopdaemon errors out (CASSANDRA-13030)
 * Tables in system_distributed should not use gcgs of 0 (CASSANDRA-12954)
 * Fix primary index calculation for SASI (CASSANDRA-12910)
 * More fixes to the TokenAllocator (CASSANDRA-12990)
 * NoReplicationTokenAllocator should work with zero replication factor (CASSANDRA-12983)
Merged from 3.0:
=======
3.0.12
 * Legacy deserializer can create unexpected boundary range tombstones (CASSANDRA-13237)
>>>>>>> ab717484
 * Remove unnecessary assertion from AntiCompactionTest (CASSANDRA-13070)
 * Fix cqlsh COPY for dates before 1900 (CASSANDRA-13185)
 * Use keyspace replication settings on system.size_estimates table (CASSANDRA-9639)
 * Add vm.max_map_count StartupCheck (CASSANDRA-13008)
 * Hint related logging should include the IP address of the destination in addition to
   host ID (CASSANDRA-13205)
 * Reloading logback.xml does not work (CASSANDRA-13173)
 * Lightweight transactions temporarily fail after upgrade from 2.1 to 3.0 (CASSANDRA-13109)
 * Duplicate rows after upgrading from 2.1.16 to 3.0.10/3.9 (CASSANDRA-13125)
 * Fix UPDATE queries with empty IN restrictions (CASSANDRA-13152)
 * Fix handling of partition with partition-level deletion plus
   live rows in sstabledump (CASSANDRA-13177)
 * Provide user workaround when system_schema.columns does not contain entries
   for a table that's in system_schema.tables (CASSANDRA-13180)
Merged from 2.2:
 * Fix flaky LongLeveledCompactionStrategyTest (CASSANDRA-12202)
 * Fix failing COPY TO STDOUT (CASSANDRA-12497)
 * Fix ColumnCounter::countAll behaviour for reverse queries (CASSANDRA-13222)
 * Exceptions encountered calling getSeeds() breaks OTC thread (CASSANDRA-13018)
 * Fix negative mean latency metric (CASSANDRA-12876)
 * Use only one file pointer when creating commitlog segments (CASSANDRA-12539)
Merged from 2.1:
 * Log stacktrace of uncaught exceptions (CASSANDRA-13108)
 * Use portable stderr for java error in startup (CASSANDRA-13211)
 * Fix Thread Leak in OutboundTcpConnection (CASSANDRA-13204)
 * Coalescing strategy can enter infinite loop (CASSANDRA-13159)

3.10
 * Fix secondary index queries regression (CASSANDRA-13013)
 * Add duration type to the protocol V5 (CASSANDRA-12850)
 * Fix duration type validation (CASSANDRA-13143)
 * Fix flaky GcCompactionTest (CASSANDRA-12664)
 * Fix TestHintedHandoff.hintedhandoff_decom_test (CASSANDRA-13058)
 * Fixed query monitoring for range queries (CASSANDRA-13050)
 * Remove outboundBindAny configuration property (CASSANDRA-12673)
 * Use correct bounds for all-data range when filtering (CASSANDRA-12666)
 * Remove timing window in test case (CASSANDRA-12875)
 * Resolve unit testing without JCE security libraries installed (CASSANDRA-12945)
 * Fix inconsistencies in cassandra-stress load balancing policy (CASSANDRA-12919)
 * Fix validation of non-frozen UDT cells (CASSANDRA-12916)
 * Don't shut down socket input/output on StreamSession (CASSANDRA-12903)
 * Fix Murmur3PartitionerTest (CASSANDRA-12858)
 * Move cqlsh syntax rules into separate module and allow easier customization (CASSANDRA-12897)
 * Fix CommitLogSegmentManagerTest (CASSANDRA-12283)
 * Fix cassandra-stress truncate option (CASSANDRA-12695)
 * Fix crossNode value when receiving messages (CASSANDRA-12791)
 * Don't load MX4J beans twice (CASSANDRA-12869)
 * Extend native protocol request flags, add versions to SUPPORTED, and introduce ProtocolVersion enum (CASSANDRA-12838)
 * Set JOINING mode when running pre-join tasks (CASSANDRA-12836)
 * remove net.mintern.primitive library due to license issue (CASSANDRA-12845)
 * Properly format IPv6 addresses when logging JMX service URL (CASSANDRA-12454)
 * Optimize the vnode allocation for single replica per DC (CASSANDRA-12777)
 * Use non-token restrictions for bounds when token restrictions are overridden (CASSANDRA-12419)
 * Fix CQLSH auto completion for PER PARTITION LIMIT (CASSANDRA-12803)
 * Use different build directories for Eclipse and Ant (CASSANDRA-12466)
 * Avoid potential AttributeError in cqlsh due to no table metadata (CASSANDRA-12815)
 * Fix RandomReplicationAwareTokenAllocatorTest.testExistingCluster (CASSANDRA-12812)
 * Upgrade commons-codec to 1.9 (CASSANDRA-12790)
 * Make the fanout size for LeveledCompactionStrategy to be configurable (CASSANDRA-11550)
 * Add duration data type (CASSANDRA-11873)
 * Fix timeout in ReplicationAwareTokenAllocatorTest (CASSANDRA-12784)
 * Improve sum aggregate functions (CASSANDRA-12417)
 * Make cassandra.yaml docs for batch_size_*_threshold_in_kb reflect changes in CASSANDRA-10876 (CASSANDRA-12761)
 * cqlsh fails to format collections when using aliases (CASSANDRA-11534)
 * Check for hash conflicts in prepared statements (CASSANDRA-12733)
 * Exit query parsing upon first error (CASSANDRA-12598)
 * Fix cassandra-stress to use single seed in UUID generation (CASSANDRA-12729)
 * CQLSSTableWriter does not allow Update statement (CASSANDRA-12450)
 * Config class uses boxed types but DD exposes primitive types (CASSANDRA-12199)
 * Add pre- and post-shutdown hooks to Storage Service (CASSANDRA-12461)
 * Add hint delivery metrics (CASSANDRA-12693)
 * Remove IndexInfo cache from FileIndexInfoRetriever (CASSANDRA-12731)
 * ColumnIndex does not reuse buffer (CASSANDRA-12502)
 * cdc column addition still breaks schema migration tasks (CASSANDRA-12697)
 * Upgrade metrics-reporter dependencies (CASSANDRA-12089)
 * Tune compaction thread count via nodetool (CASSANDRA-12248)
 * Add +=/-= shortcut syntax for update queries (CASSANDRA-12232)
 * Include repair session IDs in repair start message (CASSANDRA-12532)
 * Add a blocking task to Index, run before joining the ring (CASSANDRA-12039)
 * Fix NPE when using CQLSSTableWriter (CASSANDRA-12667)
 * Support optional backpressure strategies at the coordinator (CASSANDRA-9318)
 * Make randompartitioner work with new vnode allocation (CASSANDRA-12647)
 * Fix cassandra-stress graphing (CASSANDRA-12237)
 * Allow filtering on partition key columns for queries without secondary indexes (CASSANDRA-11031)
 * Fix Cassandra Stress reporting thread model and precision (CASSANDRA-12585)
 * Add JMH benchmarks.jar (CASSANDRA-12586)
 * Cleanup uses of AlterTableStatementColumn (CASSANDRA-12567)
 * Add keep-alive to streaming (CASSANDRA-11841)
 * Tracing payload is passed through newSession(..) (CASSANDRA-11706)
 * avoid deleting non existing sstable files and improve related log messages (CASSANDRA-12261)
 * json/yaml output format for nodetool compactionhistory (CASSANDRA-12486)
 * Retry all internode messages once after a connection is
   closed and reopened (CASSANDRA-12192)
 * Add support to rebuild from targeted replica (CASSANDRA-9875)
 * Add sequence distribution type to cassandra stress (CASSANDRA-12490)
 * "SELECT * FROM foo LIMIT ;" does not error out (CASSANDRA-12154)
 * Define executeLocally() at the ReadQuery Level (CASSANDRA-12474)
 * Extend read/write failure messages with a map of replica addresses
   to error codes in the v5 native protocol (CASSANDRA-12311)
 * Fix rebuild of SASI indexes with existing index files (CASSANDRA-12374)
 * Let DatabaseDescriptor not implicitly startup services (CASSANDRA-9054, 12550)
 * Fix clustering indexes in presence of static columns in SASI (CASSANDRA-12378)
 * Fix queries on columns with reversed type on SASI indexes (CASSANDRA-12223)
 * Added slow query log (CASSANDRA-12403)
 * Count full coordinated request against timeout (CASSANDRA-12256)
 * Allow TTL with null value on insert and update (CASSANDRA-12216)
 * Make decommission operation resumable (CASSANDRA-12008)
 * Add support to one-way targeted repair (CASSANDRA-9876)
 * Remove clientutil jar (CASSANDRA-11635)
 * Fix compaction throughput throttle (CASSANDRA-12366, CASSANDRA-12717)
 * Delay releasing Memtable memory on flush until PostFlush has finished running (CASSANDRA-12358)
 * Cassandra stress should dump all setting on startup (CASSANDRA-11914)
 * Make it possible to compact a given token range (CASSANDRA-10643)
 * Allow updating DynamicEndpointSnitch properties via JMX (CASSANDRA-12179)
 * Collect metrics on queries by consistency level (CASSANDRA-7384)
 * Add support for GROUP BY to SELECT statement (CASSANDRA-10707)
 * Deprecate memtable_cleanup_threshold and update default for memtable_flush_writers (CASSANDRA-12228)
 * Upgrade to OHC 0.4.4 (CASSANDRA-12133)
 * Add version command to cassandra-stress (CASSANDRA-12258)
 * Create compaction-stress tool (CASSANDRA-11844)
 * Garbage-collecting compaction operation and schema option (CASSANDRA-7019)
 * Add beta protocol flag for v5 native protocol (CASSANDRA-12142)
 * Support filtering on non-PRIMARY KEY columns in the CREATE
   MATERIALIZED VIEW statement's WHERE clause (CASSANDRA-10368)
 * Unify STDOUT and SYSTEMLOG logback format (CASSANDRA-12004)
 * COPY FROM should raise error for non-existing input files (CASSANDRA-12174)
 * Faster write path (CASSANDRA-12269)
 * Option to leave omitted columns in INSERT JSON unset (CASSANDRA-11424)
 * Support json/yaml output in nodetool tpstats (CASSANDRA-12035)
 * Expose metrics for successful/failed authentication attempts (CASSANDRA-10635)
 * Prepend snapshot name with "truncated" or "dropped" when a snapshot
   is taken before truncating or dropping a table (CASSANDRA-12178)
 * Optimize RestrictionSet (CASSANDRA-12153)
 * cqlsh does not automatically downgrade CQL version (CASSANDRA-12150)
 * Omit (de)serialization of state variable in UDAs (CASSANDRA-9613)
 * Create a system table to expose prepared statements (CASSANDRA-8831)
 * Reuse DataOutputBuffer from ColumnIndex (CASSANDRA-11970)
 * Remove DatabaseDescriptor dependency from SegmentedFile (CASSANDRA-11580)
 * Add supplied username to authentication error messages (CASSANDRA-12076)
 * Remove pre-startup check for open JMX port (CASSANDRA-12074)
 * Remove compaction Severity from DynamicEndpointSnitch (CASSANDRA-11738)
 * Restore resumable hints delivery (CASSANDRA-11960)
 * Properly report LWT contention (CASSANDRA-12626)
Merged from 3.0:
 * Dump threads when unit tests time out (CASSANDRA-13117)
 * Better error when modifying function permissions without explicit keyspace (CASSANDRA-12925)
 * Indexer is not correctly invoked when building indexes over sstables (CASSANDRA-13075)
 * Read repair is not blocking repair to finish in foreground repair (CASSANDRA-13115)
 * Stress daemon help is incorrect(CASSANDRA-12563)
 * Remove ALTER TYPE support (CASSANDRA-12443)
 * Fix assertion for certain legacy range tombstone pattern (CASSANDRA-12203)
 * Replace empty strings with null values if they cannot be converted (CASSANDRA-12794)
 * Fix deserialization of 2.x DeletedCells (CASSANDRA-12620)
 * Add parent repair session id to anticompaction log message (CASSANDRA-12186)
 * Improve contention handling on failure to acquire MV lock for streaming and hints (CASSANDRA-12905)
 * Fix DELETE and UPDATE queries with empty IN restrictions (CASSANDRA-12829)
 * Mark MVs as built after successful bootstrap (CASSANDRA-12984)
 * Estimated TS drop-time histogram updated with Cell.NO_DELETION_TIME (CASSANDRA-13040)
 * Nodetool compactionstats fails with NullPointerException (CASSANDRA-13021)
 * Thread local pools never cleaned up (CASSANDRA-13033)
 * Set RPC_READY to false when draining or if a node is marked as shutdown (CASSANDRA-12781)
 * CQL often queries static columns unnecessarily (CASSANDRA-12768)
 * Make sure sstables only get committed when it's safe to discard commit log records (CASSANDRA-12956)
 * Reject default_time_to_live option when creating or altering MVs (CASSANDRA-12868)
 * Nodetool should use a more sane max heap size (CASSANDRA-12739)
 * LocalToken ensures token values are cloned on heap (CASSANDRA-12651)
 * AnticompactionRequestSerializer serializedSize is incorrect (CASSANDRA-12934)
 * Prevent reloading of logback.xml from UDF sandbox (CASSANDRA-12535)
 * Reenable HeapPool (CASSANDRA-12900)
 * Disallow offheap_buffers memtable allocation (CASSANDRA-11039)
 * Fix CommitLogSegmentManagerTest (CASSANDRA-12283)
 * Pass root cause to CorruptBlockException when uncompression failed (CASSANDRA-12889)
 * Batch with multiple conditional updates for the same partition causes AssertionError (CASSANDRA-12867)
 * Make AbstractReplicationStrategy extendable from outside its package (CASSANDRA-12788)
 * Don't tell users to turn off consistent rangemovements during rebuild. (CASSANDRA-12296)
 * Fix CommitLogTest.testDeleteIfNotDirty (CASSANDRA-12854)
 * Avoid deadlock due to MV lock contention (CASSANDRA-12689)
 * Fix for KeyCacheCqlTest flakiness (CASSANDRA-12801)
 * Include SSTable filename in compacting large row message (CASSANDRA-12384)
 * Fix potential socket leak (CASSANDRA-12329, CASSANDRA-12330)
 * Fix ViewTest.testCompaction (CASSANDRA-12789)
 * Improve avg aggregate functions (CASSANDRA-12417)
 * Preserve quoted reserved keyword column names in MV creation (CASSANDRA-11803)
 * nodetool stopdaemon errors out (CASSANDRA-12646)
 * Split materialized view mutations on build to prevent OOM (CASSANDRA-12268)
 * mx4j does not work in 3.0.8 (CASSANDRA-12274)
 * Abort cqlsh copy-from in case of no answer after prolonged period of time (CASSANDRA-12740)
 * Avoid sstable corrupt exception due to dropped static column (CASSANDRA-12582)
 * Make stress use client mode to avoid checking commit log size on startup (CASSANDRA-12478)
 * Fix exceptions with new vnode allocation (CASSANDRA-12715)
 * Unify drain and shutdown processes (CASSANDRA-12509)
 * Fix NPE in ComponentOfSlice.isEQ() (CASSANDRA-12706)
 * Fix failure in LogTransactionTest (CASSANDRA-12632)
 * Fix potentially incomplete non-frozen UDT values when querying with the
   full primary key specified (CASSANDRA-12605)
 * Make sure repaired tombstones are dropped when only_purge_repaired_tombstones is enabled (CASSANDRA-12703)
 * Skip writing MV mutations to commitlog on mutation.applyUnsafe() (CASSANDRA-11670)
 * Establish consistent distinction between non-existing partition and NULL value for LWTs on static columns (CASSANDRA-12060)
 * Extend ColumnIdentifier.internedInstances key to include the type that generated the byte buffer (CASSANDRA-12516)
 * Handle composite prefixes with final EOC=0 as in 2.x and refactor LegacyLayout.decodeBound (CASSANDRA-12423)
 * select_distinct_with_deletions_test failing on non-vnode environments (CASSANDRA-11126)
 * Stack Overflow returned to queries while upgrading (CASSANDRA-12527)
 * Fix legacy regex for temporary files from 2.2 (CASSANDRA-12565)
 * Add option to state current gc_grace_seconds to tools/bin/sstablemetadata (CASSANDRA-12208)
 * Fix file system race condition that may cause LogAwareFileLister to fail to classify files (CASSANDRA-11889)
 * Fix file handle leaks due to simultaneous compaction/repair and
   listing snapshots, calculating snapshot sizes, or making schema
   changes (CASSANDRA-11594)
 * Fix nodetool repair exits with 0 for some errors (CASSANDRA-12508)
 * Do not shut down BatchlogManager twice during drain (CASSANDRA-12504)
 * Disk failure policy should not be invoked on out of space (CASSANDRA-12385)
 * Calculate last compacted key on startup (CASSANDRA-6216)
 * Add schema to snapshot manifest, add USING TIMESTAMP clause to ALTER TABLE statements (CASSANDRA-7190)
 * If CF has no clustering columns, any row cache is full partition cache (CASSANDRA-12499)
 * Correct log message for statistics of offheap memtable flush (CASSANDRA-12776)
 * Explicitly set locale for string validation (CASSANDRA-12541,CASSANDRA-12542,CASSANDRA-12543,CASSANDRA-12545)
Merged from 2.2:
 * Coalescing strategy sleeps too much (CASSANDRA-13090)
 * Fix speculative retry bugs (CASSANDRA-13009)
 * Fix handling of nulls and unsets in IN conditions (CASSANDRA-12981)
 * Fix race causing infinite loop if Thrift server is stopped before it starts listening (CASSANDRA-12856)
 * CompactionTasks now correctly drops sstables out of compaction when not enough disk space is available (CASSANDRA-12979)
 * Remove support for non-JavaScript UDFs (CASSANDRA-12883)
 * Fix DynamicEndpointSnitch noop in multi-datacenter situations (CASSANDRA-13074)
 * cqlsh copy-from: encode column names to avoid primary key parsing errors (CASSANDRA-12909)
 * Temporarily fix bug that creates commit log when running offline tools (CASSANDRA-8616)
 * Reduce granuality of OpOrder.Group during index build (CASSANDRA-12796)
 * Test bind parameters and unset parameters in InsertUpdateIfConditionTest (CASSANDRA-12980)
 * Use saved tokens when setting local tokens on StorageService.joinRing (CASSANDRA-12935)
 * cqlsh: fix DESC TYPES errors (CASSANDRA-12914)
 * Fix leak on skipped SSTables in sstableupgrade (CASSANDRA-12899)
 * Avoid blocking gossip during pending range calculation (CASSANDRA-12281)
 * Fix purgeability of tombstones with max timestamp (CASSANDRA-12792)
 * Fail repair if participant dies during sync or anticompaction (CASSANDRA-12901)
 * cqlsh COPY: unprotected pk values before converting them if not using prepared statements (CASSANDRA-12863)
 * Fix Util.spinAssertEquals (CASSANDRA-12283)
 * Fix potential NPE for compactionstats (CASSANDRA-12462)
 * Prepare legacy authenticate statement if credentials table initialised after node startup (CASSANDRA-12813)
 * Change cassandra.wait_for_tracing_events_timeout_secs default to 0 (CASSANDRA-12754)
 * Clean up permissions when a UDA is dropped (CASSANDRA-12720)
 * Limit colUpdateTimeDelta histogram updates to reasonable deltas (CASSANDRA-11117)
 * Fix leak errors and execution rejected exceptions when draining (CASSANDRA-12457)
 * Fix merkle tree depth calculation (CASSANDRA-12580)
 * Make Collections deserialization more robust (CASSANDRA-12618)
 * Better handle invalid system roles table (CASSANDRA-12700)
 * Fix exceptions when enabling gossip on nodes that haven't joined the ring (CASSANDRA-12253)
 * Fix authentication problem when invoking cqlsh copy from a SOURCE command (CASSANDRA-12642)
 * Decrement pending range calculator jobs counter in finally block
 * cqlshlib tests: increase default execute timeout (CASSANDRA-12481)
 * Forward writes to replacement node when replace_address != broadcast_address (CASSANDRA-8523)
 * Fail repair on non-existing table (CASSANDRA-12279)
 * Enable repair -pr and -local together (fix regression of CASSANDRA-7450) (CASSANDRA-12522)
 * Split consistent range movement flag correction (CASSANDRA-12786)
Merged from 2.1:
 * Upgrade netty version to fix memory leak with client encryption (CASSANDRA-13114)
 * cqlsh copy-from: sort user type fields in csv (CASSANDRA-12959)
 * Don't skip sstables based on maxLocalDeletionTime (CASSANDRA-12765)


3.8, 3.9
 * Fix value skipping with counter columns (CASSANDRA-11726)
 * Fix nodetool tablestats miss SSTable count (CASSANDRA-12205)
 * Fixed flacky SSTablesIteratedTest (CASSANDRA-12282)
 * Fixed flacky SSTableRewriterTest: check file counts before calling validateCFS (CASSANDRA-12348)
 * cqlsh: Fix handling of $$-escaped strings (CASSANDRA-12189)
 * Fix SSL JMX requiring truststore containing server cert (CASSANDRA-12109)
 * RTE from new CDC column breaks in flight queries (CASSANDRA-12236)
 * Fix hdr logging for single operation workloads (CASSANDRA-12145)
 * Fix SASI PREFIX search in CONTAINS mode with partial terms (CASSANDRA-12073)
 * Increase size of flushExecutor thread pool (CASSANDRA-12071)
 * Partial revert of CASSANDRA-11971, cannot recycle buffer in SP.sendMessagesToNonlocalDC (CASSANDRA-11950)
 * Upgrade netty to 4.0.39 (CASSANDRA-12032, CASSANDRA-12034)
 * Improve details in compaction log message (CASSANDRA-12080)
 * Allow unset values in CQLSSTableWriter (CASSANDRA-11911)
 * Chunk cache to request compressor-compatible buffers if pool space is exhausted (CASSANDRA-11993)
 * Remove DatabaseDescriptor dependencies from SequentialWriter (CASSANDRA-11579)
 * Move skip_stop_words filter before stemming (CASSANDRA-12078)
 * Support seek() in EncryptedFileSegmentInputStream (CASSANDRA-11957)
 * SSTable tools mishandling LocalPartitioner (CASSANDRA-12002)
 * When SEPWorker assigned work, set thread name to match pool (CASSANDRA-11966)
 * Add cross-DC latency metrics (CASSANDRA-11596)
 * Allow terms in selection clause (CASSANDRA-10783)
 * Add bind variables to trace (CASSANDRA-11719)
 * Switch counter shards' clock to timestamps (CASSANDRA-9811)
 * Introduce HdrHistogram and response/service/wait separation to stress tool (CASSANDRA-11853)
 * entry-weighers in QueryProcessor should respect partitionKeyBindIndexes field (CASSANDRA-11718)
 * Support older ant versions (CASSANDRA-11807)
 * Estimate compressed on disk size when deciding if sstable size limit reached (CASSANDRA-11623)
 * cassandra-stress profiles should support case sensitive schemas (CASSANDRA-11546)
 * Remove DatabaseDescriptor dependency from FileUtils (CASSANDRA-11578)
 * Faster streaming (CASSANDRA-9766)
 * Add prepared query parameter to trace for "Execute CQL3 prepared query" session (CASSANDRA-11425)
 * Add repaired percentage metric (CASSANDRA-11503)
 * Add Change-Data-Capture (CASSANDRA-8844)
Merged from 3.0:
 * Fix paging for 2.x to 3.x upgrades (CASSANDRA-11195)
 * Fix clean interval not sent to commit log for empty memtable flush (CASSANDRA-12436)
 * Fix potential resource leak in RMIServerSocketFactoryImpl (CASSANDRA-12331)
 * Make sure compaction stats are updated when compaction is interrupted (CASSANDRA-12100)
 * Change commitlog and sstables to track dirty and clean intervals (CASSANDRA-11828)
 * NullPointerException during compaction on table with static columns (CASSANDRA-12336)
 * Fixed ConcurrentModificationException when reading metrics in GraphiteReporter (CASSANDRA-11823)
 * Fix upgrade of super columns on thrift (CASSANDRA-12335)
 * Fixed flacky BlacklistingCompactionsTest, switched to fixed size types and increased corruption size (CASSANDRA-12359)
 * Rerun ReplicationAwareTokenAllocatorTest on failure to avoid flakiness (CASSANDRA-12277)
 * Exception when computing read-repair for range tombstones (CASSANDRA-12263)
 * Lost counter writes in compact table and static columns (CASSANDRA-12219)
 * AssertionError with MVs on updating a row that isn't indexed due to a null value (CASSANDRA-12247)
 * Disable RR and speculative retry with EACH_QUORUM reads (CASSANDRA-11980)
 * Add option to override compaction space check (CASSANDRA-12180)
 * Faster startup by only scanning each directory for temporary files once (CASSANDRA-12114)
 * Respond with v1/v2 protocol header when responding to driver that attempts
   to connect with too low of a protocol version (CASSANDRA-11464)
 * NullPointerExpception when reading/compacting table (CASSANDRA-11988)
 * Fix problem with undeleteable rows on upgrade to new sstable format (CASSANDRA-12144)
 * Fix potential bad messaging service message for paged range reads
   within mixed-version 3.x clusters (CASSANDRA-12249)
 * Fix paging logic for deleted partitions with static columns (CASSANDRA-12107)
 * Wait until the message is being send to decide which serializer must be used (CASSANDRA-11393)
 * Fix migration of static thrift column names with non-text comparators (CASSANDRA-12147)
 * Fix upgrading sparse tables that are incorrectly marked as dense (CASSANDRA-11315)
 * Fix reverse queries ignoring range tombstones (CASSANDRA-11733)
 * Avoid potential race when rebuilding CFMetaData (CASSANDRA-12098)
 * Avoid missing sstables when getting the canonical sstables (CASSANDRA-11996)
 * Always select the live sstables when getting sstables in bounds (CASSANDRA-11944)
 * Fix column ordering of results with static columns for Thrift requests in
   a mixed 2.x/3.x cluster, also fix potential non-resolved duplication of
   those static columns in query results (CASSANDRA-12123)
 * Avoid digest mismatch with empty but static rows (CASSANDRA-12090)
 * Fix EOF exception when altering column type (CASSANDRA-11820)
 * Fix potential race in schema during new table creation (CASSANDRA-12083)
 * cqlsh: fix error handling in rare COPY FROM failure scenario (CASSANDRA-12070)
 * Disable autocompaction during drain (CASSANDRA-11878)
 * Add a metrics timer to MemtablePool and use it to track time spent blocked on memory in MemtableAllocator (CASSANDRA-11327)
 * Fix upgrading schema with super columns with non-text subcomparators (CASSANDRA-12023)
 * Add TimeWindowCompactionStrategy (CASSANDRA-9666)
 * Fix JsonTransformer output of partition with deletion info (CASSANDRA-12418)
 * Fix NPE in SSTableLoader when specifying partial directory path (CASSANDRA-12609)
Merged from 2.2:
 * Add local address entry in PropertyFileSnitch (CASSANDRA-11332)
 * cqlsh copy: fix missing counter values (CASSANDRA-12476)
 * Move migration tasks to non-periodic queue, assure flush executor shutdown after non-periodic executor (CASSANDRA-12251)
 * cqlsh copy: fixed possible race in initializing feeding thread (CASSANDRA-11701)
 * Only set broadcast_rpc_address on Ec2MultiRegionSnitch if it's not set (CASSANDRA-11357)
 * Update StorageProxy range metrics for timeouts, failures and unavailables (CASSANDRA-9507)
 * Add Sigar to classes included in clientutil.jar (CASSANDRA-11635)
 * Add decay to histograms and timers used for metrics (CASSANDRA-11752)
 * Fix hanging stream session (CASSANDRA-10992)
 * Fix INSERT JSON, fromJson() support of smallint, tinyint types (CASSANDRA-12371)
 * Restore JVM metric export for metric reporters (CASSANDRA-12312)
 * Release sstables of failed stream sessions only when outgoing transfers are finished (CASSANDRA-11345)
 * Wait for tracing events before returning response and query at same consistency level client side (CASSANDRA-11465)
 * cqlsh copyutil should get host metadata by connected address (CASSANDRA-11979)
 * Fixed cqlshlib.test.remove_test_db (CASSANDRA-12214)
 * Synchronize ThriftServer::stop() (CASSANDRA-12105)
 * Use dedicated thread for JMX notifications (CASSANDRA-12146)
 * Improve streaming synchronization and fault tolerance (CASSANDRA-11414)
 * MemoryUtil.getShort() should return an unsigned short also for architectures not supporting unaligned memory accesses (CASSANDRA-11973)
Merged from 2.1:
 * Fix queries with empty ByteBuffer values in clustering column restrictions (CASSANDRA-12127)
 * Disable passing control to post-flush after flush failure to prevent data loss (CASSANDRA-11828)
 * Allow STCS-in-L0 compactions to reduce scope with LCS (CASSANDRA-12040)
 * cannot use cql since upgrading python to 2.7.11+ (CASSANDRA-11850)
 * Fix filtering on clustering columns when 2i is used (CASSANDRA-11907)


3.0.8
 * Fix potential race in schema during new table creation (CASSANDRA-12083)
 * cqlsh: fix error handling in rare COPY FROM failure scenario (CASSANDRA-12070)
 * Disable autocompaction during drain (CASSANDRA-11878)
 * Add a metrics timer to MemtablePool and use it to track time spent blocked on memory in MemtableAllocator (CASSANDRA-11327)
 * Fix upgrading schema with super columns with non-text subcomparators (CASSANDRA-12023)
 * Add TimeWindowCompactionStrategy (CASSANDRA-9666)
Merged from 2.2:
 * Allow nodetool info to run with readonly JMX access (CASSANDRA-11755)
 * Validate bloom_filter_fp_chance against lowest supported
   value when the table is created (CASSANDRA-11920)
 * Don't send erroneous NEW_NODE notifications on restart (CASSANDRA-11038)
 * StorageService shutdown hook should use a volatile variable (CASSANDRA-11984)
Merged from 2.1:
 * Add system property to set the max number of native transport requests in queue (CASSANDRA-11363)
 * Fix queries with empty ByteBuffer values in clustering column restrictions (CASSANDRA-12127)
 * Disable passing control to post-flush after flush failure to prevent data loss (CASSANDRA-11828)
 * Allow STCS-in-L0 compactions to reduce scope with LCS (CASSANDRA-12040)
 * cannot use cql since upgrading python to 2.7.11+ (CASSANDRA-11850)
 * Fix filtering on clustering columns when 2i is used (CASSANDRA-11907)
 * Avoid stalling paxos when the paxos state expires (CASSANDRA-12043)
 * Remove finished incoming streaming connections from MessagingService (CASSANDRA-11854)
 * Don't try to get sstables for non-repairing column families (CASSANDRA-12077)
 * Avoid marking too many sstables as repaired (CASSANDRA-11696)
 * Prevent select statements with clustering key > 64k (CASSANDRA-11882)
 * Fix clock skew corrupting other nodes with paxos (CASSANDRA-11991)
 * Remove distinction between non-existing static columns and existing but null in LWTs (CASSANDRA-9842)
 * Cache local ranges when calculating repair neighbors (CASSANDRA-11934)
 * Allow LWT operation on static column with only partition keys (CASSANDRA-10532)
 * Create interval tree over canonical sstables to avoid missing sstables during streaming (CASSANDRA-11886)
 * cqlsh COPY FROM: shutdown parent cluster after forking, to avoid corrupting SSL connections (CASSANDRA-11749)


3.7
 * Support multiple folders for user defined compaction tasks (CASSANDRA-11765)
 * Fix race in CompactionStrategyManager's pause/resume (CASSANDRA-11922)
Merged from 3.0:
 * Fix legacy serialization of Thrift-generated non-compound range tombstones
   when communicating with 2.x nodes (CASSANDRA-11930)
 * Fix Directories instantiations where CFS.initialDirectories should be used (CASSANDRA-11849)
 * Avoid referencing DatabaseDescriptor in AbstractType (CASSANDRA-11912)
 * Don't use static dataDirectories field in Directories instances (CASSANDRA-11647)
 * Fix sstables not being protected from removal during index build (CASSANDRA-11905)
 * cqlsh: Suppress stack trace from Read/WriteFailures (CASSANDRA-11032)
 * Remove unneeded code to repair index summaries that have
   been improperly down-sampled (CASSANDRA-11127)
 * Avoid WriteTimeoutExceptions during commit log replay due to materialized
   view lock contention (CASSANDRA-11891)
 * Prevent OOM failures on SSTable corruption, improve tests for corruption detection (CASSANDRA-9530)
 * Use CFS.initialDirectories when clearing snapshots (CASSANDRA-11705)
 * Allow compaction strategies to disable early open (CASSANDRA-11754)
 * Refactor Materialized View code (CASSANDRA-11475)
 * Update Java Driver (CASSANDRA-11615)
Merged from 2.2:
 * Persist local metadata earlier in startup sequence (CASSANDRA-11742)
 * cqlsh: fix tab completion for case-sensitive identifiers (CASSANDRA-11664)
 * Avoid showing estimated key as -1 in tablestats (CASSANDRA-11587)
 * Fix possible race condition in CommitLog.recover (CASSANDRA-11743)
 * Enable client encryption in sstableloader with cli options (CASSANDRA-11708)
 * Possible memory leak in NIODataInputStream (CASSANDRA-11867)
 * Add seconds to cqlsh tracing session duration (CASSANDRA-11753)
 * Fix commit log replay after out-of-order flush completion (CASSANDRA-9669)
 * Prohibit Reversed Counter type as part of the PK (CASSANDRA-9395)
 * cqlsh: correctly handle non-ascii chars in error messages (CASSANDRA-11626)
Merged from 2.1:
 * Run CommitLog tests with different compression settings (CASSANDRA-9039)
 * cqlsh: apply current keyspace to source command (CASSANDRA-11152)
 * Clear out parent repair session if repair coordinator dies (CASSANDRA-11824)
 * Set default streaming_socket_timeout_in_ms to 24 hours (CASSANDRA-11840)
 * Do not consider local node a valid source during replace (CASSANDRA-11848)
 * Add message dropped tasks to nodetool netstats (CASSANDRA-11855)
 * Avoid holding SSTableReaders for duration of incremental repair (CASSANDRA-11739)


3.6
 * Correctly migrate schema for frozen UDTs during 2.x -> 3.x upgrades
   (does not affect any released versions) (CASSANDRA-11613)
 * Allow server startup if JMX is configured directly (CASSANDRA-11725)
 * Prevent direct memory OOM on buffer pool allocations (CASSANDRA-11710)
 * Enhanced Compaction Logging (CASSANDRA-10805)
 * Make prepared statement cache size configurable (CASSANDRA-11555)
 * Integrated JMX authentication and authorization (CASSANDRA-10091)
 * Add units to stress ouput (CASSANDRA-11352)
 * Fix PER PARTITION LIMIT for single and multi partitions queries (CASSANDRA-11603)
 * Add uncompressed chunk cache for RandomAccessReader (CASSANDRA-5863)
 * Clarify ClusteringPrefix hierarchy (CASSANDRA-11213)
 * Always perform collision check before joining ring (CASSANDRA-10134)
 * SSTableWriter output discrepancy (CASSANDRA-11646)
 * Fix potential timeout in NativeTransportService.testConcurrentDestroys (CASSANDRA-10756)
 * Support large partitions on the 3.0 sstable format (CASSANDRA-11206,11763)
 * Add support to rebuild from specific range (CASSANDRA-10406)
 * Optimize the overlapping lookup by calculating all the
   bounds in advance (CASSANDRA-11571)
 * Support json/yaml output in nodetool tablestats (CASSANDRA-5977)
 * (stress) Add datacenter option to -node options (CASSANDRA-11591)
 * Fix handling of empty slices (CASSANDRA-11513)
 * Make number of cores used by cqlsh COPY visible to testing code (CASSANDRA-11437)
 * Allow filtering on clustering columns for queries without secondary indexes (CASSANDRA-11310)
 * Refactor Restriction hierarchy (CASSANDRA-11354)
 * Eliminate allocations in R/W path (CASSANDRA-11421)
 * Update Netty to 4.0.36 (CASSANDRA-11567)
 * Fix PER PARTITION LIMIT for queries requiring post-query ordering (CASSANDRA-11556)
 * Allow instantiation of UDTs and tuples in UDFs (CASSANDRA-10818)
 * Support UDT in CQLSSTableWriter (CASSANDRA-10624)
 * Support for non-frozen user-defined types, updating
   individual fields of user-defined types (CASSANDRA-7423)
 * Make LZ4 compression level configurable (CASSANDRA-11051)
 * Allow per-partition LIMIT clause in CQL (CASSANDRA-7017)
 * Make custom filtering more extensible with UserExpression (CASSANDRA-11295)
 * Improve field-checking and error reporting in cassandra.yaml (CASSANDRA-10649)
 * Print CAS stats in nodetool proxyhistograms (CASSANDRA-11507)
 * More user friendly error when providing an invalid token to nodetool (CASSANDRA-9348)
 * Add static column support to SASI index (CASSANDRA-11183)
 * Support EQ/PREFIX queries in SASI CONTAINS mode without tokenization (CASSANDRA-11434)
 * Support LIKE operator in prepared statements (CASSANDRA-11456)
 * Add a command to see if a Materialized View has finished building (CASSANDRA-9967)
 * Log endpoint and port associated with streaming operation (CASSANDRA-8777)
 * Print sensible units for all log messages (CASSANDRA-9692)
 * Upgrade Netty to version 4.0.34 (CASSANDRA-11096)
 * Break the CQL grammar into separate Parser and Lexer (CASSANDRA-11372)
 * Compress only inter-dc traffic by default (CASSANDRA-8888)
 * Add metrics to track write amplification (CASSANDRA-11420)
 * cassandra-stress: cannot handle "value-less" tables (CASSANDRA-7739)
 * Add/drop multiple columns in one ALTER TABLE statement (CASSANDRA-10411)
 * Add require_endpoint_verification opt for internode encryption (CASSANDRA-9220)
 * Add auto import java.util for UDF code block (CASSANDRA-11392)
 * Add --hex-format option to nodetool getsstables (CASSANDRA-11337)
 * sstablemetadata should print sstable min/max token (CASSANDRA-7159)
 * Do not wrap CassandraException in TriggerExecutor (CASSANDRA-9421)
 * COPY TO should have higher double precision (CASSANDRA-11255)
 * Stress should exit with non-zero status after failure (CASSANDRA-10340)
 * Add client to cqlsh SHOW_SESSION (CASSANDRA-8958)
 * Fix nodetool tablestats keyspace level metrics (CASSANDRA-11226)
 * Store repair options in parent_repair_history (CASSANDRA-11244)
 * Print current leveling in sstableofflinerelevel (CASSANDRA-9588)
 * Change repair message for keyspaces with RF 1 (CASSANDRA-11203)
 * Remove hard-coded SSL cipher suites and protocols (CASSANDRA-10508)
 * Improve concurrency in CompactionStrategyManager (CASSANDRA-10099)
 * (cqlsh) interpret CQL type for formatting blobs (CASSANDRA-11274)
 * Refuse to start and print txn log information in case of disk
   corruption (CASSANDRA-10112)
 * Resolve some eclipse-warnings (CASSANDRA-11086)
 * (cqlsh) Show static columns in a different color (CASSANDRA-11059)
 * Allow to remove TTLs on table with default_time_to_live (CASSANDRA-11207)
Merged from 3.0:
 * Disallow creating view with a static column (CASSANDRA-11602)
 * Reduce the amount of object allocations caused by the getFunctions methods (CASSANDRA-11593)
 * Potential error replaying commitlog with smallint/tinyint/date/time types (CASSANDRA-11618)
 * Fix queries with filtering on counter columns (CASSANDRA-11629)
 * Improve tombstone printing in sstabledump (CASSANDRA-11655)
 * Fix paging for range queries where all clustering columns are specified (CASSANDRA-11669)
 * Don't require HEAP_NEW_SIZE to be set when using G1 (CASSANDRA-11600)
 * Fix sstabledump not showing cells after tombstone marker (CASSANDRA-11654)
 * Ignore all LocalStrategy keyspaces for streaming and other related
   operations (CASSANDRA-11627)
 * Ensure columnfilter covers indexed columns for thrift 2i queries (CASSANDRA-11523)
 * Only open one sstable scanner per sstable (CASSANDRA-11412)
 * Option to specify ProtocolVersion in cassandra-stress (CASSANDRA-11410)
 * ArithmeticException in avgFunctionForDecimal (CASSANDRA-11485)
 * LogAwareFileLister should only use OLD sstable files in current folder to determine disk consistency (CASSANDRA-11470)
 * Notify indexers of expired rows during compaction (CASSANDRA-11329)
 * Properly respond with ProtocolError when a v1/v2 native protocol
   header is received (CASSANDRA-11464)
 * Validate that num_tokens and initial_token are consistent with one another (CASSANDRA-10120)
Merged from 2.2:
 * Exit JVM if JMX server fails to startup (CASSANDRA-11540)
 * Produce a heap dump when exiting on OOM (CASSANDRA-9861)
 * Restore ability to filter on clustering columns when using a 2i (CASSANDRA-11510)
 * JSON datetime formatting needs timezone (CASSANDRA-11137)
 * Fix is_dense recalculation for Thrift-updated tables (CASSANDRA-11502)
 * Remove unnescessary file existence check during anticompaction (CASSANDRA-11660)
 * Add missing files to debian packages (CASSANDRA-11642)
 * Avoid calling Iterables::concat in loops during ModificationStatement::getFunctions (CASSANDRA-11621)
 * cqlsh: COPY FROM should use regular inserts for single statement batches and
   report errors correctly if workers processes crash on initialization (CASSANDRA-11474)
 * Always close cluster with connection in CqlRecordWriter (CASSANDRA-11553)
 * Allow only DISTINCT queries with partition keys restrictions (CASSANDRA-11339)
 * CqlConfigHelper no longer requires both a keystore and truststore to work (CASSANDRA-11532)
 * Make deprecated repair methods backward-compatible with previous notification service (CASSANDRA-11430)
 * IncomingStreamingConnection version check message wrong (CASSANDRA-11462)
Merged from 2.1:
 * Support mlockall on IBM POWER arch (CASSANDRA-11576)
 * Add option to disable use of severity in DynamicEndpointSnitch (CASSANDRA-11737)
 * cqlsh COPY FROM fails for null values with non-prepared statements (CASSANDRA-11631)
 * Make cython optional in pylib/setup.py (CASSANDRA-11630)
 * Change order of directory searching for cassandra.in.sh to favor local one (CASSANDRA-11628)
 * cqlsh COPY FROM fails with []{} chars in UDT/tuple fields/values (CASSANDRA-11633)
 * clqsh: COPY FROM throws TypeError with Cython extensions enabled (CASSANDRA-11574)
 * cqlsh: COPY FROM ignores NULL values in conversion (CASSANDRA-11549)
 * Validate levels when building LeveledScanner to avoid overlaps with orphaned sstables (CASSANDRA-9935)


3.5
 * StaticTokenTreeBuilder should respect posibility of duplicate tokens (CASSANDRA-11525)
 * Correctly fix potential assertion error during compaction (CASSANDRA-11353)
 * Avoid index segment stitching in RAM which lead to OOM on big SSTable files (CASSANDRA-11383)
 * Fix clustering and row filters for LIKE queries on clustering columns (CASSANDRA-11397)
Merged from 3.0:
 * Fix rare NPE on schema upgrade from 2.x to 3.x (CASSANDRA-10943)
 * Improve backoff policy for cqlsh COPY FROM (CASSANDRA-11320)
 * Improve IF NOT EXISTS check in CREATE INDEX (CASSANDRA-11131)
 * Upgrade ohc to 0.4.3
 * Enable SO_REUSEADDR for JMX RMI server sockets (CASSANDRA-11093)
 * Allocate merkletrees with the correct size (CASSANDRA-11390)
 * Support streaming pre-3.0 sstables (CASSANDRA-10990)
 * Add backpressure to compressed or encrypted commit log (CASSANDRA-10971)
 * SSTableExport supports secondary index tables (CASSANDRA-11330)
 * Fix sstabledump to include missing info in debug output (CASSANDRA-11321)
 * Establish and implement canonical bulk reading workload(s) (CASSANDRA-10331)
 * Fix paging for IN queries on tables without clustering columns (CASSANDRA-11208)
 * Remove recursive call from CompositesSearcher (CASSANDRA-11304)
 * Fix filtering on non-primary key columns for queries without index (CASSANDRA-6377)
 * Fix sstableloader fail when using materialized view (CASSANDRA-11275)
Merged from 2.2:
 * DatabaseDescriptor should log stacktrace in case of Eception during seed provider creation (CASSANDRA-11312)
 * Use canonical path for directory in SSTable descriptor (CASSANDRA-10587)
 * Add cassandra-stress keystore option (CASSANDRA-9325)
 * Dont mark sstables as repairing with sub range repairs (CASSANDRA-11451)
 * Notify when sstables change after cancelling compaction (CASSANDRA-11373)
 * cqlsh: COPY FROM should check that explicit column names are valid (CASSANDRA-11333)
 * Add -Dcassandra.start_gossip startup option (CASSANDRA-10809)
 * Fix UTF8Validator.validate() for modified UTF-8 (CASSANDRA-10748)
 * Clarify that now() function is calculated on the coordinator node in CQL documentation (CASSANDRA-10900)
 * Fix bloom filter sizing with LCS (CASSANDRA-11344)
 * (cqlsh) Fix error when result is 0 rows with EXPAND ON (CASSANDRA-11092)
 * Add missing newline at end of bin/cqlsh (CASSANDRA-11325)
 * Unresolved hostname leads to replace being ignored (CASSANDRA-11210)
 * Only log yaml config once, at startup (CASSANDRA-11217)
 * Reference leak with parallel repairs on the same table (CASSANDRA-11215)
Merged from 2.1:
 * Add a -j parameter to scrub/cleanup/upgradesstables to state how
   many threads to use (CASSANDRA-11179)
 * COPY FROM on large datasets: fix progress report and debug performance (CASSANDRA-11053)
 * InvalidateKeys should have a weak ref to key cache (CASSANDRA-11176)


3.4
 * (cqlsh) add cqlshrc option to always connect using ssl (CASSANDRA-10458)
 * Cleanup a few resource warnings (CASSANDRA-11085)
 * Allow custom tracing implementations (CASSANDRA-10392)
 * Extract LoaderOptions to be able to be used from outside (CASSANDRA-10637)
 * fix OnDiskIndexTest to properly treat empty ranges (CASSANDRA-11205)
 * fix TrackerTest to handle new notifications (CASSANDRA-11178)
 * add SASI validation for partitioner and complex columns (CASSANDRA-11169)
 * Add caching of encrypted credentials in PasswordAuthenticator (CASSANDRA-7715)
 * fix SASI memtable switching on flush (CASSANDRA-11159)
 * Remove duplicate offline compaction tracking (CASSANDRA-11148)
 * fix EQ semantics of analyzed SASI indexes (CASSANDRA-11130)
 * Support long name output for nodetool commands (CASSANDRA-7950)
 * Encrypted hints (CASSANDRA-11040)
 * SASI index options validation (CASSANDRA-11136)
 * Optimize disk seek using min/max column name meta data when the LIMIT clause is used
   (CASSANDRA-8180)
 * Add LIKE support to CQL3 (CASSANDRA-11067)
 * Generic Java UDF types (CASSANDRA-10819)
 * cqlsh: Include sub-second precision in timestamps by default (CASSANDRA-10428)
 * Set javac encoding to utf-8 (CASSANDRA-11077)
 * Integrate SASI index into Cassandra (CASSANDRA-10661)
 * Add --skip-flush option to nodetool snapshot
 * Skip values for non-queried columns (CASSANDRA-10657)
 * Add support for secondary indexes on static columns (CASSANDRA-8103)
 * CommitLogUpgradeTestMaker creates broken commit logs (CASSANDRA-11051)
 * Add metric for number of dropped mutations (CASSANDRA-10866)
 * Simplify row cache invalidation code (CASSANDRA-10396)
 * Support user-defined compaction through nodetool (CASSANDRA-10660)
 * Stripe view locks by key and table ID to reduce contention (CASSANDRA-10981)
 * Add nodetool gettimeout and settimeout commands (CASSANDRA-10953)
 * Add 3.0 metadata to sstablemetadata output (CASSANDRA-10838)
Merged from 3.0:
 * MV should only query complex columns included in the view (CASSANDRA-11069)
 * Failed aggregate creation breaks server permanently (CASSANDRA-11064)
 * Add sstabledump tool (CASSANDRA-7464)
 * Introduce backpressure for hints (CASSANDRA-10972)
 * Fix ClusteringPrefix not being able to read tombstone range boundaries (CASSANDRA-11158)
 * Prevent logging in sandboxed state (CASSANDRA-11033)
 * Disallow drop/alter operations of UDTs used by UDAs (CASSANDRA-10721)
 * Add query time validation method on Index (CASSANDRA-11043)
 * Avoid potential AssertionError in mixed version cluster (CASSANDRA-11128)
 * Properly handle hinted handoff after topology changes (CASSANDRA-5902)
 * AssertionError when listing sstable files on inconsistent disk state (CASSANDRA-11156)
 * Fix wrong rack counting and invalid conditions check for TokenAllocation
   (CASSANDRA-11139)
 * Avoid creating empty hint files (CASSANDRA-11090)
 * Fix leak detection strong reference loop using weak reference (CASSANDRA-11120)
 * Configurie BatchlogManager to stop delayed tasks on shutdown (CASSANDRA-11062)
 * Hadoop integration is incompatible with Cassandra Driver 3.0.0 (CASSANDRA-11001)
 * Add dropped_columns to the list of schema table so it gets handled
   properly (CASSANDRA-11050)
 * Fix NPE when using forceRepairRangeAsync without DC (CASSANDRA-11239)
Merged from 2.2:
 * Preserve order for preferred SSL cipher suites (CASSANDRA-11164)
 * Range.compareTo() violates the contract of Comparable (CASSANDRA-11216)
 * Avoid NPE when serializing ErrorMessage with null message (CASSANDRA-11167)
 * Replacing an aggregate with a new version doesn't reset INITCOND (CASSANDRA-10840)
 * (cqlsh) cqlsh cannot be called through symlink (CASSANDRA-11037)
 * fix ohc and java-driver pom dependencies in build.xml (CASSANDRA-10793)
 * Protect from keyspace dropped during repair (CASSANDRA-11065)
 * Handle adding fields to a UDT in SELECT JSON and toJson() (CASSANDRA-11146)
 * Better error message for cleanup (CASSANDRA-10991)
 * cqlsh pg-style-strings broken if line ends with ';' (CASSANDRA-11123)
 * Always persist upsampled index summaries (CASSANDRA-10512)
 * (cqlsh) Fix inconsistent auto-complete (CASSANDRA-10733)
 * Make SELECT JSON and toJson() threadsafe (CASSANDRA-11048)
 * Fix SELECT on tuple relations for mixed ASC/DESC clustering order (CASSANDRA-7281)
 * Use cloned TokenMetadata in size estimates to avoid race against membership check
   (CASSANDRA-10736)
 * (cqlsh) Support utf-8/cp65001 encoding on Windows (CASSANDRA-11030)
 * Fix paging on DISTINCT queries repeats result when first row in partition changes
   (CASSANDRA-10010)
 * (cqlsh) Support timezone conversion using pytz (CASSANDRA-10397)
 * cqlsh: change default encoding to UTF-8 (CASSANDRA-11124)
Merged from 2.1:
 * Checking if an unlogged batch is local is inefficient (CASSANDRA-11529)
 * Fix out-of-space error treatment in memtable flushing (CASSANDRA-11448).
 * Don't do defragmentation if reading from repaired sstables (CASSANDRA-10342)
 * Fix streaming_socket_timeout_in_ms not enforced (CASSANDRA-11286)
 * Avoid dropping message too quickly due to missing unit conversion (CASSANDRA-11302)
 * Don't remove FailureDetector history on removeEndpoint (CASSANDRA-10371)
 * Only notify if repair status changed (CASSANDRA-11172)
 * Use logback setting for 'cassandra -v' command (CASSANDRA-10767)
 * Fix sstableloader to unthrottle streaming by default (CASSANDRA-9714)
 * Fix incorrect warning in 'nodetool status' (CASSANDRA-10176)
 * Properly release sstable ref when doing offline scrub (CASSANDRA-10697)
 * Improve nodetool status performance for large cluster (CASSANDRA-7238)
 * Gossiper#isEnabled is not thread safe (CASSANDRA-11116)
 * Avoid major compaction mixing repaired and unrepaired sstables in DTCS (CASSANDRA-11113)
 * Make it clear what DTCS timestamp_resolution is used for (CASSANDRA-11041)
 * (cqlsh) Display milliseconds when datetime overflows (CASSANDRA-10625)


3.3
 * Avoid infinite loop if owned range is smaller than number of
   data dirs (CASSANDRA-11034)
 * Avoid bootstrap hanging when existing nodes have no data to stream (CASSANDRA-11010)
Merged from 3.0:
 * Remove double initialization of newly added tables (CASSANDRA-11027)
 * Filter keys searcher results by target range (CASSANDRA-11104)
 * Fix deserialization of legacy read commands (CASSANDRA-11087)
 * Fix incorrect computation of deletion time in sstable metadata (CASSANDRA-11102)
 * Avoid memory leak when collecting sstable metadata (CASSANDRA-11026)
 * Mutations do not block for completion under view lock contention (CASSANDRA-10779)
 * Invalidate legacy schema tables when unloading them (CASSANDRA-11071)
 * (cqlsh) handle INSERT and UPDATE statements with LWT conditions correctly
   (CASSANDRA-11003)
 * Fix DISTINCT queries in mixed version clusters (CASSANDRA-10762)
 * Migrate build status for indexes along with legacy schema (CASSANDRA-11046)
 * Ensure SSTables for legacy KEYS indexes can be read (CASSANDRA-11045)
 * Added support for IBM zSystems architecture (CASSANDRA-11054)
 * Update CQL documentation (CASSANDRA-10899)
 * Check the column name, not cell name, for dropped columns when reading
   legacy sstables (CASSANDRA-11018)
 * Don't attempt to index clustering values of static rows (CASSANDRA-11021)
 * Remove checksum files after replaying hints (CASSANDRA-10947)
 * Support passing base table metadata to custom 2i validation (CASSANDRA-10924)
 * Ensure stale index entries are purged during reads (CASSANDRA-11013)
 * (cqlsh) Also apply --connect-timeout to control connection
   timeout (CASSANDRA-10959)
 * Fix AssertionError when removing from list using UPDATE (CASSANDRA-10954)
 * Fix UnsupportedOperationException when reading old sstable with range
   tombstone (CASSANDRA-10743)
 * MV should use the maximum timestamp of the primary key (CASSANDRA-10910)
 * Fix potential assertion error during compaction (CASSANDRA-10944)
Merged from 2.2:
 * maxPurgeableTimestamp needs to check memtables too (CASSANDRA-9949)
 * Apply change to compaction throughput in real time (CASSANDRA-10025)
 * (cqlsh) encode input correctly when saving history
 * Fix potential NPE on ORDER BY queries with IN (CASSANDRA-10955)
 * Start L0 STCS-compactions even if there is a L0 -> L1 compaction
   going (CASSANDRA-10979)
 * Make UUID LSB unique per process (CASSANDRA-7925)
 * Avoid NPE when performing sstable tasks (scrub etc.) (CASSANDRA-10980)
 * Make sure client gets tombstone overwhelmed warning (CASSANDRA-9465)
 * Fix error streaming section more than 2GB (CASSANDRA-10961)
 * Histogram buckets exposed in jmx are sorted incorrectly (CASSANDRA-10975)
 * Enable GC logging by default (CASSANDRA-10140)
 * Optimize pending range computation (CASSANDRA-9258)
 * Skip commit log and saved cache directories in SSTable version startup check (CASSANDRA-10902)
 * drop/alter user should be case sensitive (CASSANDRA-10817)
Merged from 2.1:
 * test_bulk_round_trip_blogposts is failing occasionally (CASSANDRA-10938)
 * Fix isJoined return true only after becoming cluster member (CASANDRA-11007)
 * Fix bad gossip generation seen in long-running clusters (CASSANDRA-10969)
 * Avoid NPE when incremental repair fails (CASSANDRA-10909)
 * Unmark sstables compacting once they are done in cleanup/scrub/upgradesstables (CASSANDRA-10829)
 * Allow simultaneous bootstrapping with strict consistency when no vnodes are used (CASSANDRA-11005)
 * Log a message when major compaction does not result in a single file (CASSANDRA-10847)
 * (cqlsh) fix cqlsh_copy_tests when vnodes are disabled (CASSANDRA-10997)
 * (cqlsh) Add request timeout option to cqlsh (CASSANDRA-10686)
 * Avoid AssertionError while submitting hint with LWT (CASSANDRA-10477)
 * If CompactionMetadata is not in stats file, use index summary instead (CASSANDRA-10676)
 * Retry sending gossip syn multiple times during shadow round (CASSANDRA-8072)
 * Fix pending range calculation during moves (CASSANDRA-10887)
 * Sane default (200Mbps) for inter-DC streaming througput (CASSANDRA-8708)



3.2
 * Make sure tokens don't exist in several data directories (CASSANDRA-6696)
 * Add requireAuthorization method to IAuthorizer (CASSANDRA-10852)
 * Move static JVM options to conf/jvm.options file (CASSANDRA-10494)
 * Fix CassandraVersion to accept x.y version string (CASSANDRA-10931)
 * Add forceUserDefinedCleanup to allow more flexible cleanup (CASSANDRA-10708)
 * (cqlsh) allow setting TTL with COPY (CASSANDRA-9494)
 * Fix counting of received sstables in streaming (CASSANDRA-10949)
 * Implement hints compression (CASSANDRA-9428)
 * Fix potential assertion error when reading static columns (CASSANDRA-10903)
 * Fix EstimatedHistogram creation in nodetool tablehistograms (CASSANDRA-10859)
 * Establish bootstrap stream sessions sequentially (CASSANDRA-6992)
 * Sort compactionhistory output by timestamp (CASSANDRA-10464)
 * More efficient BTree removal (CASSANDRA-9991)
 * Make tablehistograms accept the same syntax as tablestats (CASSANDRA-10149)
 * Group pending compactions based on table (CASSANDRA-10718)
 * Add compressor name in sstablemetadata output (CASSANDRA-9879)
 * Fix type casting for counter columns (CASSANDRA-10824)
 * Prevent running Cassandra as root (CASSANDRA-8142)
 * bound maximum in-flight commit log replay mutation bytes to 64 megabytes (CASSANDRA-8639)
 * Normalize all scripts (CASSANDRA-10679)
 * Make compression ratio much more accurate (CASSANDRA-10225)
 * Optimize building of Clustering object when only one is created (CASSANDRA-10409)
 * Make index building pluggable (CASSANDRA-10681)
 * Add sstable flush observer (CASSANDRA-10678)
 * Improve NTS endpoints calculation (CASSANDRA-10200)
 * Improve performance of the folderSize function (CASSANDRA-10677)
 * Add support for type casting in selection clause (CASSANDRA-10310)
 * Added graphing option to cassandra-stress (CASSANDRA-7918)
 * Abort in-progress queries that time out (CASSANDRA-7392)
 * Add transparent data encryption core classes (CASSANDRA-9945)
Merged from 3.0:
 * Better handling of SSL connection errors inter-node (CASSANDRA-10816)
 * Avoid NoSuchElementException when executing empty batch (CASSANDRA-10711)
 * Avoid building PartitionUpdate in toString (CASSANDRA-10897)
 * Reduce heap spent when receiving many SSTables (CASSANDRA-10797)
 * Add back support for 3rd party auth providers to bulk loader (CASSANDRA-10873)
 * Eliminate the dependency on jgrapht for UDT resolution (CASSANDRA-10653)
 * (Hadoop) Close Clusters and Sessions in Hadoop Input/Output classes (CASSANDRA-10837)
 * Fix sstableloader not working with upper case keyspace name (CASSANDRA-10806)
Merged from 2.2:
 * jemalloc detection fails due to quoting issues in regexv (CASSANDRA-10946)
 * (cqlsh) show correct column names for empty result sets (CASSANDRA-9813)
 * Add new types to Stress (CASSANDRA-9556)
 * Add property to allow listening on broadcast interface (CASSANDRA-9748)
Merged from 2.1:
 * Match cassandra-loader options in COPY FROM (CASSANDRA-9303)
 * Fix binding to any address in CqlBulkRecordWriter (CASSANDRA-9309)
 * cqlsh fails to decode utf-8 characters for text typed columns (CASSANDRA-10875)
 * Log error when stream session fails (CASSANDRA-9294)
 * Fix bugs in commit log archiving startup behavior (CASSANDRA-10593)
 * (cqlsh) further optimise COPY FROM (CASSANDRA-9302)
 * Allow CREATE TABLE WITH ID (CASSANDRA-9179)
 * Make Stress compiles within eclipse (CASSANDRA-10807)
 * Cassandra Daemon should print JVM arguments (CASSANDRA-10764)
 * Allow cancellation of index summary redistribution (CASSANDRA-8805)


3.1.1
Merged from 3.0:
  * Fix upgrade data loss due to range tombstone deleting more data than then should
    (CASSANDRA-10822)


3.1
Merged from 3.0:
 * Avoid MV race during node decommission (CASSANDRA-10674)
 * Disable reloading of GossipingPropertyFileSnitch (CASSANDRA-9474)
 * Handle single-column deletions correction in materialized views
   when the column is part of the view primary key (CASSANDRA-10796)
 * Fix issue with datadir migration on upgrade (CASSANDRA-10788)
 * Fix bug with range tombstones on reverse queries and test coverage for
   AbstractBTreePartition (CASSANDRA-10059)
 * Remove 64k limit on collection elements (CASSANDRA-10374)
 * Remove unclear Indexer.indexes() method (CASSANDRA-10690)
 * Fix NPE on stream read error (CASSANDRA-10771)
 * Normalize cqlsh DESC output (CASSANDRA-10431)
 * Rejects partition range deletions when columns are specified (CASSANDRA-10739)
 * Fix error when saving cached key for old format sstable (CASSANDRA-10778)
 * Invalidate prepared statements on DROP INDEX (CASSANDRA-10758)
 * Fix SELECT statement with IN restrictions on partition key,
   ORDER BY and LIMIT (CASSANDRA-10729)
 * Improve stress performance over 1k threads (CASSANDRA-7217)
 * Wait for migration responses to complete before bootstrapping (CASSANDRA-10731)
 * Unable to create a function with argument of type Inet (CASSANDRA-10741)
 * Fix backward incompatibiliy in CqlInputFormat (CASSANDRA-10717)
 * Correctly preserve deletion info on updated rows when notifying indexers
   of single-row deletions (CASSANDRA-10694)
 * Notify indexers of partition delete during cleanup (CASSANDRA-10685)
 * Keep the file open in trySkipCache (CASSANDRA-10669)
 * Updated trigger example (CASSANDRA-10257)
Merged from 2.2:
 * Verify tables in pseudo-system keyspaces at startup (CASSANDRA-10761)
 * Fix IllegalArgumentException in DataOutputBuffer.reallocate for large buffers (CASSANDRA-10592)
 * Show CQL help in cqlsh in web browser (CASSANDRA-7225)
 * Serialize on disk the proper SSTable compression ratio (CASSANDRA-10775)
 * Reject index queries while the index is building (CASSANDRA-8505)
 * CQL.textile syntax incorrectly includes optional keyspace for aggregate SFUNC and FINALFUNC (CASSANDRA-10747)
 * Fix JSON update with prepared statements (CASSANDRA-10631)
 * Don't do anticompaction after subrange repair (CASSANDRA-10422)
 * Fix SimpleDateType type compatibility (CASSANDRA-10027)
 * (Hadoop) fix splits calculation (CASSANDRA-10640)
 * (Hadoop) ensure that Cluster instances are always closed (CASSANDRA-10058)
Merged from 2.1:
 * Fix Stress profile parsing on Windows (CASSANDRA-10808)
 * Fix incremental repair hang when replica is down (CASSANDRA-10288)
 * Optimize the way we check if a token is repaired in anticompaction (CASSANDRA-10768)
 * Add proper error handling to stream receiver (CASSANDRA-10774)
 * Warn or fail when changing cluster topology live (CASSANDRA-10243)
 * Status command in debian/ubuntu init script doesn't work (CASSANDRA-10213)
 * Some DROP ... IF EXISTS incorrectly result in exceptions on non-existing KS (CASSANDRA-10658)
 * DeletionTime.compareTo wrong in rare cases (CASSANDRA-10749)
 * Force encoding when computing statement ids (CASSANDRA-10755)
 * Properly reject counters as map keys (CASSANDRA-10760)
 * Fix the sstable-needs-cleanup check (CASSANDRA-10740)
 * (cqlsh) Print column names before COPY operation (CASSANDRA-8935)
 * Fix CompressedInputStream for proper cleanup (CASSANDRA-10012)
 * (cqlsh) Support counters in COPY commands (CASSANDRA-9043)
 * Try next replica if not possible to connect to primary replica on
   ColumnFamilyRecordReader (CASSANDRA-2388)
 * Limit window size in DTCS (CASSANDRA-10280)
 * sstableloader does not use MAX_HEAP_SIZE env parameter (CASSANDRA-10188)
 * (cqlsh) Improve COPY TO performance and error handling (CASSANDRA-9304)
 * Create compression chunk for sending file only (CASSANDRA-10680)
 * Forbid compact clustering column type changes in ALTER TABLE (CASSANDRA-8879)
 * Reject incremental repair with subrange repair (CASSANDRA-10422)
 * Add a nodetool command to refresh size_estimates (CASSANDRA-9579)
 * Invalidate cache after stream receive task is completed (CASSANDRA-10341)
 * Reject counter writes in CQLSSTableWriter (CASSANDRA-10258)
 * Remove superfluous COUNTER_MUTATION stage mapping (CASSANDRA-10605)


3.0
 * Fix AssertionError while flushing memtable due to materialized views
   incorrectly inserting empty rows (CASSANDRA-10614)
 * Store UDA initcond as CQL literal in the schema table, instead of a blob (CASSANDRA-10650)
 * Don't use -1 for the position of partition key in schema (CASSANDRA-10491)
 * Fix distinct queries in mixed version cluster (CASSANDRA-10573)
 * Skip sstable on clustering in names query (CASSANDRA-10571)
 * Remove value skipping as it breaks read-repair (CASSANDRA-10655)
 * Fix bootstrapping with MVs (CASSANDRA-10621)
 * Make sure EACH_QUORUM reads are using NTS (CASSANDRA-10584)
 * Fix MV replica filtering for non-NetworkTopologyStrategy (CASSANDRA-10634)
 * (Hadoop) fix CIF describeSplits() not handling 0 size estimates (CASSANDRA-10600)
 * Fix reading of legacy sstables (CASSANDRA-10590)
 * Use CQL type names in schema metadata tables (CASSANDRA-10365)
 * Guard batchlog replay against integer division by zero (CASSANDRA-9223)
 * Fix bug when adding a column to thrift with the same name than a primary key (CASSANDRA-10608)
 * Add client address argument to IAuthenticator::newSaslNegotiator (CASSANDRA-8068)
 * Fix implementation of LegacyLayout.LegacyBoundComparator (CASSANDRA-10602)
 * Don't use 'names query' read path for counters (CASSANDRA-10572)
 * Fix backward compatibility for counters (CASSANDRA-10470)
 * Remove memory_allocator paramter from cassandra.yaml (CASSANDRA-10581,10628)
 * Execute the metadata reload task of all registered indexes on CFS::reload (CASSANDRA-10604)
 * Fix thrift cas operations with defined columns (CASSANDRA-10576)
 * Fix PartitionUpdate.operationCount()for updates with static column operations (CASSANDRA-10606)
 * Fix thrift get() queries with defined columns (CASSANDRA-10586)
 * Fix marking of indexes as built and removed (CASSANDRA-10601)
 * Skip initialization of non-registered 2i instances, remove Index::getIndexName (CASSANDRA-10595)
 * Fix batches on multiple tables (CASSANDRA-10554)
 * Ensure compaction options are validated when updating KeyspaceMetadata (CASSANDRA-10569)
 * Flatten Iterator Transformation Hierarchy (CASSANDRA-9975)
 * Remove token generator (CASSANDRA-5261)
 * RolesCache should not be created for any authenticator that does not requireAuthentication (CASSANDRA-10562)
 * Fix LogTransaction checking only a single directory for files (CASSANDRA-10421)
 * Fix handling of range tombstones when reading old format sstables (CASSANDRA-10360)
 * Aggregate with Initial Condition fails with C* 3.0 (CASSANDRA-10367)
Merged from 2.2:
 * (cqlsh) show partial trace if incomplete after max_trace_wait (CASSANDRA-7645)
 * Use most up-to-date version of schema for system tables (CASSANDRA-10652)
 * Deprecate memory_allocator in cassandra.yaml (CASSANDRA-10581,10628)
 * Expose phi values from failure detector via JMX and tweak debug
   and trace logging (CASSANDRA-9526)
 * Fix IllegalArgumentException in DataOutputBuffer.reallocate for large buffers (CASSANDRA-10592)
Merged from 2.1:
 * Shutdown compaction in drain to prevent leak (CASSANDRA-10079)
 * (cqlsh) fix COPY using wrong variable name for time_format (CASSANDRA-10633)
 * Do not run SizeEstimatesRecorder if a node is not a member of the ring (CASSANDRA-9912)
 * Improve handling of dead nodes in gossip (CASSANDRA-10298)
 * Fix logback-tools.xml incorrectly configured for outputing to System.err
   (CASSANDRA-9937)
 * Fix streaming to catch exception so retry not fail (CASSANDRA-10557)
 * Add validation method to PerRowSecondaryIndex (CASSANDRA-10092)
 * Support encrypted and plain traffic on the same port (CASSANDRA-10559)
 * Do STCS in DTCS windows (CASSANDRA-10276)
 * Avoid repetition of JVM_OPTS in debian package (CASSANDRA-10251)
 * Fix potential NPE from handling result of SIM.highestSelectivityIndex (CASSANDRA-10550)
 * Fix paging issues with partitions containing only static columns data (CASSANDRA-10381)
 * Fix conditions on static columns (CASSANDRA-10264)
 * AssertionError: attempted to delete non-existing file CommitLog (CASSANDRA-10377)
 * Fix sorting for queries with an IN condition on partition key columns (CASSANDRA-10363)


3.0-rc2
 * Fix SELECT DISTINCT queries between 2.2.2 nodes and 3.0 nodes (CASSANDRA-10473)
 * Remove circular references in SegmentedFile (CASSANDRA-10543)
 * Ensure validation of indexed values only occurs once per-partition (CASSANDRA-10536)
 * Fix handling of static columns for range tombstones in thrift (CASSANDRA-10174)
 * Support empty ColumnFilter for backward compatility on empty IN (CASSANDRA-10471)
 * Remove Pig support (CASSANDRA-10542)
 * Fix LogFile throws Exception when assertion is disabled (CASSANDRA-10522)
 * Revert CASSANDRA-7486, make CMS default GC, move GC config to
   conf/jvm.options (CASSANDRA-10403)
 * Fix TeeingAppender causing some logs to be truncated/empty (CASSANDRA-10447)
 * Allow EACH_QUORUM for reads (CASSANDRA-9602)
 * Fix potential ClassCastException while upgrading (CASSANDRA-10468)
 * Fix NPE in MVs on update (CASSANDRA-10503)
 * Only include modified cell data in indexing deltas (CASSANDRA-10438)
 * Do not load keyspace when creating sstable writer (CASSANDRA-10443)
 * If node is not yet gossiping write all MV updates to batchlog only (CASSANDRA-10413)
 * Re-populate token metadata after commit log recovery (CASSANDRA-10293)
 * Provide additional metrics for materialized views (CASSANDRA-10323)
 * Flush system schema tables after local schema changes (CASSANDRA-10429)
Merged from 2.2:
 * Reduce contention getting instances of CompositeType (CASSANDRA-10433)
 * Fix the regression when using LIMIT with aggregates (CASSANDRA-10487)
 * Avoid NoClassDefFoundError during DataDescriptor initialization on windows (CASSANDRA-10412)
 * Preserve case of quoted Role & User names (CASSANDRA-10394)
 * cqlsh pg-style-strings broken (CASSANDRA-10484)
 * cqlsh prompt includes name of keyspace after failed `use` statement (CASSANDRA-10369)
Merged from 2.1:
 * (cqlsh) Distinguish negative and positive infinity in output (CASSANDRA-10523)
 * (cqlsh) allow custom time_format for COPY TO (CASSANDRA-8970)
 * Don't allow startup if the node's rack has changed (CASSANDRA-10242)
 * (cqlsh) show partial trace if incomplete after max_trace_wait (CASSANDRA-7645)
 * Allow LOCAL_JMX to be easily overridden (CASSANDRA-10275)
 * Mark nodes as dead even if they've already left (CASSANDRA-10205)


3.0.0-rc1
 * Fix mixed version read request compatibility for compact static tables
   (CASSANDRA-10373)
 * Fix paging of DISTINCT with static and IN (CASSANDRA-10354)
 * Allow MATERIALIZED VIEW's SELECT statement to restrict primary key
   columns (CASSANDRA-9664)
 * Move crc_check_chance out of compression options (CASSANDRA-9839)
 * Fix descending iteration past end of BTreeSearchIterator (CASSANDRA-10301)
 * Transfer hints to a different node on decommission (CASSANDRA-10198)
 * Check partition keys for CAS operations during stmt validation (CASSANDRA-10338)
 * Add custom query expressions to SELECT (CASSANDRA-10217)
 * Fix minor bugs in MV handling (CASSANDRA-10362)
 * Allow custom indexes with 0,1 or multiple target columns (CASSANDRA-10124)
 * Improve MV schema representation (CASSANDRA-9921)
 * Add flag to enable/disable coordinator batchlog for MV writes (CASSANDRA-10230)
 * Update cqlsh COPY for new internal driver serialization interface (CASSANDRA-10318)
 * Give index implementations more control over rebuild operations (CASSANDRA-10312)
 * Update index file format (CASSANDRA-10314)
 * Add "shadowable" row tombstones to deal with mv timestamp issues (CASSANDRA-10261)
 * CFS.loadNewSSTables() broken for pre-3.0 sstables
 * Cache selected index in read command to reduce lookups (CASSANDRA-10215)
 * Small optimizations of sstable index serialization (CASSANDRA-10232)
 * Support for both encrypted and unencrypted native transport connections (CASSANDRA-9590)
Merged from 2.2:
 * Configurable page size in cqlsh (CASSANDRA-9855)
 * Defer default role manager setup until all nodes are on 2.2+ (CASSANDRA-9761)
 * Handle missing RoleManager in config after upgrade to 2.2 (CASSANDRA-10209)
Merged from 2.1:
 * Bulk Loader API could not tolerate even node failure (CASSANDRA-10347)
 * Avoid misleading pushed notifications when multiple nodes
   share an rpc_address (CASSANDRA-10052)
 * Fix dropping undroppable when message queue is full (CASSANDRA-10113)
 * Fix potential ClassCastException during paging (CASSANDRA-10352)
 * Prevent ALTER TYPE from creating circular references (CASSANDRA-10339)
 * Fix cache handling of 2i and base tables (CASSANDRA-10155, 10359)
 * Fix NPE in nodetool compactionhistory (CASSANDRA-9758)
 * (Pig) support BulkOutputFormat as a URL parameter (CASSANDRA-7410)
 * BATCH statement is broken in cqlsh (CASSANDRA-10272)
 * (cqlsh) Make cqlsh PEP8 Compliant (CASSANDRA-10066)
 * (cqlsh) Fix error when starting cqlsh with --debug (CASSANDRA-10282)
 * Scrub, Cleanup and Upgrade do not unmark compacting until all operations
   have completed, regardless of the occurence of exceptions (CASSANDRA-10274)


3.0.0-beta2
 * Fix columns returned by AbstractBtreePartitions (CASSANDRA-10220)
 * Fix backward compatibility issue due to AbstractBounds serialization bug (CASSANDRA-9857)
 * Fix startup error when upgrading nodes (CASSANDRA-10136)
 * Base table PRIMARY KEY can be assumed to be NOT NULL in MV creation (CASSANDRA-10147)
 * Improve batchlog write patch (CASSANDRA-9673)
 * Re-apply MaterializedView updates on commitlog replay (CASSANDRA-10164)
 * Require AbstractType.isByteOrderComparable declaration in constructor (CASSANDRA-9901)
 * Avoid digest mismatch on upgrade to 3.0 (CASSANDRA-9554)
 * Fix Materialized View builder when adding multiple MVs (CASSANDRA-10156)
 * Choose better poolingOptions for protocol v4 in cassandra-stress (CASSANDRA-10182)
 * Fix LWW bug affecting Materialized Views (CASSANDRA-10197)
 * Ensures frozen sets and maps are always sorted (CASSANDRA-10162)
 * Don't deadlock when flushing CFS backed custom indexes (CASSANDRA-10181)
 * Fix double flushing of secondary index tables (CASSANDRA-10180)
 * Fix incorrect handling of range tombstones in thrift (CASSANDRA-10046)
 * Only use batchlog when paired materialized view replica is remote (CASSANDRA-10061)
 * Reuse TemporalRow when updating multiple MaterializedViews (CASSANDRA-10060)
 * Validate gc_grace_seconds for batchlog writes and MVs (CASSANDRA-9917)
 * Fix sstablerepairedset (CASSANDRA-10132)
Merged from 2.2:
 * Cancel transaction for sstables we wont redistribute index summary
   for (CASSANDRA-10270)
 * Retry snapshot deletion after compaction and gc on Windows (CASSANDRA-10222)
 * Fix failure to start with space in directory path on Windows (CASSANDRA-10239)
 * Fix repair hang when snapshot failed (CASSANDRA-10057)
 * Fall back to 1/4 commitlog volume for commitlog_total_space on small disks
   (CASSANDRA-10199)
Merged from 2.1:
 * Added configurable warning threshold for GC duration (CASSANDRA-8907)
 * Fix handling of streaming EOF (CASSANDRA-10206)
 * Only check KeyCache when it is enabled
 * Change streaming_socket_timeout_in_ms default to 1 hour (CASSANDRA-8611)
 * (cqlsh) update list of CQL keywords (CASSANDRA-9232)
 * Add nodetool gettraceprobability command (CASSANDRA-10234)
Merged from 2.0:
 * Fix rare race where older gossip states can be shadowed (CASSANDRA-10366)
 * Fix consolidating racks violating the RF contract (CASSANDRA-10238)
 * Disallow decommission when node is in drained state (CASSANDRA-8741)


2.2.1
 * Fix race during construction of commit log (CASSANDRA-10049)
 * Fix LeveledCompactionStrategyTest (CASSANDRA-9757)
 * Fix broken UnbufferedDataOutputStreamPlus.writeUTF (CASSANDRA-10203)
 * (cqlsh) default load-from-file encoding to utf-8 (CASSANDRA-9898)
 * Avoid returning Permission.NONE when failing to query users table (CASSANDRA-10168)
 * (cqlsh) add CLEAR command (CASSANDRA-10086)
 * Support string literals as Role names for compatibility (CASSANDRA-10135)
Merged from 2.1:
 * Only check KeyCache when it is enabled
 * Change streaming_socket_timeout_in_ms default to 1 hour (CASSANDRA-8611)
 * (cqlsh) update list of CQL keywords (CASSANDRA-9232)


3.0.0-beta1
 * Redesign secondary index API (CASSANDRA-9459, 7771, 9041)
 * Fix throwing ReadFailure instead of ReadTimeout on range queries (CASSANDRA-10125)
 * Rewrite hinted handoff (CASSANDRA-6230)
 * Fix query on static compact tables (CASSANDRA-10093)
 * Fix race during construction of commit log (CASSANDRA-10049)
 * Add option to only purge repaired tombstones (CASSANDRA-6434)
 * Change authorization handling for MVs (CASSANDRA-9927)
 * Add custom JMX enabled executor for UDF sandbox (CASSANDRA-10026)
 * Fix row deletion bug for Materialized Views (CASSANDRA-10014)
 * Support mixed-version clusters with Cassandra 2.1 and 2.2 (CASSANDRA-9704)
 * Fix multiple slices on RowSearchers (CASSANDRA-10002)
 * Fix bug in merging of collections (CASSANDRA-10001)
 * Optimize batchlog replay to avoid full scans (CASSANDRA-7237)
 * Repair improvements when using vnodes (CASSANDRA-5220)
 * Disable scripted UDFs by default (CASSANDRA-9889)
 * Bytecode inspection for Java-UDFs (CASSANDRA-9890)
 * Use byte to serialize MT hash length (CASSANDRA-9792)
 * Replace usage of Adler32 with CRC32 (CASSANDRA-8684)
 * Fix migration to new format from 2.1 SSTable (CASSANDRA-10006)
 * SequentialWriter should extend BufferedDataOutputStreamPlus (CASSANDRA-9500)
 * Use the same repairedAt timestamp within incremental repair session (CASSANDRA-9111)
Merged from 2.2:
 * Allow count(*) and count(1) to be use as normal aggregation (CASSANDRA-10114)
 * An NPE is thrown if the column name is unknown for an IN relation (CASSANDRA-10043)
 * Apply commit_failure_policy to more errors on startup (CASSANDRA-9749)
 * Fix histogram overflow exception (CASSANDRA-9973)
 * Route gossip messages over dedicated socket (CASSANDRA-9237)
 * Add checksum to saved cache files (CASSANDRA-9265)
 * Log warning when using an aggregate without partition key (CASSANDRA-9737)
Merged from 2.1:
 * (cqlsh) Allow encoding to be set through command line (CASSANDRA-10004)
 * Add new JMX methods to change local compaction strategy (CASSANDRA-9965)
 * Write hints for paxos commits (CASSANDRA-7342)
 * (cqlsh) Fix timestamps before 1970 on Windows, always
   use UTC for timestamp display (CASSANDRA-10000)
 * (cqlsh) Avoid overwriting new config file with old config
   when both exist (CASSANDRA-9777)
 * Release snapshot selfRef when doing snapshot repair (CASSANDRA-9998)
 * Cannot replace token does not exist - DN node removed as Fat Client (CASSANDRA-9871)
Merged from 2.0:
 * Don't cast expected bf size to an int (CASSANDRA-9959)
 * Make getFullyExpiredSSTables less expensive (CASSANDRA-9882)


3.0.0-alpha1
 * Implement proper sandboxing for UDFs (CASSANDRA-9402)
 * Simplify (and unify) cleanup of compaction leftovers (CASSANDRA-7066)
 * Allow extra schema definitions in cassandra-stress yaml (CASSANDRA-9850)
 * Metrics should use up to date nomenclature (CASSANDRA-9448)
 * Change CREATE/ALTER TABLE syntax for compression (CASSANDRA-8384)
 * Cleanup crc and adler code for java 8 (CASSANDRA-9650)
 * Storage engine refactor (CASSANDRA-8099, 9743, 9746, 9759, 9781, 9808, 9825,
   9848, 9705, 9859, 9867, 9874, 9828, 9801)
 * Update Guava to 18.0 (CASSANDRA-9653)
 * Bloom filter false positive ratio is not honoured (CASSANDRA-8413)
 * New option for cassandra-stress to leave a ratio of columns null (CASSANDRA-9522)
 * Change hinted_handoff_enabled yaml setting, JMX (CASSANDRA-9035)
 * Add algorithmic token allocation (CASSANDRA-7032)
 * Add nodetool command to replay batchlog (CASSANDRA-9547)
 * Make file buffer cache independent of paths being read (CASSANDRA-8897)
 * Remove deprecated legacy Hadoop code (CASSANDRA-9353)
 * Decommissioned nodes will not rejoin the cluster (CASSANDRA-8801)
 * Change gossip stabilization to use endpoit size (CASSANDRA-9401)
 * Change default garbage collector to G1 (CASSANDRA-7486)
 * Populate TokenMetadata early during startup (CASSANDRA-9317)
 * Undeprecate cache recentHitRate (CASSANDRA-6591)
 * Add support for selectively varint encoding fields (CASSANDRA-9499, 9865)
 * Materialized Views (CASSANDRA-6477)
Merged from 2.2:
 * Avoid grouping sstables for anticompaction with DTCS (CASSANDRA-9900)
 * UDF / UDA execution time in trace (CASSANDRA-9723)
 * Fix broken internode SSL (CASSANDRA-9884)
Merged from 2.1:
 * Add new JMX methods to change local compaction strategy (CASSANDRA-9965)
 * Fix handling of enable/disable autocompaction (CASSANDRA-9899)
 * Add consistency level to tracing ouput (CASSANDRA-9827)
 * Remove repair snapshot leftover on startup (CASSANDRA-7357)
 * Use random nodes for batch log when only 2 racks (CASSANDRA-8735)
 * Ensure atomicity inside thrift and stream session (CASSANDRA-7757)
 * Fix nodetool info error when the node is not joined (CASSANDRA-9031)
Merged from 2.0:
 * Log when messages are dropped due to cross_node_timeout (CASSANDRA-9793)
 * Don't track hotness when opening from snapshot for validation (CASSANDRA-9382)


2.2.0
 * Allow the selection of columns together with aggregates (CASSANDRA-9767)
 * Fix cqlsh copy methods and other windows specific issues (CASSANDRA-9795)
 * Don't wrap byte arrays in SequentialWriter (CASSANDRA-9797)
 * sum() and avg() functions missing for smallint and tinyint types (CASSANDRA-9671)
 * Revert CASSANDRA-9542 (allow native functions in UDA) (CASSANDRA-9771)
Merged from 2.1:
 * Fix MarshalException when upgrading superColumn family (CASSANDRA-9582)
 * Fix broken logging for "empty" flushes in Memtable (CASSANDRA-9837)
 * Handle corrupt files on startup (CASSANDRA-9686)
 * Fix clientutil jar and tests (CASSANDRA-9760)
 * (cqlsh) Allow the SSL protocol version to be specified through the
    config file or environment variables (CASSANDRA-9544)
Merged from 2.0:
 * Add tool to find why expired sstables are not getting dropped (CASSANDRA-10015)
 * Remove erroneous pending HH tasks from tpstats/jmx (CASSANDRA-9129)
 * Don't cast expected bf size to an int (CASSANDRA-9959)
 * checkForEndpointCollision fails for legitimate collisions (CASSANDRA-9765)
 * Complete CASSANDRA-8448 fix (CASSANDRA-9519)
 * Don't include auth credentials in debug log (CASSANDRA-9682)
 * Can't transition from write survey to normal mode (CASSANDRA-9740)
 * Scrub (recover) sstables even when -Index.db is missing (CASSANDRA-9591)
 * Fix growing pending background compaction (CASSANDRA-9662)


2.2.0-rc2
 * Re-enable memory-mapped I/O on Windows (CASSANDRA-9658)
 * Warn when an extra-large partition is compacted (CASSANDRA-9643)
 * (cqlsh) Allow setting the initial connection timeout (CASSANDRA-9601)
 * BulkLoader has --transport-factory option but does not use it (CASSANDRA-9675)
 * Allow JMX over SSL directly from nodetool (CASSANDRA-9090)
 * Update cqlsh for UDFs (CASSANDRA-7556)
 * Change Windows kernel default timer resolution (CASSANDRA-9634)
 * Deprected sstable2json and json2sstable (CASSANDRA-9618)
 * Allow native functions in user-defined aggregates (CASSANDRA-9542)
 * Don't repair system_distributed by default (CASSANDRA-9621)
 * Fix mixing min, max, and count aggregates for blob type (CASSANRA-9622)
 * Rename class for DATE type in Java driver (CASSANDRA-9563)
 * Duplicate compilation of UDFs on coordinator (CASSANDRA-9475)
 * Fix connection leak in CqlRecordWriter (CASSANDRA-9576)
 * Mlockall before opening system sstables & remove boot_without_jna option (CASSANDRA-9573)
 * Add functions to convert timeuuid to date or time, deprecate dateOf and unixTimestampOf (CASSANDRA-9229)
 * Make sure we cancel non-compacting sstables from LifecycleTransaction (CASSANDRA-9566)
 * Fix deprecated repair JMX API (CASSANDRA-9570)
 * Add logback metrics (CASSANDRA-9378)
 * Update and refactor ant test/test-compression to run the tests in parallel (CASSANDRA-9583)
 * Fix upgrading to new directory for secondary index (CASSANDRA-9687)
Merged from 2.1:
 * (cqlsh) Fix bad check for CQL compatibility when DESCRIBE'ing
   COMPACT STORAGE tables with no clustering columns
 * Eliminate strong self-reference chains in sstable ref tidiers (CASSANDRA-9656)
 * Ensure StreamSession uses canonical sstable reader instances (CASSANDRA-9700)
 * Ensure memtable book keeping is not corrupted in the event we shrink usage (CASSANDRA-9681)
 * Update internal python driver for cqlsh (CASSANDRA-9064)
 * Fix IndexOutOfBoundsException when inserting tuple with too many
   elements using the string literal notation (CASSANDRA-9559)
 * Enable describe on indices (CASSANDRA-7814)
 * Fix incorrect result for IN queries where column not found (CASSANDRA-9540)
 * ColumnFamilyStore.selectAndReference may block during compaction (CASSANDRA-9637)
 * Fix bug in cardinality check when compacting (CASSANDRA-9580)
 * Fix memory leak in Ref due to ConcurrentLinkedQueue.remove() behaviour (CASSANDRA-9549)
 * Make rebuild only run one at a time (CASSANDRA-9119)
Merged from 2.0:
 * Avoid NPE in AuthSuccess#decode (CASSANDRA-9727)
 * Add listen_address to system.local (CASSANDRA-9603)
 * Bug fixes to resultset metadata construction (CASSANDRA-9636)
 * Fix setting 'durable_writes' in ALTER KEYSPACE (CASSANDRA-9560)
 * Avoids ballot clash in Paxos (CASSANDRA-9649)
 * Improve trace messages for RR (CASSANDRA-9479)
 * Fix suboptimal secondary index selection when restricted
   clustering column is also indexed (CASSANDRA-9631)
 * (cqlsh) Add min_threshold to DTCS option autocomplete (CASSANDRA-9385)
 * Fix error message when attempting to create an index on a column
   in a COMPACT STORAGE table with clustering columns (CASSANDRA-9527)
 * 'WITH WITH' in alter keyspace statements causes NPE (CASSANDRA-9565)
 * Expose some internals of SelectStatement for inspection (CASSANDRA-9532)
 * ArrivalWindow should use primitives (CASSANDRA-9496)
 * Periodically submit background compaction tasks (CASSANDRA-9592)
 * Set HAS_MORE_PAGES flag to false when PagingState is null (CASSANDRA-9571)


2.2.0-rc1
 * Compressed commit log should measure compressed space used (CASSANDRA-9095)
 * Fix comparison bug in CassandraRoleManager#collectRoles (CASSANDRA-9551)
 * Add tinyint,smallint,time,date support for UDFs (CASSANDRA-9400)
 * Deprecates SSTableSimpleWriter and SSTableSimpleUnsortedWriter (CASSANDRA-9546)
 * Empty INITCOND treated as null in aggregate (CASSANDRA-9457)
 * Remove use of Cell in Thrift MapReduce classes (CASSANDRA-8609)
 * Integrate pre-release Java Driver 2.2-rc1, custom build (CASSANDRA-9493)
 * Clean up gossiper logic for old versions (CASSANDRA-9370)
 * Fix custom payload coding/decoding to match the spec (CASSANDRA-9515)
 * ant test-all results incomplete when parsed (CASSANDRA-9463)
 * Disallow frozen<> types in function arguments and return types for
   clarity (CASSANDRA-9411)
 * Static Analysis to warn on unsafe use of Autocloseable instances (CASSANDRA-9431)
 * Update commitlog archiving examples now that commitlog segments are
   not recycled (CASSANDRA-9350)
 * Extend Transactional API to sstable lifecycle management (CASSANDRA-8568)
 * (cqlsh) Add support for native protocol 4 (CASSANDRA-9399)
 * Ensure that UDF and UDAs are keyspace-isolated (CASSANDRA-9409)
 * Revert CASSANDRA-7807 (tracing completion client notifications) (CASSANDRA-9429)
 * Add ability to stop compaction by ID (CASSANDRA-7207)
 * Let CassandraVersion handle SNAPSHOT version (CASSANDRA-9438)
Merged from 2.1:
 * (cqlsh) Fix using COPY through SOURCE or -f (CASSANDRA-9083)
 * Fix occasional lack of `system` keyspace in schema tables (CASSANDRA-8487)
 * Use ProtocolError code instead of ServerError code for native protocol
   error responses to unsupported protocol versions (CASSANDRA-9451)
 * Default commitlog_sync_batch_window_in_ms changed to 2ms (CASSANDRA-9504)
 * Fix empty partition assertion in unsorted sstable writing tools (CASSANDRA-9071)
 * Ensure truncate without snapshot cannot produce corrupt responses (CASSANDRA-9388)
 * Consistent error message when a table mixes counter and non-counter
   columns (CASSANDRA-9492)
 * Avoid getting unreadable keys during anticompaction (CASSANDRA-9508)
 * (cqlsh) Better float precision by default (CASSANDRA-9224)
 * Improve estimated row count (CASSANDRA-9107)
 * Optimize range tombstone memory footprint (CASSANDRA-8603)
 * Use configured gcgs in anticompaction (CASSANDRA-9397)
Merged from 2.0:
 * Don't accumulate more range than necessary in RangeTombstone.Tracker (CASSANDRA-9486)
 * Add broadcast and rpc addresses to system.local (CASSANDRA-9436)
 * Always mark sstable suspect when corrupted (CASSANDRA-9478)
 * Add database users and permissions to CQL3 documentation (CASSANDRA-7558)
 * Allow JVM_OPTS to be passed to standalone tools (CASSANDRA-5969)
 * Fix bad condition in RangeTombstoneList (CASSANDRA-9485)
 * Fix potential StackOverflow when setting CrcCheckChance over JMX (CASSANDRA-9488)
 * Fix null static columns in pages after the first, paged reversed
   queries (CASSANDRA-8502)
 * Fix counting cache serialization in request metrics (CASSANDRA-9466)
 * Add option not to validate atoms during scrub (CASSANDRA-9406)


2.2.0-beta1
 * Introduce Transactional API for internal state changes (CASSANDRA-8984)
 * Add a flag in cassandra.yaml to enable UDFs (CASSANDRA-9404)
 * Better support of null for UDF (CASSANDRA-8374)
 * Use ecj instead of javassist for UDFs (CASSANDRA-8241)
 * faster async logback configuration for tests (CASSANDRA-9376)
 * Add `smallint` and `tinyint` data types (CASSANDRA-8951)
 * Avoid thrift schema creation when native driver is used in stress tool (CASSANDRA-9374)
 * Make Functions.declared thread-safe
 * Add client warnings to native protocol v4 (CASSANDRA-8930)
 * Allow roles cache to be invalidated (CASSANDRA-8967)
 * Upgrade Snappy (CASSANDRA-9063)
 * Don't start Thrift rpc by default (CASSANDRA-9319)
 * Only stream from unrepaired sstables with incremental repair (CASSANDRA-8267)
 * Aggregate UDFs allow SFUNC return type to differ from STYPE if FFUNC specified (CASSANDRA-9321)
 * Remove Thrift dependencies in bundled tools (CASSANDRA-8358)
 * Disable memory mapping of hsperfdata file for JVM statistics (CASSANDRA-9242)
 * Add pre-startup checks to detect potential incompatibilities (CASSANDRA-8049)
 * Distinguish between null and unset in protocol v4 (CASSANDRA-7304)
 * Add user/role permissions for user-defined functions (CASSANDRA-7557)
 * Allow cassandra config to be updated to restart daemon without unloading classes (CASSANDRA-9046)
 * Don't initialize compaction writer before checking if iter is empty (CASSANDRA-9117)
 * Don't execute any functions at prepare-time (CASSANDRA-9037)
 * Share file handles between all instances of a SegmentedFile (CASSANDRA-8893)
 * Make it possible to major compact LCS (CASSANDRA-7272)
 * Make FunctionExecutionException extend RequestExecutionException
   (CASSANDRA-9055)
 * Add support for SELECT JSON, INSERT JSON syntax and new toJson(), fromJson()
   functions (CASSANDRA-7970)
 * Optimise max purgeable timestamp calculation in compaction (CASSANDRA-8920)
 * Constrain internode message buffer sizes, and improve IO class hierarchy (CASSANDRA-8670)
 * New tool added to validate all sstables in a node (CASSANDRA-5791)
 * Push notification when tracing completes for an operation (CASSANDRA-7807)
 * Delay "node up" and "node added" notifications until native protocol server is started (CASSANDRA-8236)
 * Compressed Commit Log (CASSANDRA-6809)
 * Optimise IntervalTree (CASSANDRA-8988)
 * Add a key-value payload for third party usage (CASSANDRA-8553, 9212)
 * Bump metrics-reporter-config dependency for metrics 3.0 (CASSANDRA-8149)
 * Partition intra-cluster message streams by size, not type (CASSANDRA-8789)
 * Add WriteFailureException to native protocol, notify coordinator of
   write failures (CASSANDRA-8592)
 * Convert SequentialWriter to nio (CASSANDRA-8709)
 * Add role based access control (CASSANDRA-7653, 8650, 7216, 8760, 8849, 8761, 8850)
 * Record client ip address in tracing sessions (CASSANDRA-8162)
 * Indicate partition key columns in response metadata for prepared
   statements (CASSANDRA-7660)
 * Merge UUIDType and TimeUUIDType parse logic (CASSANDRA-8759)
 * Avoid memory allocation when searching index summary (CASSANDRA-8793)
 * Optimise (Time)?UUIDType Comparisons (CASSANDRA-8730)
 * Make CRC32Ex into a separate maven dependency (CASSANDRA-8836)
 * Use preloaded jemalloc w/ Unsafe (CASSANDRA-8714, 9197)
 * Avoid accessing partitioner through StorageProxy (CASSANDRA-8244, 8268)
 * Upgrade Metrics library and remove depricated metrics (CASSANDRA-5657)
 * Serializing Row cache alternative, fully off heap (CASSANDRA-7438)
 * Duplicate rows returned when in clause has repeated values (CASSANDRA-6706)
 * Make CassandraException unchecked, extend RuntimeException (CASSANDRA-8560)
 * Support direct buffer decompression for reads (CASSANDRA-8464)
 * DirectByteBuffer compatible LZ4 methods (CASSANDRA-7039)
 * Group sstables for anticompaction correctly (CASSANDRA-8578)
 * Add ReadFailureException to native protocol, respond
   immediately when replicas encounter errors while handling
   a read request (CASSANDRA-7886)
 * Switch CommitLogSegment from RandomAccessFile to nio (CASSANDRA-8308)
 * Allow mixing token and partition key restrictions (CASSANDRA-7016)
 * Support index key/value entries on map collections (CASSANDRA-8473)
 * Modernize schema tables (CASSANDRA-8261)
 * Support for user-defined aggregation functions (CASSANDRA-8053)
 * Fix NPE in SelectStatement with empty IN values (CASSANDRA-8419)
 * Refactor SelectStatement, return IN results in natural order instead
   of IN value list order and ignore duplicate values in partition key IN restrictions (CASSANDRA-7981)
 * Support UDTs, tuples, and collections in user-defined
   functions (CASSANDRA-7563)
 * Fix aggregate fn results on empty selection, result column name,
   and cqlsh parsing (CASSANDRA-8229)
 * Mark sstables as repaired after full repair (CASSANDRA-7586)
 * Extend Descriptor to include a format value and refactor reader/writer
   APIs (CASSANDRA-7443)
 * Integrate JMH for microbenchmarks (CASSANDRA-8151)
 * Keep sstable levels when bootstrapping (CASSANDRA-7460)
 * Add Sigar library and perform basic OS settings check on startup (CASSANDRA-7838)
 * Support for aggregation functions (CASSANDRA-4914)
 * Remove cassandra-cli (CASSANDRA-7920)
 * Accept dollar quoted strings in CQL (CASSANDRA-7769)
 * Make assassinate a first class command (CASSANDRA-7935)
 * Support IN clause on any partition key column (CASSANDRA-7855)
 * Support IN clause on any clustering column (CASSANDRA-4762)
 * Improve compaction logging (CASSANDRA-7818)
 * Remove YamlFileNetworkTopologySnitch (CASSANDRA-7917)
 * Do anticompaction in groups (CASSANDRA-6851)
 * Support user-defined functions (CASSANDRA-7395, 7526, 7562, 7740, 7781, 7929,
   7924, 7812, 8063, 7813, 7708)
 * Permit configurable timestamps with cassandra-stress (CASSANDRA-7416)
 * Move sstable RandomAccessReader to nio2, which allows using the
   FILE_SHARE_DELETE flag on Windows (CASSANDRA-4050)
 * Remove CQL2 (CASSANDRA-5918)
 * Optimize fetching multiple cells by name (CASSANDRA-6933)
 * Allow compilation in java 8 (CASSANDRA-7028)
 * Make incremental repair default (CASSANDRA-7250)
 * Enable code coverage thru JaCoCo (CASSANDRA-7226)
 * Switch external naming of 'column families' to 'tables' (CASSANDRA-4369)
 * Shorten SSTable path (CASSANDRA-6962)
 * Use unsafe mutations for most unit tests (CASSANDRA-6969)
 * Fix race condition during calculation of pending ranges (CASSANDRA-7390)
 * Fail on very large batch sizes (CASSANDRA-8011)
 * Improve concurrency of repair (CASSANDRA-6455, 8208, 9145)
 * Select optimal CRC32 implementation at runtime (CASSANDRA-8614)
 * Evaluate MurmurHash of Token once per query (CASSANDRA-7096)
 * Generalize progress reporting (CASSANDRA-8901)
 * Resumable bootstrap streaming (CASSANDRA-8838, CASSANDRA-8942)
 * Allow scrub for secondary index (CASSANDRA-5174)
 * Save repair data to system table (CASSANDRA-5839)
 * fix nodetool names that reference column families (CASSANDRA-8872)
 Merged from 2.1:
 * Warn on misuse of unlogged batches (CASSANDRA-9282)
 * Failure detector detects and ignores local pauses (CASSANDRA-9183)
 * Add utility class to support for rate limiting a given log statement (CASSANDRA-9029)
 * Add missing consistency levels to cassandra-stess (CASSANDRA-9361)
 * Fix commitlog getCompletedTasks to not increment (CASSANDRA-9339)
 * Fix for harmless exceptions logged as ERROR (CASSANDRA-8564)
 * Delete processed sstables in sstablesplit/sstableupgrade (CASSANDRA-8606)
 * Improve sstable exclusion from partition tombstones (CASSANDRA-9298)
 * Validate the indexed column rather than the cell's contents for 2i (CASSANDRA-9057)
 * Add support for top-k custom 2i queries (CASSANDRA-8717)
 * Fix error when dropping table during compaction (CASSANDRA-9251)
 * cassandra-stress supports validation operations over user profiles (CASSANDRA-8773)
 * Add support for rate limiting log messages (CASSANDRA-9029)
 * Log the partition key with tombstone warnings (CASSANDRA-8561)
 * Reduce runWithCompactionsDisabled poll interval to 1ms (CASSANDRA-9271)
 * Fix PITR commitlog replay (CASSANDRA-9195)
 * GCInspector logs very different times (CASSANDRA-9124)
 * Fix deleting from an empty list (CASSANDRA-9198)
 * Update tuple and collection types that use a user-defined type when that UDT
   is modified (CASSANDRA-9148, CASSANDRA-9192)
 * Use higher timeout for prepair and snapshot in repair (CASSANDRA-9261)
 * Fix anticompaction blocking ANTI_ENTROPY stage (CASSANDRA-9151)
 * Repair waits for anticompaction to finish (CASSANDRA-9097)
 * Fix streaming not holding ref when stream error (CASSANDRA-9295)
 * Fix canonical view returning early opened SSTables (CASSANDRA-9396)
Merged from 2.0:
 * (cqlsh) Add LOGIN command to switch users (CASSANDRA-7212)
 * Clone SliceQueryFilter in AbstractReadCommand implementations (CASSANDRA-8940)
 * Push correct protocol notification for DROP INDEX (CASSANDRA-9310)
 * token-generator - generated tokens too long (CASSANDRA-9300)
 * Fix counting of tombstones for TombstoneOverwhelmingException (CASSANDRA-9299)
 * Fix ReconnectableSnitch reconnecting to peers during upgrade (CASSANDRA-6702)
 * Include keyspace and table name in error log for collections over the size
   limit (CASSANDRA-9286)
 * Avoid potential overlap in LCS with single-partition sstables (CASSANDRA-9322)
 * Log warning message when a table is queried before the schema has fully
   propagated (CASSANDRA-9136)
 * Overload SecondaryIndex#indexes to accept the column definition (CASSANDRA-9314)
 * (cqlsh) Add SERIAL and LOCAL_SERIAL consistency levels (CASSANDRA-8051)
 * Fix index selection during rebuild with certain table layouts (CASSANDRA-9281)
 * Fix partition-level-delete-only workload accounting (CASSANDRA-9194)
 * Allow scrub to handle corrupted compressed chunks (CASSANDRA-9140)
 * Fix assertion error when resetlocalschema is run during repair (CASSANDRA-9249)
 * Disable single sstable tombstone compactions for DTCS by default (CASSANDRA-9234)
 * IncomingTcpConnection thread is not named (CASSANDRA-9262)
 * Close incoming connections when MessagingService is stopped (CASSANDRA-9238)
 * Fix streaming hang when retrying (CASSANDRA-9132)


2.1.5
 * Re-add deprecated cold_reads_to_omit param for backwards compat (CASSANDRA-9203)
 * Make anticompaction visible in compactionstats (CASSANDRA-9098)
 * Improve nodetool getendpoints documentation about the partition
   key parameter (CASSANDRA-6458)
 * Don't check other keyspaces for schema changes when an user-defined
   type is altered (CASSANDRA-9187)
 * Add generate-idea-files target to build.xml (CASSANDRA-9123)
 * Allow takeColumnFamilySnapshot to take a list of tables (CASSANDRA-8348)
 * Limit major sstable operations to their canonical representation (CASSANDRA-8669)
 * cqlsh: Add tests for INSERT and UPDATE tab completion (CASSANDRA-9125)
 * cqlsh: quote column names when needed in COPY FROM inserts (CASSANDRA-9080)
 * Do not load read meter for offline operations (CASSANDRA-9082)
 * cqlsh: Make CompositeType data readable (CASSANDRA-8919)
 * cqlsh: Fix display of triggers (CASSANDRA-9081)
 * Fix NullPointerException when deleting or setting an element by index on
   a null list collection (CASSANDRA-9077)
 * Buffer bloom filter serialization (CASSANDRA-9066)
 * Fix anti-compaction target bloom filter size (CASSANDRA-9060)
 * Make FROZEN and TUPLE unreserved keywords in CQL (CASSANDRA-9047)
 * Prevent AssertionError from SizeEstimatesRecorder (CASSANDRA-9034)
 * Avoid overwriting index summaries for sstables with an older format that
   does not support downsampling; rebuild summaries on startup when this
   is detected (CASSANDRA-8993)
 * Fix potential data loss in CompressedSequentialWriter (CASSANDRA-8949)
 * Make PasswordAuthenticator number of hashing rounds configurable (CASSANDRA-8085)
 * Fix AssertionError when binding nested collections in DELETE (CASSANDRA-8900)
 * Check for overlap with non-early sstables in LCS (CASSANDRA-8739)
 * Only calculate max purgable timestamp if we have to (CASSANDRA-8914)
 * (cqlsh) Greatly improve performance of COPY FROM (CASSANDRA-8225)
 * IndexSummary effectiveIndexInterval is now a guideline, not a rule (CASSANDRA-8993)
 * Use correct bounds for page cache eviction of compressed files (CASSANDRA-8746)
 * SSTableScanner enforces its bounds (CASSANDRA-8946)
 * Cleanup cell equality (CASSANDRA-8947)
 * Introduce intra-cluster message coalescing (CASSANDRA-8692)
 * DatabaseDescriptor throws NPE when rpc_interface is used (CASSANDRA-8839)
 * Don't check if an sstable is live for offline compactions (CASSANDRA-8841)
 * Don't set clientMode in SSTableLoader (CASSANDRA-8238)
 * Fix SSTableRewriter with disabled early open (CASSANDRA-8535)
 * Fix cassandra-stress so it respects the CL passed in user mode (CASSANDRA-8948)
 * Fix rare NPE in ColumnDefinition#hasIndexOption() (CASSANDRA-8786)
 * cassandra-stress reports per-operation statistics, plus misc (CASSANDRA-8769)
 * Add SimpleDate (cql date) and Time (cql time) types (CASSANDRA-7523)
 * Use long for key count in cfstats (CASSANDRA-8913)
 * Make SSTableRewriter.abort() more robust to failure (CASSANDRA-8832)
 * Remove cold_reads_to_omit from STCS (CASSANDRA-8860)
 * Make EstimatedHistogram#percentile() use ceil instead of floor (CASSANDRA-8883)
 * Fix top partitions reporting wrong cardinality (CASSANDRA-8834)
 * Fix rare NPE in KeyCacheSerializer (CASSANDRA-8067)
 * Pick sstables for validation as late as possible inc repairs (CASSANDRA-8366)
 * Fix commitlog getPendingTasks to not increment (CASSANDRA-8862)
 * Fix parallelism adjustment in range and secondary index queries
   when the first fetch does not satisfy the limit (CASSANDRA-8856)
 * Check if the filtered sstables is non-empty in STCS (CASSANDRA-8843)
 * Upgrade java-driver used for cassandra-stress (CASSANDRA-8842)
 * Fix CommitLog.forceRecycleAllSegments() memory access error (CASSANDRA-8812)
 * Improve assertions in Memory (CASSANDRA-8792)
 * Fix SSTableRewriter cleanup (CASSANDRA-8802)
 * Introduce SafeMemory for CompressionMetadata.Writer (CASSANDRA-8758)
 * 'nodetool info' prints exception against older node (CASSANDRA-8796)
 * Ensure SSTableReader.last corresponds exactly with the file end (CASSANDRA-8750)
 * Make SSTableWriter.openEarly more robust and obvious (CASSANDRA-8747)
 * Enforce SSTableReader.first/last (CASSANDRA-8744)
 * Cleanup SegmentedFile API (CASSANDRA-8749)
 * Avoid overlap with early compaction replacement (CASSANDRA-8683)
 * Safer Resource Management++ (CASSANDRA-8707)
 * Write partition size estimates into a system table (CASSANDRA-7688)
 * cqlsh: Fix keys() and full() collection indexes in DESCRIBE output
   (CASSANDRA-8154)
 * Show progress of streaming in nodetool netstats (CASSANDRA-8886)
 * IndexSummaryBuilder utilises offheap memory, and shares data between
   each IndexSummary opened from it (CASSANDRA-8757)
 * markCompacting only succeeds if the exact SSTableReader instances being
   marked are in the live set (CASSANDRA-8689)
 * cassandra-stress support for varint (CASSANDRA-8882)
 * Fix Adler32 digest for compressed sstables (CASSANDRA-8778)
 * Add nodetool statushandoff/statusbackup (CASSANDRA-8912)
 * Use stdout for progress and stats in sstableloader (CASSANDRA-8982)
 * Correctly identify 2i datadir from older versions (CASSANDRA-9116)
Merged from 2.0:
 * Ignore gossip SYNs after shutdown (CASSANDRA-9238)
 * Avoid overflow when calculating max sstable size in LCS (CASSANDRA-9235)
 * Make sstable blacklisting work with compression (CASSANDRA-9138)
 * Do not attempt to rebuild indexes if no index accepts any column (CASSANDRA-9196)
 * Don't initiate snitch reconnection for dead states (CASSANDRA-7292)
 * Fix ArrayIndexOutOfBoundsException in CQLSSTableWriter (CASSANDRA-8978)
 * Add shutdown gossip state to prevent timeouts during rolling restarts (CASSANDRA-8336)
 * Fix running with java.net.preferIPv6Addresses=true (CASSANDRA-9137)
 * Fix failed bootstrap/replace attempts being persisted in system.peers (CASSANDRA-9180)
 * Flush system.IndexInfo after marking index built (CASSANDRA-9128)
 * Fix updates to min/max_compaction_threshold through cassandra-cli
   (CASSANDRA-8102)
 * Don't include tmp files when doing offline relevel (CASSANDRA-9088)
 * Use the proper CAS WriteType when finishing a previous round during Paxos
   preparation (CASSANDRA-8672)
 * Avoid race in cancelling compactions (CASSANDRA-9070)
 * More aggressive check for expired sstables in DTCS (CASSANDRA-8359)
 * Fix ignored index_interval change in ALTER TABLE statements (CASSANDRA-7976)
 * Do more aggressive compaction in old time windows in DTCS (CASSANDRA-8360)
 * java.lang.AssertionError when reading saved cache (CASSANDRA-8740)
 * "disk full" when running cleanup (CASSANDRA-9036)
 * Lower logging level from ERROR to DEBUG when a scheduled schema pull
   cannot be completed due to a node being down (CASSANDRA-9032)
 * Fix MOVED_NODE client event (CASSANDRA-8516)
 * Allow overriding MAX_OUTSTANDING_REPLAY_COUNT (CASSANDRA-7533)
 * Fix malformed JMX ObjectName containing IPv6 addresses (CASSANDRA-9027)
 * (cqlsh) Allow increasing CSV field size limit through
   cqlshrc config option (CASSANDRA-8934)
 * Stop logging range tombstones when exceeding the threshold
   (CASSANDRA-8559)
 * Fix NullPointerException when nodetool getendpoints is run
   against invalid keyspaces or tables (CASSANDRA-8950)
 * Allow specifying the tmp dir (CASSANDRA-7712)
 * Improve compaction estimated tasks estimation (CASSANDRA-8904)
 * Fix duplicate up/down messages sent to native clients (CASSANDRA-7816)
 * Expose commit log archive status via JMX (CASSANDRA-8734)
 * Provide better exceptions for invalid replication strategy parameters
   (CASSANDRA-8909)
 * Fix regression in mixed single and multi-column relation support for
   SELECT statements (CASSANDRA-8613)
 * Add ability to limit number of native connections (CASSANDRA-8086)
 * Fix CQLSSTableWriter throwing exception and spawning threads
   (CASSANDRA-8808)
 * Fix MT mismatch between empty and GC-able data (CASSANDRA-8979)
 * Fix incorrect validation when snapshotting single table (CASSANDRA-8056)
 * Add offline tool to relevel sstables (CASSANDRA-8301)
 * Preserve stream ID for more protocol errors (CASSANDRA-8848)
 * Fix combining token() function with multi-column relations on
   clustering columns (CASSANDRA-8797)
 * Make CFS.markReferenced() resistant to bad refcounting (CASSANDRA-8829)
 * Fix StreamTransferTask abort/complete bad refcounting (CASSANDRA-8815)
 * Fix AssertionError when querying a DESC clustering ordered
   table with ASC ordering and paging (CASSANDRA-8767)
 * AssertionError: "Memory was freed" when running cleanup (CASSANDRA-8716)
 * Make it possible to set max_sstable_age to fractional days (CASSANDRA-8406)
 * Fix some multi-column relations with indexes on some clustering
   columns (CASSANDRA-8275)
 * Fix memory leak in SSTableSimple*Writer and SSTableReader.validate()
   (CASSANDRA-8748)
 * Throw OOM if allocating memory fails to return a valid pointer (CASSANDRA-8726)
 * Fix SSTableSimpleUnsortedWriter ConcurrentModificationException (CASSANDRA-8619)
 * 'nodetool info' prints exception against older node (CASSANDRA-8796)
 * Ensure SSTableSimpleUnsortedWriter.close() terminates if
   disk writer has crashed (CASSANDRA-8807)


2.1.4
 * Bind JMX to localhost unless explicitly configured otherwise (CASSANDRA-9085)


2.1.3
 * Fix HSHA/offheap_objects corruption (CASSANDRA-8719)
 * Upgrade libthrift to 0.9.2 (CASSANDRA-8685)
 * Don't use the shared ref in sstableloader (CASSANDRA-8704)
 * Purge internal prepared statements if related tables or
   keyspaces are dropped (CASSANDRA-8693)
 * (cqlsh) Handle unicode BOM at start of files (CASSANDRA-8638)
 * Stop compactions before exiting offline tools (CASSANDRA-8623)
 * Update tools/stress/README.txt to match current behaviour (CASSANDRA-7933)
 * Fix schema from Thrift conversion with empty metadata (CASSANDRA-8695)
 * Safer Resource Management (CASSANDRA-7705)
 * Make sure we compact highly overlapping cold sstables with
   STCS (CASSANDRA-8635)
 * rpc_interface and listen_interface generate NPE on startup when specified
   interface doesn't exist (CASSANDRA-8677)
 * Fix ArrayIndexOutOfBoundsException in nodetool cfhistograms (CASSANDRA-8514)
 * Switch from yammer metrics for nodetool cf/proxy histograms (CASSANDRA-8662)
 * Make sure we don't add tmplink files to the compaction
   strategy (CASSANDRA-8580)
 * (cqlsh) Handle maps with blob keys (CASSANDRA-8372)
 * (cqlsh) Handle DynamicCompositeType schemas correctly (CASSANDRA-8563)
 * Duplicate rows returned when in clause has repeated values (CASSANDRA-6706)
 * Add tooling to detect hot partitions (CASSANDRA-7974)
 * Fix cassandra-stress user-mode truncation of partition generation (CASSANDRA-8608)
 * Only stream from unrepaired sstables during inc repair (CASSANDRA-8267)
 * Don't allow starting multiple inc repairs on the same sstables (CASSANDRA-8316)
 * Invalidate prepared BATCH statements when related tables
   or keyspaces are dropped (CASSANDRA-8652)
 * Fix missing results in secondary index queries on collections
   with ALLOW FILTERING (CASSANDRA-8421)
 * Expose EstimatedHistogram metrics for range slices (CASSANDRA-8627)
 * (cqlsh) Escape clqshrc passwords properly (CASSANDRA-8618)
 * Fix NPE when passing wrong argument in ALTER TABLE statement (CASSANDRA-8355)
 * Pig: Refactor and deprecate CqlStorage (CASSANDRA-8599)
 * Don't reuse the same cleanup strategy for all sstables (CASSANDRA-8537)
 * Fix case-sensitivity of index name on CREATE and DROP INDEX
   statements (CASSANDRA-8365)
 * Better detection/logging for corruption in compressed sstables (CASSANDRA-8192)
 * Use the correct repairedAt value when closing writer (CASSANDRA-8570)
 * (cqlsh) Handle a schema mismatch being detected on startup (CASSANDRA-8512)
 * Properly calculate expected write size during compaction (CASSANDRA-8532)
 * Invalidate affected prepared statements when a table's columns
   are altered (CASSANDRA-7910)
 * Stress - user defined writes should populate sequentally (CASSANDRA-8524)
 * Fix regression in SSTableRewriter causing some rows to become unreadable
   during compaction (CASSANDRA-8429)
 * Run major compactions for repaired/unrepaired in parallel (CASSANDRA-8510)
 * (cqlsh) Fix compression options in DESCRIBE TABLE output when compression
   is disabled (CASSANDRA-8288)
 * (cqlsh) Fix DESCRIBE output after keyspaces are altered (CASSANDRA-7623)
 * Make sure we set lastCompactedKey correctly (CASSANDRA-8463)
 * (cqlsh) Fix output of CONSISTENCY command (CASSANDRA-8507)
 * (cqlsh) Fixed the handling of LIST statements (CASSANDRA-8370)
 * Make sstablescrub check leveled manifest again (CASSANDRA-8432)
 * Check first/last keys in sstable when giving out positions (CASSANDRA-8458)
 * Disable mmap on Windows (CASSANDRA-6993)
 * Add missing ConsistencyLevels to cassandra-stress (CASSANDRA-8253)
 * Add auth support to cassandra-stress (CASSANDRA-7985)
 * Fix ArrayIndexOutOfBoundsException when generating error message
   for some CQL syntax errors (CASSANDRA-8455)
 * Scale memtable slab allocation logarithmically (CASSANDRA-7882)
 * cassandra-stress simultaneous inserts over same seed (CASSANDRA-7964)
 * Reduce cassandra-stress sampling memory requirements (CASSANDRA-7926)
 * Ensure memtable flush cannot expire commit log entries from its future (CASSANDRA-8383)
 * Make read "defrag" async to reclaim memtables (CASSANDRA-8459)
 * Remove tmplink files for offline compactions (CASSANDRA-8321)
 * Reduce maxHintsInProgress (CASSANDRA-8415)
 * BTree updates may call provided update function twice (CASSANDRA-8018)
 * Release sstable references after anticompaction (CASSANDRA-8386)
 * Handle abort() in SSTableRewriter properly (CASSANDRA-8320)
 * Centralize shared executors (CASSANDRA-8055)
 * Fix filtering for CONTAINS (KEY) relations on frozen collection
   clustering columns when the query is restricted to a single
   partition (CASSANDRA-8203)
 * Do more aggressive entire-sstable TTL expiry checks (CASSANDRA-8243)
 * Add more log info if readMeter is null (CASSANDRA-8238)
 * add check of the system wall clock time at startup (CASSANDRA-8305)
 * Support for frozen collections (CASSANDRA-7859)
 * Fix overflow on histogram computation (CASSANDRA-8028)
 * Have paxos reuse the timestamp generation of normal queries (CASSANDRA-7801)
 * Fix incremental repair not remove parent session on remote (CASSANDRA-8291)
 * Improve JBOD disk utilization (CASSANDRA-7386)
 * Log failed host when preparing incremental repair (CASSANDRA-8228)
 * Force config client mode in CQLSSTableWriter (CASSANDRA-8281)
 * Fix sstableupgrade throws exception (CASSANDRA-8688)
 * Fix hang when repairing empty keyspace (CASSANDRA-8694)
Merged from 2.0:
 * Fix IllegalArgumentException in dynamic snitch (CASSANDRA-8448)
 * Add support for UPDATE ... IF EXISTS (CASSANDRA-8610)
 * Fix reversal of list prepends (CASSANDRA-8733)
 * Prevent non-zero default_time_to_live on tables with counters
   (CASSANDRA-8678)
 * Fix SSTableSimpleUnsortedWriter ConcurrentModificationException
   (CASSANDRA-8619)
 * Round up time deltas lower than 1ms in BulkLoader (CASSANDRA-8645)
 * Add batch remove iterator to ABSC (CASSANDRA-8414, 8666)
 * Round up time deltas lower than 1ms in BulkLoader (CASSANDRA-8645)
 * Fix isClientMode check in Keyspace (CASSANDRA-8687)
 * Use more efficient slice size for querying internal secondary
   index tables (CASSANDRA-8550)
 * Fix potentially returning deleted rows with range tombstone (CASSANDRA-8558)
 * Check for available disk space before starting a compaction (CASSANDRA-8562)
 * Fix DISTINCT queries with LIMITs or paging when some partitions
   contain only tombstones (CASSANDRA-8490)
 * Introduce background cache refreshing to permissions cache
   (CASSANDRA-8194)
 * Fix race condition in StreamTransferTask that could lead to
   infinite loops and premature sstable deletion (CASSANDRA-7704)
 * Add an extra version check to MigrationTask (CASSANDRA-8462)
 * Ensure SSTableWriter cleans up properly after failure (CASSANDRA-8499)
 * Increase bf true positive count on key cache hit (CASSANDRA-8525)
 * Move MeteredFlusher to its own thread (CASSANDRA-8485)
 * Fix non-distinct results in DISTNCT queries on static columns when
   paging is enabled (CASSANDRA-8087)
 * Move all hints related tasks to hints internal executor (CASSANDRA-8285)
 * Fix paging for multi-partition IN queries (CASSANDRA-8408)
 * Fix MOVED_NODE topology event never being emitted when a node
   moves its token (CASSANDRA-8373)
 * Fix validation of indexes in COMPACT tables (CASSANDRA-8156)
 * Avoid StackOverflowError when a large list of IN values
   is used for a clustering column (CASSANDRA-8410)
 * Fix NPE when writetime() or ttl() calls are wrapped by
   another function call (CASSANDRA-8451)
 * Fix NPE after dropping a keyspace (CASSANDRA-8332)
 * Fix error message on read repair timeouts (CASSANDRA-7947)
 * Default DTCS base_time_seconds changed to 60 (CASSANDRA-8417)
 * Refuse Paxos operation with more than one pending endpoint (CASSANDRA-8346, 8640)
 * Throw correct exception when trying to bind a keyspace or table
   name (CASSANDRA-6952)
 * Make HHOM.compact synchronized (CASSANDRA-8416)
 * cancel latency-sampling task when CF is dropped (CASSANDRA-8401)
 * don't block SocketThread for MessagingService (CASSANDRA-8188)
 * Increase quarantine delay on replacement (CASSANDRA-8260)
 * Expose off-heap memory usage stats (CASSANDRA-7897)
 * Ignore Paxos commits for truncated tables (CASSANDRA-7538)
 * Validate size of indexed column values (CASSANDRA-8280)
 * Make LCS split compaction results over all data directories (CASSANDRA-8329)
 * Fix some failing queries that use multi-column relations
   on COMPACT STORAGE tables (CASSANDRA-8264)
 * Fix InvalidRequestException with ORDER BY (CASSANDRA-8286)
 * Disable SSLv3 for POODLE (CASSANDRA-8265)
 * Fix millisecond timestamps in Tracing (CASSANDRA-8297)
 * Include keyspace name in error message when there are insufficient
   live nodes to stream from (CASSANDRA-8221)
 * Avoid overlap in L1 when L0 contains many nonoverlapping
   sstables (CASSANDRA-8211)
 * Improve PropertyFileSnitch logging (CASSANDRA-8183)
 * Add DC-aware sequential repair (CASSANDRA-8193)
 * Use live sstables in snapshot repair if possible (CASSANDRA-8312)
 * Fix hints serialized size calculation (CASSANDRA-8587)


2.1.2
 * (cqlsh) parse_for_table_meta errors out on queries with undefined
   grammars (CASSANDRA-8262)
 * (cqlsh) Fix SELECT ... TOKEN() function broken in C* 2.1.1 (CASSANDRA-8258)
 * Fix Cassandra crash when running on JDK8 update 40 (CASSANDRA-8209)
 * Optimize partitioner tokens (CASSANDRA-8230)
 * Improve compaction of repaired/unrepaired sstables (CASSANDRA-8004)
 * Make cache serializers pluggable (CASSANDRA-8096)
 * Fix issues with CONTAINS (KEY) queries on secondary indexes
   (CASSANDRA-8147)
 * Fix read-rate tracking of sstables for some queries (CASSANDRA-8239)
 * Fix default timestamp in QueryOptions (CASSANDRA-8246)
 * Set socket timeout when reading remote version (CASSANDRA-8188)
 * Refactor how we track live size (CASSANDRA-7852)
 * Make sure unfinished compaction files are removed (CASSANDRA-8124)
 * Fix shutdown when run as Windows service (CASSANDRA-8136)
 * Fix DESCRIBE TABLE with custom indexes (CASSANDRA-8031)
 * Fix race in RecoveryManagerTest (CASSANDRA-8176)
 * Avoid IllegalArgumentException while sorting sstables in
   IndexSummaryManager (CASSANDRA-8182)
 * Shutdown JVM on file descriptor exhaustion (CASSANDRA-7579)
 * Add 'die' policy for commit log and disk failure (CASSANDRA-7927)
 * Fix installing as service on Windows (CASSANDRA-8115)
 * Fix CREATE TABLE for CQL2 (CASSANDRA-8144)
 * Avoid boxing in ColumnStats min/max trackers (CASSANDRA-8109)
Merged from 2.0:
 * Correctly handle non-text column names in cql3 (CASSANDRA-8178)
 * Fix deletion for indexes on primary key columns (CASSANDRA-8206)
 * Add 'nodetool statusgossip' (CASSANDRA-8125)
 * Improve client notification that nodes are ready for requests (CASSANDRA-7510)
 * Handle negative timestamp in writetime method (CASSANDRA-8139)
 * Pig: Remove errant LIMIT clause in CqlNativeStorage (CASSANDRA-8166)
 * Throw ConfigurationException when hsha is used with the default
   rpc_max_threads setting of 'unlimited' (CASSANDRA-8116)
 * Allow concurrent writing of the same table in the same JVM using
   CQLSSTableWriter (CASSANDRA-7463)
 * Fix totalDiskSpaceUsed calculation (CASSANDRA-8205)


2.1.1
 * Fix spin loop in AtomicSortedColumns (CASSANDRA-7546)
 * Dont notify when replacing tmplink files (CASSANDRA-8157)
 * Fix validation with multiple CONTAINS clause (CASSANDRA-8131)
 * Fix validation of collections in TriggerExecutor (CASSANDRA-8146)
 * Fix IllegalArgumentException when a list of IN values containing tuples
   is passed as a single arg to a prepared statement with the v1 or v2
   protocol (CASSANDRA-8062)
 * Fix ClassCastException in DISTINCT query on static columns with
   query paging (CASSANDRA-8108)
 * Fix NPE on null nested UDT inside a set (CASSANDRA-8105)
 * Fix exception when querying secondary index on set items or map keys
   when some clustering columns are specified (CASSANDRA-8073)
 * Send proper error response when there is an error during native
   protocol message decode (CASSANDRA-8118)
 * Gossip should ignore generation numbers too far in the future (CASSANDRA-8113)
 * Fix NPE when creating a table with frozen sets, lists (CASSANDRA-8104)
 * Fix high memory use due to tracking reads on incrementally opened sstable
   readers (CASSANDRA-8066)
 * Fix EXECUTE request with skipMetadata=false returning no metadata
   (CASSANDRA-8054)
 * Allow concurrent use of CQLBulkOutputFormat (CASSANDRA-7776)
 * Shutdown JVM on OOM (CASSANDRA-7507)
 * Upgrade netty version and enable epoll event loop (CASSANDRA-7761)
 * Don't duplicate sstables smaller than split size when using
   the sstablesplitter tool (CASSANDRA-7616)
 * Avoid re-parsing already prepared statements (CASSANDRA-7923)
 * Fix some Thrift slice deletions and updates of COMPACT STORAGE
   tables with some clustering columns omitted (CASSANDRA-7990)
 * Fix filtering for CONTAINS on sets (CASSANDRA-8033)
 * Properly track added size (CASSANDRA-7239)
 * Allow compilation in java 8 (CASSANDRA-7208)
 * Fix Assertion error on RangeTombstoneList diff (CASSANDRA-8013)
 * Release references to overlapping sstables during compaction (CASSANDRA-7819)
 * Send notification when opening compaction results early (CASSANDRA-8034)
 * Make native server start block until properly bound (CASSANDRA-7885)
 * (cqlsh) Fix IPv6 support (CASSANDRA-7988)
 * Ignore fat clients when checking for endpoint collision (CASSANDRA-7939)
 * Make sstablerepairedset take a list of files (CASSANDRA-7995)
 * (cqlsh) Tab completeion for indexes on map keys (CASSANDRA-7972)
 * (cqlsh) Fix UDT field selection in select clause (CASSANDRA-7891)
 * Fix resource leak in event of corrupt sstable
 * (cqlsh) Add command line option for cqlshrc file path (CASSANDRA-7131)
 * Provide visibility into prepared statements churn (CASSANDRA-7921, CASSANDRA-7930)
 * Invalidate prepared statements when their keyspace or table is
   dropped (CASSANDRA-7566)
 * cassandra-stress: fix support for NetworkTopologyStrategy (CASSANDRA-7945)
 * Fix saving caches when a table is dropped (CASSANDRA-7784)
 * Add better error checking of new stress profile (CASSANDRA-7716)
 * Use ThreadLocalRandom and remove FBUtilities.threadLocalRandom (CASSANDRA-7934)
 * Prevent operator mistakes due to simultaneous bootstrap (CASSANDRA-7069)
 * cassandra-stress supports whitelist mode for node config (CASSANDRA-7658)
 * GCInspector more closely tracks GC; cassandra-stress and nodetool report it (CASSANDRA-7916)
 * nodetool won't output bogus ownership info without a keyspace (CASSANDRA-7173)
 * Add human readable option to nodetool commands (CASSANDRA-5433)
 * Don't try to set repairedAt on old sstables (CASSANDRA-7913)
 * Add metrics for tracking PreparedStatement use (CASSANDRA-7719)
 * (cqlsh) tab-completion for triggers (CASSANDRA-7824)
 * (cqlsh) Support for query paging (CASSANDRA-7514)
 * (cqlsh) Show progress of COPY operations (CASSANDRA-7789)
 * Add syntax to remove multiple elements from a map (CASSANDRA-6599)
 * Support non-equals conditions in lightweight transactions (CASSANDRA-6839)
 * Add IF [NOT] EXISTS to create/drop triggers (CASSANDRA-7606)
 * (cqlsh) Display the current logged-in user (CASSANDRA-7785)
 * (cqlsh) Don't ignore CTRL-C during COPY FROM execution (CASSANDRA-7815)
 * (cqlsh) Order UDTs according to cross-type dependencies in DESCRIBE
   output (CASSANDRA-7659)
 * (cqlsh) Fix handling of CAS statement results (CASSANDRA-7671)
 * (cqlsh) COPY TO/FROM improvements (CASSANDRA-7405)
 * Support list index operations with conditions (CASSANDRA-7499)
 * Add max live/tombstoned cells to nodetool cfstats output (CASSANDRA-7731)
 * Validate IPv6 wildcard addresses properly (CASSANDRA-7680)
 * (cqlsh) Error when tracing query (CASSANDRA-7613)
 * Avoid IOOBE when building SyntaxError message snippet (CASSANDRA-7569)
 * SSTableExport uses correct validator to create string representation of partition
   keys (CASSANDRA-7498)
 * Avoid NPEs when receiving type changes for an unknown keyspace (CASSANDRA-7689)
 * Add support for custom 2i validation (CASSANDRA-7575)
 * Pig support for hadoop CqlInputFormat (CASSANDRA-6454)
 * Add duration mode to cassandra-stress (CASSANDRA-7468)
 * Add listen_interface and rpc_interface options (CASSANDRA-7417)
 * Improve schema merge performance (CASSANDRA-7444)
 * Adjust MT depth based on # of partition validating (CASSANDRA-5263)
 * Optimise NativeCell comparisons (CASSANDRA-6755)
 * Configurable client timeout for cqlsh (CASSANDRA-7516)
 * Include snippet of CQL query near syntax error in messages (CASSANDRA-7111)
 * Make repair -pr work with -local (CASSANDRA-7450)
 * Fix error in sstableloader with -cph > 1 (CASSANDRA-8007)
 * Fix snapshot repair error on indexed tables (CASSANDRA-8020)
 * Do not exit nodetool repair when receiving JMX NOTIF_LOST (CASSANDRA-7909)
 * Stream to private IP when available (CASSANDRA-8084)
Merged from 2.0:
 * Reject conditions on DELETE unless full PK is given (CASSANDRA-6430)
 * Properly reject the token function DELETE (CASSANDRA-7747)
 * Force batchlog replay before decommissioning a node (CASSANDRA-7446)
 * Fix hint replay with many accumulated expired hints (CASSANDRA-6998)
 * Fix duplicate results in DISTINCT queries on static columns with query
   paging (CASSANDRA-8108)
 * Add DateTieredCompactionStrategy (CASSANDRA-6602)
 * Properly validate ascii and utf8 string literals in CQL queries (CASSANDRA-8101)
 * (cqlsh) Fix autocompletion for alter keyspace (CASSANDRA-8021)
 * Create backup directories for commitlog archiving during startup (CASSANDRA-8111)
 * Reduce totalBlockFor() for LOCAL_* consistency levels (CASSANDRA-8058)
 * Fix merging schemas with re-dropped keyspaces (CASSANDRA-7256)
 * Fix counters in supercolumns during live upgrades from 1.2 (CASSANDRA-7188)
 * Notify DT subscribers when a column family is truncated (CASSANDRA-8088)
 * Add sanity check of $JAVA on startup (CASSANDRA-7676)
 * Schedule fat client schema pull on join (CASSANDRA-7993)
 * Don't reset nodes' versions when closing IncomingTcpConnections
   (CASSANDRA-7734)
 * Record the real messaging version in all cases in OutboundTcpConnection
   (CASSANDRA-8057)
 * SSL does not work in cassandra-cli (CASSANDRA-7899)
 * Fix potential exception when using ReversedType in DynamicCompositeType
   (CASSANDRA-7898)
 * Better validation of collection values (CASSANDRA-7833)
 * Track min/max timestamps correctly (CASSANDRA-7969)
 * Fix possible overflow while sorting CL segments for replay (CASSANDRA-7992)
 * Increase nodetool Xmx (CASSANDRA-7956)
 * Archive any commitlog segments present at startup (CASSANDRA-6904)
 * CrcCheckChance should adjust based on live CFMetadata not
   sstable metadata (CASSANDRA-7978)
 * token() should only accept columns in the partitioning
   key order (CASSANDRA-6075)
 * Add method to invalidate permission cache via JMX (CASSANDRA-7977)
 * Allow propagating multiple gossip states atomically (CASSANDRA-6125)
 * Log exceptions related to unclean native protocol client disconnects
   at DEBUG or INFO (CASSANDRA-7849)
 * Allow permissions cache to be set via JMX (CASSANDRA-7698)
 * Include schema_triggers CF in readable system resources (CASSANDRA-7967)
 * Fix RowIndexEntry to report correct serializedSize (CASSANDRA-7948)
 * Make CQLSSTableWriter sync within partitions (CASSANDRA-7360)
 * Potentially use non-local replicas in CqlConfigHelper (CASSANDRA-7906)
 * Explicitly disallow mixing multi-column and single-column
   relations on clustering columns (CASSANDRA-7711)
 * Better error message when condition is set on PK column (CASSANDRA-7804)
 * Don't send schema change responses and events for no-op DDL
   statements (CASSANDRA-7600)
 * (Hadoop) fix cluster initialisation for a split fetching (CASSANDRA-7774)
 * Throw InvalidRequestException when queries contain relations on entire
   collection columns (CASSANDRA-7506)
 * (cqlsh) enable CTRL-R history search with libedit (CASSANDRA-7577)
 * (Hadoop) allow ACFRW to limit nodes to local DC (CASSANDRA-7252)
 * (cqlsh) cqlsh should automatically disable tracing when selecting
   from system_traces (CASSANDRA-7641)
 * (Hadoop) Add CqlOutputFormat (CASSANDRA-6927)
 * Don't depend on cassandra config for nodetool ring (CASSANDRA-7508)
 * (cqlsh) Fix failing cqlsh formatting tests (CASSANDRA-7703)
 * Fix IncompatibleClassChangeError from hadoop2 (CASSANDRA-7229)
 * Add 'nodetool sethintedhandoffthrottlekb' (CASSANDRA-7635)
 * (cqlsh) Add tab-completion for CREATE/DROP USER IF [NOT] EXISTS (CASSANDRA-7611)
 * Catch errors when the JVM pulls the rug out from GCInspector (CASSANDRA-5345)
 * cqlsh fails when version number parts are not int (CASSANDRA-7524)
 * Fix NPE when table dropped during streaming (CASSANDRA-7946)
 * Fix wrong progress when streaming uncompressed (CASSANDRA-7878)
 * Fix possible infinite loop in creating repair range (CASSANDRA-7983)
 * Fix unit in nodetool for streaming throughput (CASSANDRA-7375)
Merged from 1.2:
 * Don't index tombstones (CASSANDRA-7828)
 * Improve PasswordAuthenticator default super user setup (CASSANDRA-7788)


2.1.0
 * (cqlsh) Removed "ALTER TYPE <name> RENAME TO <name>" from tab-completion
   (CASSANDRA-7895)
 * Fixed IllegalStateException in anticompaction (CASSANDRA-7892)
 * cqlsh: DESCRIBE support for frozen UDTs, tuples (CASSANDRA-7863)
 * Avoid exposing internal classes over JMX (CASSANDRA-7879)
 * Add null check for keys when freezing collection (CASSANDRA-7869)
 * Improve stress workload realism (CASSANDRA-7519)
Merged from 2.0:
 * Configure system.paxos with LeveledCompactionStrategy (CASSANDRA-7753)
 * Fix ALTER clustering column type from DateType to TimestampType when
   using DESC clustering order (CASSANRDA-7797)
 * Throw EOFException if we run out of chunks in compressed datafile
   (CASSANDRA-7664)
 * Fix PRSI handling of CQL3 row markers for row cleanup (CASSANDRA-7787)
 * Fix dropping collection when it's the last regular column (CASSANDRA-7744)
 * Make StreamReceiveTask thread safe and gc friendly (CASSANDRA-7795)
 * Validate empty cell names from counter updates (CASSANDRA-7798)
Merged from 1.2:
 * Don't allow compacted sstables to be marked as compacting (CASSANDRA-7145)
 * Track expired tombstones (CASSANDRA-7810)


2.1.0-rc7
 * Add frozen keyword and require UDT to be frozen (CASSANDRA-7857)
 * Track added sstable size correctly (CASSANDRA-7239)
 * (cqlsh) Fix case insensitivity (CASSANDRA-7834)
 * Fix failure to stream ranges when moving (CASSANDRA-7836)
 * Correctly remove tmplink files (CASSANDRA-7803)
 * (cqlsh) Fix column name formatting for functions, CAS operations,
   and UDT field selections (CASSANDRA-7806)
 * (cqlsh) Fix COPY FROM handling of null/empty primary key
   values (CASSANDRA-7792)
 * Fix ordering of static cells (CASSANDRA-7763)
Merged from 2.0:
 * Forbid re-adding dropped counter columns (CASSANDRA-7831)
 * Fix CFMetaData#isThriftCompatible() for PK-only tables (CASSANDRA-7832)
 * Always reject inequality on the partition key without token()
   (CASSANDRA-7722)
 * Always send Paxos commit to all replicas (CASSANDRA-7479)
 * Make disruptor_thrift_server invocation pool configurable (CASSANDRA-7594)
 * Make repair no-op when RF=1 (CASSANDRA-7864)


2.1.0-rc6
 * Fix OOM issue from netty caching over time (CASSANDRA-7743)
 * json2sstable couldn't import JSON for CQL table (CASSANDRA-7477)
 * Invalidate all caches on table drop (CASSANDRA-7561)
 * Skip strict endpoint selection for ranges if RF == nodes (CASSANRA-7765)
 * Fix Thrift range filtering without 2ary index lookups (CASSANDRA-7741)
 * Add tracing entries about concurrent range requests (CASSANDRA-7599)
 * (cqlsh) Fix DESCRIBE for NTS keyspaces (CASSANDRA-7729)
 * Remove netty buffer ref-counting (CASSANDRA-7735)
 * Pass mutated cf to index updater for use by PRSI (CASSANDRA-7742)
 * Include stress yaml example in release and deb (CASSANDRA-7717)
 * workaround for netty issue causing corrupted data off the wire (CASSANDRA-7695)
 * cqlsh DESC CLUSTER fails retrieving ring information (CASSANDRA-7687)
 * Fix binding null values inside UDT (CASSANDRA-7685)
 * Fix UDT field selection with empty fields (CASSANDRA-7670)
 * Bogus deserialization of static cells from sstable (CASSANDRA-7684)
 * Fix NPE on compaction leftover cleanup for dropped table (CASSANDRA-7770)
Merged from 2.0:
 * Fix race condition in StreamTransferTask that could lead to
   infinite loops and premature sstable deletion (CASSANDRA-7704)
 * (cqlsh) Wait up to 10 sec for a tracing session (CASSANDRA-7222)
 * Fix NPE in FileCacheService.sizeInBytes (CASSANDRA-7756)
 * Remove duplicates from StorageService.getJoiningNodes (CASSANDRA-7478)
 * Clone token map outside of hot gossip loops (CASSANDRA-7758)
 * Fix MS expiring map timeout for Paxos messages (CASSANDRA-7752)
 * Do not flush on truncate if durable_writes is false (CASSANDRA-7750)
 * Give CRR a default input_cql Statement (CASSANDRA-7226)
 * Better error message when adding a collection with the same name
   than a previously dropped one (CASSANDRA-6276)
 * Fix validation when adding static columns (CASSANDRA-7730)
 * (Thrift) fix range deletion of supercolumns (CASSANDRA-7733)
 * Fix potential AssertionError in RangeTombstoneList (CASSANDRA-7700)
 * Validate arguments of blobAs* functions (CASSANDRA-7707)
 * Fix potential AssertionError with 2ndary indexes (CASSANDRA-6612)
 * Avoid logging CompactionInterrupted at ERROR (CASSANDRA-7694)
 * Minor leak in sstable2jon (CASSANDRA-7709)
 * Add cassandra.auto_bootstrap system property (CASSANDRA-7650)
 * Update java driver (for hadoop) (CASSANDRA-7618)
 * Remove CqlPagingRecordReader/CqlPagingInputFormat (CASSANDRA-7570)
 * Support connecting to ipv6 jmx with nodetool (CASSANDRA-7669)


2.1.0-rc5
 * Reject counters inside user types (CASSANDRA-7672)
 * Switch to notification-based GCInspector (CASSANDRA-7638)
 * (cqlsh) Handle nulls in UDTs and tuples correctly (CASSANDRA-7656)
 * Don't use strict consistency when replacing (CASSANDRA-7568)
 * Fix min/max cell name collection on 2.0 SSTables with range
   tombstones (CASSANDRA-7593)
 * Tolerate min/max cell names of different lengths (CASSANDRA-7651)
 * Filter cached results correctly (CASSANDRA-7636)
 * Fix tracing on the new SEPExecutor (CASSANDRA-7644)
 * Remove shuffle and taketoken (CASSANDRA-7601)
 * Clean up Windows batch scripts (CASSANDRA-7619)
 * Fix native protocol drop user type notification (CASSANDRA-7571)
 * Give read access to system.schema_usertypes to all authenticated users
   (CASSANDRA-7578)
 * (cqlsh) Fix cqlsh display when zero rows are returned (CASSANDRA-7580)
 * Get java version correctly when JAVA_TOOL_OPTIONS is set (CASSANDRA-7572)
 * Fix NPE when dropping index from non-existent keyspace, AssertionError when
   dropping non-existent index with IF EXISTS (CASSANDRA-7590)
 * Fix sstablelevelresetter hang (CASSANDRA-7614)
 * (cqlsh) Fix deserialization of blobs (CASSANDRA-7603)
 * Use "keyspace updated" schema change message for UDT changes in v1 and
   v2 protocols (CASSANDRA-7617)
 * Fix tracing of range slices and secondary index lookups that are local
   to the coordinator (CASSANDRA-7599)
 * Set -Dcassandra.storagedir for all tool shell scripts (CASSANDRA-7587)
 * Don't swap max/min col names when mutating sstable metadata (CASSANDRA-7596)
 * (cqlsh) Correctly handle paged result sets (CASSANDRA-7625)
 * (cqlsh) Improve waiting for a trace to complete (CASSANDRA-7626)
 * Fix tracing of concurrent range slices and 2ary index queries (CASSANDRA-7626)
 * Fix scrub against collection type (CASSANDRA-7665)
Merged from 2.0:
 * Set gc_grace_seconds to seven days for system schema tables (CASSANDRA-7668)
 * SimpleSeedProvider no longer caches seeds forever (CASSANDRA-7663)
 * Always flush on truncate (CASSANDRA-7511)
 * Fix ReversedType(DateType) mapping to native protocol (CASSANDRA-7576)
 * Always merge ranges owned by a single node (CASSANDRA-6930)
 * Track max/min timestamps for range tombstones (CASSANDRA-7647)
 * Fix NPE when listing saved caches dir (CASSANDRA-7632)


2.1.0-rc4
 * Fix word count hadoop example (CASSANDRA-7200)
 * Updated memtable_cleanup_threshold and memtable_flush_writers defaults
   (CASSANDRA-7551)
 * (Windows) fix startup when WMI memory query fails (CASSANDRA-7505)
 * Anti-compaction proceeds if any part of the repair failed (CASSANDRA-7521)
 * Add missing table name to DROP INDEX responses and notifications (CASSANDRA-7539)
 * Bump CQL version to 3.2.0 and update CQL documentation (CASSANDRA-7527)
 * Fix configuration error message when running nodetool ring (CASSANDRA-7508)
 * Support conditional updates, tuple type, and the v3 protocol in cqlsh (CASSANDRA-7509)
 * Handle queries on multiple secondary index types (CASSANDRA-7525)
 * Fix cqlsh authentication with v3 native protocol (CASSANDRA-7564)
 * Fix NPE when unknown prepared statement ID is used (CASSANDRA-7454)
Merged from 2.0:
 * (Windows) force range-based repair to non-sequential mode (CASSANDRA-7541)
 * Fix range merging when DES scores are zero (CASSANDRA-7535)
 * Warn when SSL certificates have expired (CASSANDRA-7528)
 * Fix error when doing reversed queries with static columns (CASSANDRA-7490)
Merged from 1.2:
 * Set correct stream ID on responses when non-Exception Throwables
   are thrown while handling native protocol messages (CASSANDRA-7470)


2.1.0-rc3
 * Consider expiry when reconciling otherwise equal cells (CASSANDRA-7403)
 * Introduce CQL support for stress tool (CASSANDRA-6146)
 * Fix ClassCastException processing expired messages (CASSANDRA-7496)
 * Fix prepared marker for collections inside UDT (CASSANDRA-7472)
 * Remove left-over populate_io_cache_on_flush and replicate_on_write
   uses (CASSANDRA-7493)
 * (Windows) handle spaces in path names (CASSANDRA-7451)
 * Ensure writes have completed after dropping a table, before recycling
   commit log segments (CASSANDRA-7437)
 * Remove left-over rows_per_partition_to_cache (CASSANDRA-7493)
 * Fix error when CONTAINS is used with a bind marker (CASSANDRA-7502)
 * Properly reject unknown UDT field (CASSANDRA-7484)
Merged from 2.0:
 * Fix CC#collectTimeOrderedData() tombstone optimisations (CASSANDRA-7394)
 * Support DISTINCT for static columns and fix behaviour when DISTINC is
   not use (CASSANDRA-7305).
 * Workaround JVM NPE on JMX bind failure (CASSANDRA-7254)
 * Fix race in FileCacheService RemovalListener (CASSANDRA-7278)
 * Fix inconsistent use of consistencyForCommit that allowed LOCAL_QUORUM
   operations to incorrect become full QUORUM (CASSANDRA-7345)
 * Properly handle unrecognized opcodes and flags (CASSANDRA-7440)
 * (Hadoop) close CqlRecordWriter clients when finished (CASSANDRA-7459)
 * Commit disk failure policy (CASSANDRA-7429)
 * Make sure high level sstables get compacted (CASSANDRA-7414)
 * Fix AssertionError when using empty clustering columns and static columns
   (CASSANDRA-7455)
 * Add option to disable STCS in L0 (CASSANDRA-6621)
 * Upgrade to snappy-java 1.0.5.2 (CASSANDRA-7476)


2.1.0-rc2
 * Fix heap size calculation for CompoundSparseCellName and
   CompoundSparseCellName.WithCollection (CASSANDRA-7421)
 * Allow counter mutations in UNLOGGED batches (CASSANDRA-7351)
 * Modify reconcile logic to always pick a tombstone over a counter cell
   (CASSANDRA-7346)
 * Avoid incremental compaction on Windows (CASSANDRA-7365)
 * Fix exception when querying a composite-keyed table with a collection index
   (CASSANDRA-7372)
 * Use node's host id in place of counter ids (CASSANDRA-7366)
 * Fix error when doing reversed queries with static columns (CASSANDRA-7490)
 * Backport CASSANDRA-6747 (CASSANDRA-7560)
 * Track max/min timestamps for range tombstones (CASSANDRA-7647)
 * Fix NPE when listing saved caches dir (CASSANDRA-7632)
 * Fix sstableloader unable to connect encrypted node (CASSANDRA-7585)
Merged from 1.2:
 * Clone token map outside of hot gossip loops (CASSANDRA-7758)
 * Add stop method to EmbeddedCassandraService (CASSANDRA-7595)
 * Support connecting to ipv6 jmx with nodetool (CASSANDRA-7669)
 * Set gc_grace_seconds to seven days for system schema tables (CASSANDRA-7668)
 * SimpleSeedProvider no longer caches seeds forever (CASSANDRA-7663)
 * Set correct stream ID on responses when non-Exception Throwables
   are thrown while handling native protocol messages (CASSANDRA-7470)
 * Fix row size miscalculation in LazilyCompactedRow (CASSANDRA-7543)
 * Fix race in background compaction check (CASSANDRA-7745)
 * Don't clear out range tombstones during compaction (CASSANDRA-7808)


2.1.0-rc1
 * Revert flush directory (CASSANDRA-6357)
 * More efficient executor service for fast operations (CASSANDRA-4718)
 * Move less common tools into a new cassandra-tools package (CASSANDRA-7160)
 * Support more concurrent requests in native protocol (CASSANDRA-7231)
 * Add tab-completion to debian nodetool packaging (CASSANDRA-6421)
 * Change concurrent_compactors defaults (CASSANDRA-7139)
 * Add PowerShell Windows launch scripts (CASSANDRA-7001)
 * Make commitlog archive+restore more robust (CASSANDRA-6974)
 * Fix marking commitlogsegments clean (CASSANDRA-6959)
 * Add snapshot "manifest" describing files included (CASSANDRA-6326)
 * Parallel streaming for sstableloader (CASSANDRA-3668)
 * Fix bugs in supercolumns handling (CASSANDRA-7138)
 * Fix ClassClassException on composite dense tables (CASSANDRA-7112)
 * Cleanup and optimize collation and slice iterators (CASSANDRA-7107)
 * Upgrade NBHM lib (CASSANDRA-7128)
 * Optimize netty server (CASSANDRA-6861)
 * Fix repair hang when given CF does not exist (CASSANDRA-7189)
 * Allow c* to be shutdown in an embedded mode (CASSANDRA-5635)
 * Add server side batching to native transport (CASSANDRA-5663)
 * Make batchlog replay asynchronous (CASSANDRA-6134)
 * remove unused classes (CASSANDRA-7197)
 * Limit user types to the keyspace they are defined in (CASSANDRA-6643)
 * Add validate method to CollectionType (CASSANDRA-7208)
 * New serialization format for UDT values (CASSANDRA-7209, CASSANDRA-7261)
 * Fix nodetool netstats (CASSANDRA-7270)
 * Fix potential ClassCastException in HintedHandoffManager (CASSANDRA-7284)
 * Use prepared statements internally (CASSANDRA-6975)
 * Fix broken paging state with prepared statement (CASSANDRA-7120)
 * Fix IllegalArgumentException in CqlStorage (CASSANDRA-7287)
 * Allow nulls/non-existant fields in UDT (CASSANDRA-7206)
 * Add Thrift MultiSliceRequest (CASSANDRA-6757, CASSANDRA-7027)
 * Handle overlapping MultiSlices (CASSANDRA-7279)
 * Fix DataOutputTest on Windows (CASSANDRA-7265)
 * Embedded sets in user defined data-types are not updating (CASSANDRA-7267)
 * Add tuple type to CQL/native protocol (CASSANDRA-7248)
 * Fix CqlPagingRecordReader on tables with few rows (CASSANDRA-7322)
Merged from 2.0:
 * Copy compaction options to make sure they are reloaded (CASSANDRA-7290)
 * Add option to do more aggressive tombstone compactions (CASSANDRA-6563)
 * Don't try to compact already-compacting files in HHOM (CASSANDRA-7288)
 * Always reallocate buffers in HSHA (CASSANDRA-6285)
 * (Hadoop) support authentication in CqlRecordReader (CASSANDRA-7221)
 * (Hadoop) Close java driver Cluster in CQLRR.close (CASSANDRA-7228)
 * Warn when 'USING TIMESTAMP' is used on a CAS BATCH (CASSANDRA-7067)
 * return all cpu values from BackgroundActivityMonitor.readAndCompute (CASSANDRA-7183)
 * Correctly delete scheduled range xfers (CASSANDRA-7143)
 * return all cpu values from BackgroundActivityMonitor.readAndCompute (CASSANDRA-7183)
 * reduce garbage creation in calculatePendingRanges (CASSANDRA-7191)
 * fix c* launch issues on Russian os's due to output of linux 'free' cmd (CASSANDRA-6162)
 * Fix disabling autocompaction (CASSANDRA-7187)
 * Fix potential NumberFormatException when deserializing IntegerType (CASSANDRA-7088)
 * cqlsh can't tab-complete disabling compaction (CASSANDRA-7185)
 * cqlsh: Accept and execute CQL statement(s) from command-line parameter (CASSANDRA-7172)
 * Fix IllegalStateException in CqlPagingRecordReader (CASSANDRA-7198)
 * Fix the InvertedIndex trigger example (CASSANDRA-7211)
 * Add --resolve-ip option to 'nodetool ring' (CASSANDRA-7210)
 * reduce garbage on codec flag deserialization (CASSANDRA-7244)
 * Fix duplicated error messages on directory creation error at startup (CASSANDRA-5818)
 * Proper null handle for IF with map element access (CASSANDRA-7155)
 * Improve compaction visibility (CASSANDRA-7242)
 * Correctly delete scheduled range xfers (CASSANDRA-7143)
 * Make batchlog replica selection rack-aware (CASSANDRA-6551)
 * Fix CFMetaData#getColumnDefinitionFromColumnName() (CASSANDRA-7074)
 * Fix writetime/ttl functions for static columns (CASSANDRA-7081)
 * Suggest CTRL-C or semicolon after three blank lines in cqlsh (CASSANDRA-7142)
 * Fix 2ndary index queries with DESC clustering order (CASSANDRA-6950)
 * Invalid key cache entries on DROP (CASSANDRA-6525)
 * Fix flapping RecoveryManagerTest (CASSANDRA-7084)
 * Add missing iso8601 patterns for date strings (CASSANDRA-6973)
 * Support selecting multiple rows in a partition using IN (CASSANDRA-6875)
 * Add authentication support to shuffle (CASSANDRA-6484)
 * Swap local and global default read repair chances (CASSANDRA-7320)
 * Add conditional CREATE/DROP USER support (CASSANDRA-7264)
 * Cqlsh counts non-empty lines for "Blank lines" warning (CASSANDRA-7325)
Merged from 1.2:
 * Add Cloudstack snitch (CASSANDRA-7147)
 * Update system.peers correctly when relocating tokens (CASSANDRA-7126)
 * Add Google Compute Engine snitch (CASSANDRA-7132)
 * remove duplicate query for local tokens (CASSANDRA-7182)
 * exit CQLSH with error status code if script fails (CASSANDRA-6344)
 * Fix bug with some IN queries missig results (CASSANDRA-7105)
 * Fix availability validation for LOCAL_ONE CL (CASSANDRA-7319)
 * Hint streaming can cause decommission to fail (CASSANDRA-7219)


2.1.0-beta2
 * Increase default CL space to 8GB (CASSANDRA-7031)
 * Add range tombstones to read repair digests (CASSANDRA-6863)
 * Fix BTree.clear for large updates (CASSANDRA-6943)
 * Fail write instead of logging a warning when unable to append to CL
   (CASSANDRA-6764)
 * Eliminate possibility of CL segment appearing twice in active list
   (CASSANDRA-6557)
 * Apply DONTNEED fadvise to commitlog segments (CASSANDRA-6759)
 * Switch CRC component to Adler and include it for compressed sstables
   (CASSANDRA-4165)
 * Allow cassandra-stress to set compaction strategy options (CASSANDRA-6451)
 * Add broadcast_rpc_address option to cassandra.yaml (CASSANDRA-5899)
 * Auto reload GossipingPropertyFileSnitch config (CASSANDRA-5897)
 * Fix overflow of memtable_total_space_in_mb (CASSANDRA-6573)
 * Fix ABTC NPE and apply update function correctly (CASSANDRA-6692)
 * Allow nodetool to use a file or prompt for password (CASSANDRA-6660)
 * Fix AIOOBE when concurrently accessing ABSC (CASSANDRA-6742)
 * Fix assertion error in ALTER TYPE RENAME (CASSANDRA-6705)
 * Scrub should not always clear out repaired status (CASSANDRA-5351)
 * Improve handling of range tombstone for wide partitions (CASSANDRA-6446)
 * Fix ClassCastException for compact table with composites (CASSANDRA-6738)
 * Fix potentially repairing with wrong nodes (CASSANDRA-6808)
 * Change caching option syntax (CASSANDRA-6745)
 * Fix stress to do proper counter reads (CASSANDRA-6835)
 * Fix help message for stress counter_write (CASSANDRA-6824)
 * Fix stress smart Thrift client to pick servers correctly (CASSANDRA-6848)
 * Add logging levels (minimal, normal or verbose) to stress tool (CASSANDRA-6849)
 * Fix race condition in Batch CLE (CASSANDRA-6860)
 * Improve cleanup/scrub/upgradesstables failure handling (CASSANDRA-6774)
 * ByteBuffer write() methods for serializing sstables (CASSANDRA-6781)
 * Proper compare function for CollectionType (CASSANDRA-6783)
 * Update native server to Netty 4 (CASSANDRA-6236)
 * Fix off-by-one error in stress (CASSANDRA-6883)
 * Make OpOrder AutoCloseable (CASSANDRA-6901)
 * Remove sync repair JMX interface (CASSANDRA-6900)
 * Add multiple memory allocation options for memtables (CASSANDRA-6689, 6694)
 * Remove adjusted op rate from stress output (CASSANDRA-6921)
 * Add optimized CF.hasColumns() implementations (CASSANDRA-6941)
 * Serialize batchlog mutations with the version of the target node
   (CASSANDRA-6931)
 * Optimize CounterColumn#reconcile() (CASSANDRA-6953)
 * Properly remove 1.2 sstable support in 2.1 (CASSANDRA-6869)
 * Lock counter cells, not partitions (CASSANDRA-6880)
 * Track presence of legacy counter shards in sstables (CASSANDRA-6888)
 * Ensure safe resource cleanup when replacing sstables (CASSANDRA-6912)
 * Add failure handler to async callback (CASSANDRA-6747)
 * Fix AE when closing SSTable without releasing reference (CASSANDRA-7000)
 * Clean up IndexInfo on keyspace/table drops (CASSANDRA-6924)
 * Only snapshot relative SSTables when sequential repair (CASSANDRA-7024)
 * Require nodetool rebuild_index to specify index names (CASSANDRA-7038)
 * fix cassandra stress errors on reads with native protocol (CASSANDRA-7033)
 * Use OpOrder to guard sstable references for reads (CASSANDRA-6919)
 * Preemptive opening of compaction result (CASSANDRA-6916)
 * Multi-threaded scrub/cleanup/upgradesstables (CASSANDRA-5547)
 * Optimize cellname comparison (CASSANDRA-6934)
 * Native protocol v3 (CASSANDRA-6855)
 * Optimize Cell liveness checks and clean up Cell (CASSANDRA-7119)
 * Support consistent range movements (CASSANDRA-2434)
 * Display min timestamp in sstablemetadata viewer (CASSANDRA-6767)
Merged from 2.0:
 * Avoid race-prone second "scrub" of system keyspace (CASSANDRA-6797)
 * Pool CqlRecordWriter clients by inetaddress rather than Range
   (CASSANDRA-6665)
 * Fix compaction_history timestamps (CASSANDRA-6784)
 * Compare scores of full replica ordering in DES (CASSANDRA-6683)
 * fix CME in SessionInfo updateProgress affecting netstats (CASSANDRA-6577)
 * Allow repairing between specific replicas (CASSANDRA-6440)
 * Allow per-dc enabling of hints (CASSANDRA-6157)
 * Add compatibility for Hadoop 0.2.x (CASSANDRA-5201)
 * Fix EstimatedHistogram races (CASSANDRA-6682)
 * Failure detector correctly converts initial value to nanos (CASSANDRA-6658)
 * Add nodetool taketoken to relocate vnodes (CASSANDRA-4445)
 * Expose bulk loading progress over JMX (CASSANDRA-4757)
 * Correctly handle null with IF conditions and TTL (CASSANDRA-6623)
 * Account for range/row tombstones in tombstone drop
   time histogram (CASSANDRA-6522)
 * Stop CommitLogSegment.close() from calling sync() (CASSANDRA-6652)
 * Make commitlog failure handling configurable (CASSANDRA-6364)
 * Avoid overlaps in LCS (CASSANDRA-6688)
 * Improve support for paginating over composites (CASSANDRA-4851)
 * Fix count(*) queries in a mixed cluster (CASSANDRA-6707)
 * Improve repair tasks(snapshot, differencing) concurrency (CASSANDRA-6566)
 * Fix replaying pre-2.0 commit logs (CASSANDRA-6714)
 * Add static columns to CQL3 (CASSANDRA-6561)
 * Optimize single partition batch statements (CASSANDRA-6737)
 * Disallow post-query re-ordering when paging (CASSANDRA-6722)
 * Fix potential paging bug with deleted columns (CASSANDRA-6748)
 * Fix NPE on BulkLoader caused by losing StreamEvent (CASSANDRA-6636)
 * Fix truncating compression metadata (CASSANDRA-6791)
 * Add CMSClassUnloadingEnabled JVM option (CASSANDRA-6541)
 * Catch memtable flush exceptions during shutdown (CASSANDRA-6735)
 * Fix upgradesstables NPE for non-CF-based indexes (CASSANDRA-6645)
 * Fix UPDATE updating PRIMARY KEY columns implicitly (CASSANDRA-6782)
 * Fix IllegalArgumentException when updating from 1.2 with SuperColumns
   (CASSANDRA-6733)
 * FBUtilities.singleton() should use the CF comparator (CASSANDRA-6778)
 * Fix CQLSStableWriter.addRow(Map<String, Object>) (CASSANDRA-6526)
 * Fix HSHA server introducing corrupt data (CASSANDRA-6285)
 * Fix CAS conditions for COMPACT STORAGE tables (CASSANDRA-6813)
 * Starting threads in OutboundTcpConnectionPool constructor causes race conditions (CASSANDRA-7177)
 * Allow overriding cassandra-rackdc.properties file (CASSANDRA-7072)
 * Set JMX RMI port to 7199 (CASSANDRA-7087)
 * Use LOCAL_QUORUM for data reads at LOCAL_SERIAL (CASSANDRA-6939)
 * Log a warning for large batches (CASSANDRA-6487)
 * Put nodes in hibernate when join_ring is false (CASSANDRA-6961)
 * Avoid early loading of non-system keyspaces before compaction-leftovers
   cleanup at startup (CASSANDRA-6913)
 * Restrict Windows to parallel repairs (CASSANDRA-6907)
 * (Hadoop) Allow manually specifying start/end tokens in CFIF (CASSANDRA-6436)
 * Fix NPE in MeteredFlusher (CASSANDRA-6820)
 * Fix race processing range scan responses (CASSANDRA-6820)
 * Allow deleting snapshots from dropped keyspaces (CASSANDRA-6821)
 * Add uuid() function (CASSANDRA-6473)
 * Omit tombstones from schema digests (CASSANDRA-6862)
 * Include correct consistencyLevel in LWT timeout (CASSANDRA-6884)
 * Lower chances for losing new SSTables during nodetool refresh and
   ColumnFamilyStore.loadNewSSTables (CASSANDRA-6514)
 * Add support for DELETE ... IF EXISTS to CQL3 (CASSANDRA-5708)
 * Update hadoop_cql3_word_count example (CASSANDRA-6793)
 * Fix handling of RejectedExecution in sync Thrift server (CASSANDRA-6788)
 * Log more information when exceeding tombstone_warn_threshold (CASSANDRA-6865)
 * Fix truncate to not abort due to unreachable fat clients (CASSANDRA-6864)
 * Fix schema concurrency exceptions (CASSANDRA-6841)
 * Fix leaking validator FH in StreamWriter (CASSANDRA-6832)
 * Fix saving triggers to schema (CASSANDRA-6789)
 * Fix trigger mutations when base mutation list is immutable (CASSANDRA-6790)
 * Fix accounting in FileCacheService to allow re-using RAR (CASSANDRA-6838)
 * Fix static counter columns (CASSANDRA-6827)
 * Restore expiring->deleted (cell) compaction optimization (CASSANDRA-6844)
 * Fix CompactionManager.needsCleanup (CASSANDRA-6845)
 * Correctly compare BooleanType values other than 0 and 1 (CASSANDRA-6779)
 * Read message id as string from earlier versions (CASSANDRA-6840)
 * Properly use the Paxos consistency for (non-protocol) batch (CASSANDRA-6837)
 * Add paranoid disk failure option (CASSANDRA-6646)
 * Improve PerRowSecondaryIndex performance (CASSANDRA-6876)
 * Extend triggers to support CAS updates (CASSANDRA-6882)
 * Static columns with IF NOT EXISTS don't always work as expected (CASSANDRA-6873)
 * Fix paging with SELECT DISTINCT (CASSANDRA-6857)
 * Fix UnsupportedOperationException on CAS timeout (CASSANDRA-6923)
 * Improve MeteredFlusher handling of MF-unaffected column families
   (CASSANDRA-6867)
 * Add CqlRecordReader using native pagination (CASSANDRA-6311)
 * Add QueryHandler interface (CASSANDRA-6659)
 * Track liveRatio per-memtable, not per-CF (CASSANDRA-6945)
 * Make sure upgradesstables keeps sstable level (CASSANDRA-6958)
 * Fix LIMIT with static columns (CASSANDRA-6956)
 * Fix clash with CQL column name in thrift validation (CASSANDRA-6892)
 * Fix error with super columns in mixed 1.2-2.0 clusters (CASSANDRA-6966)
 * Fix bad skip of sstables on slice query with composite start/finish (CASSANDRA-6825)
 * Fix unintended update with conditional statement (CASSANDRA-6893)
 * Fix map element access in IF (CASSANDRA-6914)
 * Avoid costly range calculations for range queries on system keyspaces
   (CASSANDRA-6906)
 * Fix SSTable not released if stream session fails (CASSANDRA-6818)
 * Avoid build failure due to ANTLR timeout (CASSANDRA-6991)
 * Queries on compact tables can return more rows that requested (CASSANDRA-7052)
 * USING TIMESTAMP for batches does not work (CASSANDRA-7053)
 * Fix performance regression from CASSANDRA-5614 (CASSANDRA-6949)
 * Ensure that batchlog and hint timeouts do not produce hints (CASSANDRA-7058)
 * Merge groupable mutations in TriggerExecutor#execute() (CASSANDRA-7047)
 * Plug holes in resource release when wiring up StreamSession (CASSANDRA-7073)
 * Re-add parameter columns to tracing session (CASSANDRA-6942)
 * Preserves CQL metadata when updating table from thrift (CASSANDRA-6831)
Merged from 1.2:
 * Fix nodetool display with vnodes (CASSANDRA-7082)
 * Add UNLOGGED, COUNTER options to BATCH documentation (CASSANDRA-6816)
 * add extra SSL cipher suites (CASSANDRA-6613)
 * fix nodetool getsstables for blob PK (CASSANDRA-6803)
 * Fix BatchlogManager#deleteBatch() use of millisecond timestamps
   (CASSANDRA-6822)
 * Continue assassinating even if the endpoint vanishes (CASSANDRA-6787)
 * Schedule schema pulls on change (CASSANDRA-6971)
 * Non-droppable verbs shouldn't be dropped from OTC (CASSANDRA-6980)
 * Shutdown batchlog executor in SS#drain() (CASSANDRA-7025)
 * Fix batchlog to account for CF truncation records (CASSANDRA-6999)
 * Fix CQLSH parsing of functions and BLOB literals (CASSANDRA-7018)
 * Properly load trustore in the native protocol (CASSANDRA-6847)
 * Always clean up references in SerializingCache (CASSANDRA-6994)
 * Don't shut MessagingService down when replacing a node (CASSANDRA-6476)
 * fix npe when doing -Dcassandra.fd_initial_value_ms (CASSANDRA-6751)


2.1.0-beta1
 * Add flush directory distinct from compaction directories (CASSANDRA-6357)
 * Require JNA by default (CASSANDRA-6575)
 * add listsnapshots command to nodetool (CASSANDRA-5742)
 * Introduce AtomicBTreeColumns (CASSANDRA-6271, 6692)
 * Multithreaded commitlog (CASSANDRA-3578)
 * allocate fixed index summary memory pool and resample cold index summaries
   to use less memory (CASSANDRA-5519)
 * Removed multithreaded compaction (CASSANDRA-6142)
 * Parallelize fetching rows for low-cardinality indexes (CASSANDRA-1337)
 * change logging from log4j to logback (CASSANDRA-5883)
 * switch to LZ4 compression for internode communication (CASSANDRA-5887)
 * Stop using Thrift-generated Index* classes internally (CASSANDRA-5971)
 * Remove 1.2 network compatibility code (CASSANDRA-5960)
 * Remove leveled json manifest migration code (CASSANDRA-5996)
 * Remove CFDefinition (CASSANDRA-6253)
 * Use AtomicIntegerFieldUpdater in RefCountedMemory (CASSANDRA-6278)
 * User-defined types for CQL3 (CASSANDRA-5590)
 * Use of o.a.c.metrics in nodetool (CASSANDRA-5871, 6406)
 * Batch read from OTC's queue and cleanup (CASSANDRA-1632)
 * Secondary index support for collections (CASSANDRA-4511, 6383)
 * SSTable metadata(Stats.db) format change (CASSANDRA-6356)
 * Push composites support in the storage engine
   (CASSANDRA-5417, CASSANDRA-6520)
 * Add snapshot space used to cfstats (CASSANDRA-6231)
 * Add cardinality estimator for key count estimation (CASSANDRA-5906)
 * CF id is changed to be non-deterministic. Data dir/key cache are created
   uniquely for CF id (CASSANDRA-5202)
 * New counters implementation (CASSANDRA-6504)
 * Replace UnsortedColumns, EmptyColumns, TreeMapBackedSortedColumns with new
   ArrayBackedSortedColumns (CASSANDRA-6630, CASSANDRA-6662, CASSANDRA-6690)
 * Add option to use row cache with a given amount of rows (CASSANDRA-5357)
 * Avoid repairing already repaired data (CASSANDRA-5351)
 * Reject counter updates with USING TTL/TIMESTAMP (CASSANDRA-6649)
 * Replace index_interval with min/max_index_interval (CASSANDRA-6379)
 * Lift limitation that order by columns must be selected for IN queries (CASSANDRA-4911)


2.0.5
 * Reduce garbage generated by bloom filter lookups (CASSANDRA-6609)
 * Add ks.cf names to tombstone logging (CASSANDRA-6597)
 * Use LOCAL_QUORUM for LWT operations at LOCAL_SERIAL (CASSANDRA-6495)
 * Wait for gossip to settle before accepting client connections (CASSANDRA-4288)
 * Delete unfinished compaction incrementally (CASSANDRA-6086)
 * Allow specifying custom secondary index options in CQL3 (CASSANDRA-6480)
 * Improve replica pinning for cache efficiency in DES (CASSANDRA-6485)
 * Fix LOCAL_SERIAL from thrift (CASSANDRA-6584)
 * Don't special case received counts in CAS timeout exceptions (CASSANDRA-6595)
 * Add support for 2.1 global counter shards (CASSANDRA-6505)
 * Fix NPE when streaming connection is not yet established (CASSANDRA-6210)
 * Avoid rare duplicate read repair triggering (CASSANDRA-6606)
 * Fix paging discardFirst (CASSANDRA-6555)
 * Fix ArrayIndexOutOfBoundsException in 2ndary index query (CASSANDRA-6470)
 * Release sstables upon rebuilding 2i (CASSANDRA-6635)
 * Add AbstractCompactionStrategy.startup() method (CASSANDRA-6637)
 * SSTableScanner may skip rows during cleanup (CASSANDRA-6638)
 * sstables from stalled repair sessions can resurrect deleted data (CASSANDRA-6503)
 * Switch stress to use ITransportFactory (CASSANDRA-6641)
 * Fix IllegalArgumentException during prepare (CASSANDRA-6592)
 * Fix possible loss of 2ndary index entries during compaction (CASSANDRA-6517)
 * Fix direct Memory on architectures that do not support unaligned long access
   (CASSANDRA-6628)
 * Let scrub optionally skip broken counter partitions (CASSANDRA-5930)
Merged from 1.2:
 * fsync compression metadata (CASSANDRA-6531)
 * Validate CF existence on execution for prepared statement (CASSANDRA-6535)
 * Add ability to throttle batchlog replay (CASSANDRA-6550)
 * Fix executing LOCAL_QUORUM with SimpleStrategy (CASSANDRA-6545)
 * Avoid StackOverflow when using large IN queries (CASSANDRA-6567)
 * Nodetool upgradesstables includes secondary indexes (CASSANDRA-6598)
 * Paginate batchlog replay (CASSANDRA-6569)
 * skip blocking on streaming during drain (CASSANDRA-6603)
 * Improve error message when schema doesn't match loaded sstable (CASSANDRA-6262)
 * Add properties to adjust FD initial value and max interval (CASSANDRA-4375)
 * Fix preparing with batch and delete from collection (CASSANDRA-6607)
 * Fix ABSC reverse iterator's remove() method (CASSANDRA-6629)
 * Handle host ID conflicts properly (CASSANDRA-6615)
 * Move handling of migration event source to solve bootstrap race. (CASSANDRA-6648)
 * Make sure compaction throughput value doesn't overflow with int math (CASSANDRA-6647)


2.0.4
 * Allow removing snapshots of no-longer-existing CFs (CASSANDRA-6418)
 * add StorageService.stopDaemon() (CASSANDRA-4268)
 * add IRE for invalid CF supplied to get_count (CASSANDRA-5701)
 * add client encryption support to sstableloader (CASSANDRA-6378)
 * Fix accept() loop for SSL sockets post-shutdown (CASSANDRA-6468)
 * Fix size-tiered compaction in LCS L0 (CASSANDRA-6496)
 * Fix assertion failure in filterColdSSTables (CASSANDRA-6483)
 * Fix row tombstones in larger-than-memory compactions (CASSANDRA-6008)
 * Fix cleanup ClassCastException (CASSANDRA-6462)
 * Reduce gossip memory use by interning VersionedValue strings (CASSANDRA-6410)
 * Allow specifying datacenters to participate in a repair (CASSANDRA-6218)
 * Fix divide-by-zero in PCI (CASSANDRA-6403)
 * Fix setting last compacted key in the wrong level for LCS (CASSANDRA-6284)
 * Add millisecond precision formats to the timestamp parser (CASSANDRA-6395)
 * Expose a total memtable size metric for a CF (CASSANDRA-6391)
 * cqlsh: handle symlinks properly (CASSANDRA-6425)
 * Fix potential infinite loop when paging query with IN (CASSANDRA-6464)
 * Fix assertion error in AbstractQueryPager.discardFirst (CASSANDRA-6447)
 * Fix streaming older SSTable yields unnecessary tombstones (CASSANDRA-6527)
Merged from 1.2:
 * Improved error message on bad properties in DDL queries (CASSANDRA-6453)
 * Randomize batchlog candidates selection (CASSANDRA-6481)
 * Fix thundering herd on endpoint cache invalidation (CASSANDRA-6345, 6485)
 * Improve batchlog write performance with vnodes (CASSANDRA-6488)
 * cqlsh: quote single quotes in strings inside collections (CASSANDRA-6172)
 * Improve gossip performance for typical messages (CASSANDRA-6409)
 * Throw IRE if a prepared statement has more markers than supported
   (CASSANDRA-5598)
 * Expose Thread metrics for the native protocol server (CASSANDRA-6234)
 * Change snapshot response message verb to INTERNAL to avoid dropping it
   (CASSANDRA-6415)
 * Warn when collection read has > 65K elements (CASSANDRA-5428)
 * Fix cache persistence when both row and key cache are enabled
   (CASSANDRA-6413)
 * (Hadoop) add describe_local_ring (CASSANDRA-6268)
 * Fix handling of concurrent directory creation failure (CASSANDRA-6459)
 * Allow executing CREATE statements multiple times (CASSANDRA-6471)
 * Don't send confusing info with timeouts (CASSANDRA-6491)
 * Don't resubmit counter mutation runnables internally (CASSANDRA-6427)
 * Don't drop local mutations without a hint (CASSANDRA-6510)
 * Don't allow null max_hint_window_in_ms (CASSANDRA-6419)
 * Validate SliceRange start and finish lengths (CASSANDRA-6521)


2.0.3
 * Fix FD leak on slice read path (CASSANDRA-6275)
 * Cancel read meter task when closing SSTR (CASSANDRA-6358)
 * free off-heap IndexSummary during bulk (CASSANDRA-6359)
 * Recover from IOException in accept() thread (CASSANDRA-6349)
 * Improve Gossip tolerance of abnormally slow tasks (CASSANDRA-6338)
 * Fix trying to hint timed out counter writes (CASSANDRA-6322)
 * Allow restoring specific columnfamilies from archived CL (CASSANDRA-4809)
 * Avoid flushing compaction_history after each operation (CASSANDRA-6287)
 * Fix repair assertion error when tombstones expire (CASSANDRA-6277)
 * Skip loading corrupt key cache (CASSANDRA-6260)
 * Fixes for compacting larger-than-memory rows (CASSANDRA-6274)
 * Compact hottest sstables first and optionally omit coldest from
   compaction entirely (CASSANDRA-6109)
 * Fix modifying column_metadata from thrift (CASSANDRA-6182)
 * cqlsh: fix LIST USERS output (CASSANDRA-6242)
 * Add IRequestSink interface (CASSANDRA-6248)
 * Update memtable size while flushing (CASSANDRA-6249)
 * Provide hooks around CQL2/CQL3 statement execution (CASSANDRA-6252)
 * Require Permission.SELECT for CAS updates (CASSANDRA-6247)
 * New CQL-aware SSTableWriter (CASSANDRA-5894)
 * Reject CAS operation when the protocol v1 is used (CASSANDRA-6270)
 * Correctly throw error when frame too large (CASSANDRA-5981)
 * Fix serialization bug in PagedRange with 2ndary indexes (CASSANDRA-6299)
 * Fix CQL3 table validation in Thrift (CASSANDRA-6140)
 * Fix bug missing results with IN clauses (CASSANDRA-6327)
 * Fix paging with reversed slices (CASSANDRA-6343)
 * Set minTimestamp correctly to be able to drop expired sstables (CASSANDRA-6337)
 * Support NaN and Infinity as float literals (CASSANDRA-6003)
 * Remove RF from nodetool ring output (CASSANDRA-6289)
 * Fix attempting to flush empty rows (CASSANDRA-6374)
 * Fix potential out of bounds exception when paging (CASSANDRA-6333)
Merged from 1.2:
 * Optimize FD phi calculation (CASSANDRA-6386)
 * Improve initial FD phi estimate when starting up (CASSANDRA-6385)
 * Don't list CQL3 table in CLI describe even if named explicitely
   (CASSANDRA-5750)
 * Invalidate row cache when dropping CF (CASSANDRA-6351)
 * add non-jamm path for cached statements (CASSANDRA-6293)
 * add windows bat files for shell commands (CASSANDRA-6145)
 * Require logging in for Thrift CQL2/3 statement preparation (CASSANDRA-6254)
 * restrict max_num_tokens to 1536 (CASSANDRA-6267)
 * Nodetool gets default JMX port from cassandra-env.sh (CASSANDRA-6273)
 * make calculatePendingRanges asynchronous (CASSANDRA-6244)
 * Remove blocking flushes in gossip thread (CASSANDRA-6297)
 * Fix potential socket leak in connectionpool creation (CASSANDRA-6308)
 * Allow LOCAL_ONE/LOCAL_QUORUM to work with SimpleStrategy (CASSANDRA-6238)
 * cqlsh: handle 'null' as session duration (CASSANDRA-6317)
 * Fix json2sstable handling of range tombstones (CASSANDRA-6316)
 * Fix missing one row in reverse query (CASSANDRA-6330)
 * Fix reading expired row value from row cache (CASSANDRA-6325)
 * Fix AssertionError when doing set element deletion (CASSANDRA-6341)
 * Make CL code for the native protocol match the one in C* 2.0
   (CASSANDRA-6347)
 * Disallow altering CQL3 table from thrift (CASSANDRA-6370)
 * Fix size computation of prepared statement (CASSANDRA-6369)


2.0.2
 * Update FailureDetector to use nanontime (CASSANDRA-4925)
 * Fix FileCacheService regressions (CASSANDRA-6149)
 * Never return WriteTimeout for CL.ANY (CASSANDRA-6132)
 * Fix race conditions in bulk loader (CASSANDRA-6129)
 * Add configurable metrics reporting (CASSANDRA-4430)
 * drop queries exceeding a configurable number of tombstones (CASSANDRA-6117)
 * Track and persist sstable read activity (CASSANDRA-5515)
 * Fixes for speculative retry (CASSANDRA-5932, CASSANDRA-6194)
 * Improve memory usage of metadata min/max column names (CASSANDRA-6077)
 * Fix thrift validation refusing row markers on CQL3 tables (CASSANDRA-6081)
 * Fix insertion of collections with CAS (CASSANDRA-6069)
 * Correctly send metadata on SELECT COUNT (CASSANDRA-6080)
 * Track clients' remote addresses in ClientState (CASSANDRA-6070)
 * Create snapshot dir if it does not exist when migrating
   leveled manifest (CASSANDRA-6093)
 * make sequential nodetool repair the default (CASSANDRA-5950)
 * Add more hooks for compaction strategy implementations (CASSANDRA-6111)
 * Fix potential NPE on composite 2ndary indexes (CASSANDRA-6098)
 * Delete can potentially be skipped in batch (CASSANDRA-6115)
 * Allow alter keyspace on system_traces (CASSANDRA-6016)
 * Disallow empty column names in cql (CASSANDRA-6136)
 * Use Java7 file-handling APIs and fix file moving on Windows (CASSANDRA-5383)
 * Save compaction history to system keyspace (CASSANDRA-5078)
 * Fix NPE if StorageService.getOperationMode() is executed before full startup (CASSANDRA-6166)
 * CQL3: support pre-epoch longs for TimestampType (CASSANDRA-6212)
 * Add reloadtriggers command to nodetool (CASSANDRA-4949)
 * cqlsh: ignore empty 'value alias' in DESCRIBE (CASSANDRA-6139)
 * Fix sstable loader (CASSANDRA-6205)
 * Reject bootstrapping if the node already exists in gossip (CASSANDRA-5571)
 * Fix NPE while loading paxos state (CASSANDRA-6211)
 * cqlsh: add SHOW SESSION <tracing-session> command (CASSANDRA-6228)
Merged from 1.2:
 * (Hadoop) Require CFRR batchSize to be at least 2 (CASSANDRA-6114)
 * Add a warning for small LCS sstable size (CASSANDRA-6191)
 * Add ability to list specific KS/CF combinations in nodetool cfstats (CASSANDRA-4191)
 * Mark CF clean if a mutation raced the drop and got it marked dirty (CASSANDRA-5946)
 * Add a LOCAL_ONE consistency level (CASSANDRA-6202)
 * Limit CQL prepared statement cache by size instead of count (CASSANDRA-6107)
 * Tracing should log write failure rather than raw exceptions (CASSANDRA-6133)
 * lock access to TM.endpointToHostIdMap (CASSANDRA-6103)
 * Allow estimated memtable size to exceed slab allocator size (CASSANDRA-6078)
 * Start MeteredFlusher earlier to prevent OOM during CL replay (CASSANDRA-6087)
 * Avoid sending Truncate command to fat clients (CASSANDRA-6088)
 * Allow where clause conditions to be in parenthesis (CASSANDRA-6037)
 * Do not open non-ssl storage port if encryption option is all (CASSANDRA-3916)
 * Move batchlog replay to its own executor (CASSANDRA-6079)
 * Add tombstone debug threshold and histogram (CASSANDRA-6042, 6057)
 * Enable tcp keepalive on incoming connections (CASSANDRA-4053)
 * Fix fat client schema pull NPE (CASSANDRA-6089)
 * Fix memtable flushing for indexed tables (CASSANDRA-6112)
 * Fix skipping columns with multiple slices (CASSANDRA-6119)
 * Expose connected thrift + native client counts (CASSANDRA-5084)
 * Optimize auth setup (CASSANDRA-6122)
 * Trace index selection (CASSANDRA-6001)
 * Update sstablesPerReadHistogram to use biased sampling (CASSANDRA-6164)
 * Log UnknownColumnfamilyException when closing socket (CASSANDRA-5725)
 * Properly error out on CREATE INDEX for counters table (CASSANDRA-6160)
 * Handle JMX notification failure for repair (CASSANDRA-6097)
 * (Hadoop) Fetch no more than 128 splits in parallel (CASSANDRA-6169)
 * stress: add username/password authentication support (CASSANDRA-6068)
 * Fix indexed queries with row cache enabled on parent table (CASSANDRA-5732)
 * Fix compaction race during columnfamily drop (CASSANDRA-5957)
 * Fix validation of empty column names for compact tables (CASSANDRA-6152)
 * Skip replaying mutations that pass CRC but fail to deserialize (CASSANDRA-6183)
 * Rework token replacement to use replace_address (CASSANDRA-5916)
 * Fix altering column types (CASSANDRA-6185)
 * cqlsh: fix CREATE/ALTER WITH completion (CASSANDRA-6196)
 * add windows bat files for shell commands (CASSANDRA-6145)
 * Fix potential stack overflow during range tombstones insertion (CASSANDRA-6181)
 * (Hadoop) Make LOCAL_ONE the default consistency level (CASSANDRA-6214)


2.0.1
 * Fix bug that could allow reading deleted data temporarily (CASSANDRA-6025)
 * Improve memory use defaults (CASSANDRA-6059)
 * Make ThriftServer more easlly extensible (CASSANDRA-6058)
 * Remove Hadoop dependency from ITransportFactory (CASSANDRA-6062)
 * add file_cache_size_in_mb setting (CASSANDRA-5661)
 * Improve error message when yaml contains invalid properties (CASSANDRA-5958)
 * Improve leveled compaction's ability to find non-overlapping L0 compactions
   to work on concurrently (CASSANDRA-5921)
 * Notify indexer of columns shadowed by range tombstones (CASSANDRA-5614)
 * Log Merkle tree stats (CASSANDRA-2698)
 * Switch from crc32 to adler32 for compressed sstable checksums (CASSANDRA-5862)
 * Improve offheap memcpy performance (CASSANDRA-5884)
 * Use a range aware scanner for cleanup (CASSANDRA-2524)
 * Cleanup doesn't need to inspect sstables that contain only local data
   (CASSANDRA-5722)
 * Add ability for CQL3 to list partition keys (CASSANDRA-4536)
 * Improve native protocol serialization (CASSANDRA-5664)
 * Upgrade Thrift to 0.9.1 (CASSANDRA-5923)
 * Require superuser status for adding triggers (CASSANDRA-5963)
 * Make standalone scrubber handle old and new style leveled manifest
   (CASSANDRA-6005)
 * Fix paxos bugs (CASSANDRA-6012, 6013, 6023)
 * Fix paged ranges with multiple replicas (CASSANDRA-6004)
 * Fix potential AssertionError during tracing (CASSANDRA-6041)
 * Fix NPE in sstablesplit (CASSANDRA-6027)
 * Migrate pre-2.0 key/value/column aliases to system.schema_columns
   (CASSANDRA-6009)
 * Paging filter empty rows too agressively (CASSANDRA-6040)
 * Support variadic parameters for IN clauses (CASSANDRA-4210)
 * cqlsh: return the result of CAS writes (CASSANDRA-5796)
 * Fix validation of IN clauses with 2ndary indexes (CASSANDRA-6050)
 * Support named bind variables in CQL (CASSANDRA-6033)
Merged from 1.2:
 * Allow cache-keys-to-save to be set at runtime (CASSANDRA-5980)
 * Avoid second-guessing out-of-space state (CASSANDRA-5605)
 * Tuning knobs for dealing with large blobs and many CFs (CASSANDRA-5982)
 * (Hadoop) Fix CQLRW for thrift tables (CASSANDRA-6002)
 * Fix possible divide-by-zero in HHOM (CASSANDRA-5990)
 * Allow local batchlog writes for CL.ANY (CASSANDRA-5967)
 * Upgrade metrics-core to version 2.2.0 (CASSANDRA-5947)
 * Fix CqlRecordWriter with composite keys (CASSANDRA-5949)
 * Add snitch, schema version, cluster, partitioner to JMX (CASSANDRA-5881)
 * Allow disabling SlabAllocator (CASSANDRA-5935)
 * Make user-defined compaction JMX blocking (CASSANDRA-4952)
 * Fix streaming does not transfer wrapped range (CASSANDRA-5948)
 * Fix loading index summary containing empty key (CASSANDRA-5965)
 * Correctly handle limits in CompositesSearcher (CASSANDRA-5975)
 * Pig: handle CQL collections (CASSANDRA-5867)
 * Pass the updated cf to the PRSI index() method (CASSANDRA-5999)
 * Allow empty CQL3 batches (as no-op) (CASSANDRA-5994)
 * Support null in CQL3 functions (CASSANDRA-5910)
 * Replace the deprecated MapMaker with CacheLoader (CASSANDRA-6007)
 * Add SSTableDeletingNotification to DataTracker (CASSANDRA-6010)
 * Fix snapshots in use get deleted during snapshot repair (CASSANDRA-6011)
 * Move hints and exception count to o.a.c.metrics (CASSANDRA-6017)
 * Fix memory leak in snapshot repair (CASSANDRA-6047)
 * Fix sstable2sjon for CQL3 tables (CASSANDRA-5852)


2.0.0
 * Fix thrift validation when inserting into CQL3 tables (CASSANDRA-5138)
 * Fix periodic memtable flushing behavior with clean memtables (CASSANDRA-5931)
 * Fix dateOf() function for pre-2.0 timestamp columns (CASSANDRA-5928)
 * Fix SSTable unintentionally loads BF when opened for batch (CASSANDRA-5938)
 * Add stream session progress to JMX (CASSANDRA-4757)
 * Fix NPE during CAS operation (CASSANDRA-5925)
Merged from 1.2:
 * Fix getBloomFilterDiskSpaceUsed for AlwaysPresentFilter (CASSANDRA-5900)
 * Don't announce schema version until we've loaded the changes locally
   (CASSANDRA-5904)
 * Fix to support off heap bloom filters size greater than 2 GB (CASSANDRA-5903)
 * Properly handle parsing huge map and set literals (CASSANDRA-5893)


2.0.0-rc2
 * enable vnodes by default (CASSANDRA-5869)
 * fix CAS contention timeout (CASSANDRA-5830)
 * fix HsHa to respect max frame size (CASSANDRA-4573)
 * Fix (some) 2i on composite components omissions (CASSANDRA-5851)
 * cqlsh: add DESCRIBE FULL SCHEMA variant (CASSANDRA-5880)
Merged from 1.2:
 * Correctly validate sparse composite cells in scrub (CASSANDRA-5855)
 * Add KeyCacheHitRate metric to CF metrics (CASSANDRA-5868)
 * cqlsh: add support for multiline comments (CASSANDRA-5798)
 * Handle CQL3 SELECT duplicate IN restrictions on clustering columns
   (CASSANDRA-5856)


2.0.0-rc1
 * improve DecimalSerializer performance (CASSANDRA-5837)
 * fix potential spurious wakeup in AsyncOneResponse (CASSANDRA-5690)
 * fix schema-related trigger issues (CASSANDRA-5774)
 * Better validation when accessing CQL3 table from thrift (CASSANDRA-5138)
 * Fix assertion error during repair (CASSANDRA-5801)
 * Fix range tombstone bug (CASSANDRA-5805)
 * DC-local CAS (CASSANDRA-5797)
 * Add a native_protocol_version column to the system.local table (CASSANRDA-5819)
 * Use index_interval from cassandra.yaml when upgraded (CASSANDRA-5822)
 * Fix buffer underflow on socket close (CASSANDRA-5792)
Merged from 1.2:
 * Fix reading DeletionTime from 1.1-format sstables (CASSANDRA-5814)
 * cqlsh: add collections support to COPY (CASSANDRA-5698)
 * retry important messages for any IOException (CASSANDRA-5804)
 * Allow empty IN relations in SELECT/UPDATE/DELETE statements (CASSANDRA-5626)
 * cqlsh: fix crashing on Windows due to libedit detection (CASSANDRA-5812)
 * fix bulk-loading compressed sstables (CASSANDRA-5820)
 * (Hadoop) fix quoting in CqlPagingRecordReader and CqlRecordWriter
   (CASSANDRA-5824)
 * update default LCS sstable size to 160MB (CASSANDRA-5727)
 * Allow compacting 2Is via nodetool (CASSANDRA-5670)
 * Hex-encode non-String keys in OPP (CASSANDRA-5793)
 * nodetool history logging (CASSANDRA-5823)
 * (Hadoop) fix support for Thrift tables in CqlPagingRecordReader
   (CASSANDRA-5752)
 * add "all time blocked" to StatusLogger output (CASSANDRA-5825)
 * Future-proof inter-major-version schema migrations (CASSANDRA-5845)
 * (Hadoop) add CqlPagingRecordReader support for ReversedType in Thrift table
   (CASSANDRA-5718)
 * Add -no-snapshot option to scrub (CASSANDRA-5891)
 * Fix to support off heap bloom filters size greater than 2 GB (CASSANDRA-5903)
 * Properly handle parsing huge map and set literals (CASSANDRA-5893)
 * Fix LCS L0 compaction may overlap in L1 (CASSANDRA-5907)
 * New sstablesplit tool to split large sstables offline (CASSANDRA-4766)
 * Fix potential deadlock in native protocol server (CASSANDRA-5926)
 * Disallow incompatible type change in CQL3 (CASSANDRA-5882)
Merged from 1.1:
 * Correctly validate sparse composite cells in scrub (CASSANDRA-5855)


2.0.0-beta2
 * Replace countPendingHints with Hints Created metric (CASSANDRA-5746)
 * Allow nodetool with no args, and with help to run without a server (CASSANDRA-5734)
 * Cleanup AbstractType/TypeSerializer classes (CASSANDRA-5744)
 * Remove unimplemented cli option schema-mwt (CASSANDRA-5754)
 * Support range tombstones in thrift (CASSANDRA-5435)
 * Normalize table-manipulating CQL3 statements' class names (CASSANDRA-5759)
 * cqlsh: add missing table options to DESCRIBE output (CASSANDRA-5749)
 * Fix assertion error during repair (CASSANDRA-5757)
 * Fix bulkloader (CASSANDRA-5542)
 * Add LZ4 compression to the native protocol (CASSANDRA-5765)
 * Fix bugs in the native protocol v2 (CASSANDRA-5770)
 * CAS on 'primary key only' table (CASSANDRA-5715)
 * Support streaming SSTables of old versions (CASSANDRA-5772)
 * Always respect protocol version in native protocol (CASSANDRA-5778)
 * Fix ConcurrentModificationException during streaming (CASSANDRA-5782)
 * Update deletion timestamp in Commit#updatesWithPaxosTime (CASSANDRA-5787)
 * Thrift cas() method crashes if input columns are not sorted (CASSANDRA-5786)
 * Order columns names correctly when querying for CAS (CASSANDRA-5788)
 * Fix streaming retry (CASSANDRA-5775)
Merged from 1.2:
 * if no seeds can be a reached a node won't start in a ring by itself (CASSANDRA-5768)
 * add cassandra.unsafesystem property (CASSANDRA-5704)
 * (Hadoop) quote identifiers in CqlPagingRecordReader (CASSANDRA-5763)
 * Add replace_node functionality for vnodes (CASSANDRA-5337)
 * Add timeout events to query traces (CASSANDRA-5520)
 * Fix serialization of the LEFT gossip value (CASSANDRA-5696)
 * Pig: support for cql3 tables (CASSANDRA-5234)
 * Fix skipping range tombstones with reverse queries (CASSANDRA-5712)
 * Expire entries out of ThriftSessionManager (CASSANDRA-5719)
 * Don't keep ancestor information in memory (CASSANDRA-5342)
 * Expose native protocol server status in nodetool info (CASSANDRA-5735)
 * Fix pathetic performance of range tombstones (CASSANDRA-5677)
 * Fix querying with an empty (impossible) range (CASSANDRA-5573)
 * cqlsh: handle CUSTOM 2i in DESCRIBE output (CASSANDRA-5760)
 * Fix minor bug in Range.intersects(Bound) (CASSANDRA-5771)
 * cqlsh: handle disabled compression in DESCRIBE output (CASSANDRA-5766)
 * Ensure all UP events are notified on the native protocol (CASSANDRA-5769)
 * Fix formatting of sstable2json with multiple -k arguments (CASSANDRA-5781)
 * Don't rely on row marker for queries in general to hide lost markers
   after TTL expires (CASSANDRA-5762)
 * Sort nodetool help output (CASSANDRA-5776)
 * Fix column expiring during 2 phases compaction (CASSANDRA-5799)
 * now() is being rejected in INSERTs when inside collections (CASSANDRA-5795)


2.0.0-beta1
 * Add support for indexing clustered columns (CASSANDRA-5125)
 * Removed on-heap row cache (CASSANDRA-5348)
 * use nanotime consistently for node-local timeouts (CASSANDRA-5581)
 * Avoid unnecessary second pass on name-based queries (CASSANDRA-5577)
 * Experimental triggers (CASSANDRA-1311)
 * JEMalloc support for off-heap allocation (CASSANDRA-3997)
 * Single-pass compaction (CASSANDRA-4180)
 * Removed token range bisection (CASSANDRA-5518)
 * Removed compatibility with pre-1.2.5 sstables and network messages
   (CASSANDRA-5511)
 * removed PBSPredictor (CASSANDRA-5455)
 * CAS support (CASSANDRA-5062, 5441, 5442, 5443, 5619, 5667)
 * Leveled compaction performs size-tiered compactions in L0
   (CASSANDRA-5371, 5439)
 * Add yaml network topology snitch for mixed ec2/other envs (CASSANDRA-5339)
 * Log when a node is down longer than the hint window (CASSANDRA-4554)
 * Optimize tombstone creation for ExpiringColumns (CASSANDRA-4917)
 * Improve LeveledScanner work estimation (CASSANDRA-5250, 5407)
 * Replace compaction lock with runWithCompactionsDisabled (CASSANDRA-3430)
 * Change Message IDs to ints (CASSANDRA-5307)
 * Move sstable level information into the Stats component, removing the
   need for a separate Manifest file (CASSANDRA-4872)
 * avoid serializing to byte[] on commitlog append (CASSANDRA-5199)
 * make index_interval configurable per columnfamily (CASSANDRA-3961, CASSANDRA-5650)
 * add default_time_to_live (CASSANDRA-3974)
 * add memtable_flush_period_in_ms (CASSANDRA-4237)
 * replace supercolumns internally by composites (CASSANDRA-3237, 5123)
 * upgrade thrift to 0.9.0 (CASSANDRA-3719)
 * drop unnecessary keyspace parameter from user-defined compaction API
   (CASSANDRA-5139)
 * more robust solution to incomplete compactions + counters (CASSANDRA-5151)
 * Change order of directory searching for c*.in.sh (CASSANDRA-3983)
 * Add tool to reset SSTable compaction level for LCS (CASSANDRA-5271)
 * Allow custom configuration loader (CASSANDRA-5045)
 * Remove memory emergency pressure valve logic (CASSANDRA-3534)
 * Reduce request latency with eager retry (CASSANDRA-4705)
 * cqlsh: Remove ASSUME command (CASSANDRA-5331)
 * Rebuild BF when loading sstables if bloom_filter_fp_chance
   has changed since compaction (CASSANDRA-5015)
 * remove row-level bloom filters (CASSANDRA-4885)
 * Change Kernel Page Cache skipping into row preheating (disabled by default)
   (CASSANDRA-4937)
 * Improve repair by deciding on a gcBefore before sending
   out TreeRequests (CASSANDRA-4932)
 * Add an official way to disable compactions (CASSANDRA-5074)
 * Reenable ALTER TABLE DROP with new semantics (CASSANDRA-3919)
 * Add binary protocol versioning (CASSANDRA-5436)
 * Swap THshaServer for TThreadedSelectorServer (CASSANDRA-5530)
 * Add alias support to SELECT statement (CASSANDRA-5075)
 * Don't create empty RowMutations in CommitLogReplayer (CASSANDRA-5541)
 * Use range tombstones when dropping cfs/columns from schema (CASSANDRA-5579)
 * cqlsh: drop CQL2/CQL3-beta support (CASSANDRA-5585)
 * Track max/min column names in sstables to be able to optimize slice
   queries (CASSANDRA-5514, CASSANDRA-5595, CASSANDRA-5600)
 * Binary protocol: allow batching already prepared statements (CASSANDRA-4693)
 * Allow preparing timestamp, ttl and limit in CQL3 queries (CASSANDRA-4450)
 * Support native link w/o JNA in Java7 (CASSANDRA-3734)
 * Use SASL authentication in binary protocol v2 (CASSANDRA-5545)
 * Replace Thrift HsHa with LMAX Disruptor based implementation (CASSANDRA-5582)
 * cqlsh: Add row count to SELECT output (CASSANDRA-5636)
 * Include a timestamp with all read commands to determine column expiration
   (CASSANDRA-5149)
 * Streaming 2.0 (CASSANDRA-5286, 5699)
 * Conditional create/drop ks/table/index statements in CQL3 (CASSANDRA-2737)
 * more pre-table creation property validation (CASSANDRA-5693)
 * Redesign repair messages (CASSANDRA-5426)
 * Fix ALTER RENAME post-5125 (CASSANDRA-5702)
 * Disallow renaming a 2ndary indexed column (CASSANDRA-5705)
 * Rename Table to Keyspace (CASSANDRA-5613)
 * Ensure changing column_index_size_in_kb on different nodes don't corrupt the
   sstable (CASSANDRA-5454)
 * Move resultset type information into prepare, not execute (CASSANDRA-5649)
 * Auto paging in binary protocol (CASSANDRA-4415, 5714)
 * Don't tie client side use of AbstractType to JDBC (CASSANDRA-4495)
 * Adds new TimestampType to replace DateType (CASSANDRA-5723, CASSANDRA-5729)
Merged from 1.2:
 * make starting native protocol server idempotent (CASSANDRA-5728)
 * Fix loading key cache when a saved entry is no longer valid (CASSANDRA-5706)
 * Fix serialization of the LEFT gossip value (CASSANDRA-5696)
 * cqlsh: Don't show 'null' in place of empty values (CASSANDRA-5675)
 * Race condition in detecting version on a mixed 1.1/1.2 cluster
   (CASSANDRA-5692)
 * Fix skipping range tombstones with reverse queries (CASSANDRA-5712)
 * Expire entries out of ThriftSessionManager (CASSANRDA-5719)
 * Don't keep ancestor information in memory (CASSANDRA-5342)
 * cqlsh: fix handling of semicolons inside BATCH queries (CASSANDRA-5697)


1.2.6
 * Fix tracing when operation completes before all responses arrive
   (CASSANDRA-5668)
 * Fix cross-DC mutation forwarding (CASSANDRA-5632)
 * Reduce SSTableLoader memory usage (CASSANDRA-5555)
 * Scale hinted_handoff_throttle_in_kb to cluster size (CASSANDRA-5272)
 * (Hadoop) Add CQL3 input/output formats (CASSANDRA-4421, 5622)
 * (Hadoop) Fix InputKeyRange in CFIF (CASSANDRA-5536)
 * Fix dealing with ridiculously large max sstable sizes in LCS (CASSANDRA-5589)
 * Ignore pre-truncate hints (CASSANDRA-4655)
 * Move System.exit on OOM into a separate thread (CASSANDRA-5273)
 * Write row markers when serializing schema (CASSANDRA-5572)
 * Check only SSTables for the requested range when streaming (CASSANDRA-5569)
 * Improve batchlog replay behavior and hint ttl handling (CASSANDRA-5314)
 * Exclude localTimestamp from validation for tombstones (CASSANDRA-5398)
 * cqlsh: add custom prompt support (CASSANDRA-5539)
 * Reuse prepared statements in hot auth queries (CASSANDRA-5594)
 * cqlsh: add vertical output option (see EXPAND) (CASSANDRA-5597)
 * Add a rate limit option to stress (CASSANDRA-5004)
 * have BulkLoader ignore snapshots directories (CASSANDRA-5587)
 * fix SnitchProperties logging context (CASSANDRA-5602)
 * Expose whether jna is enabled and memory is locked via JMX (CASSANDRA-5508)
 * cqlsh: fix COPY FROM with ReversedType (CASSANDRA-5610)
 * Allow creating CUSTOM indexes on collections (CASSANDRA-5615)
 * Evaluate now() function at execution time (CASSANDRA-5616)
 * Expose detailed read repair metrics (CASSANDRA-5618)
 * Correct blob literal + ReversedType parsing (CASSANDRA-5629)
 * Allow GPFS to prefer the internal IP like EC2MRS (CASSANDRA-5630)
 * fix help text for -tspw cassandra-cli (CASSANDRA-5643)
 * don't throw away initial causes exceptions for internode encryption issues
   (CASSANDRA-5644)
 * Fix message spelling errors for cql select statements (CASSANDRA-5647)
 * Suppress custom exceptions thru jmx (CASSANDRA-5652)
 * Update CREATE CUSTOM INDEX syntax (CASSANDRA-5639)
 * Fix PermissionDetails.equals() method (CASSANDRA-5655)
 * Never allow partition key ranges in CQL3 without token() (CASSANDRA-5666)
 * Gossiper incorrectly drops AppState for an upgrading node (CASSANDRA-5660)
 * Connection thrashing during multi-region ec2 during upgrade, due to
   messaging version (CASSANDRA-5669)
 * Avoid over reconnecting in EC2MRS (CASSANDRA-5678)
 * Fix ReadResponseSerializer.serializedSize() for digest reads (CASSANDRA-5476)
 * allow sstable2json on 2i CFs (CASSANDRA-5694)
Merged from 1.1:
 * Remove buggy thrift max message length option (CASSANDRA-5529)
 * Fix NPE in Pig's widerow mode (CASSANDRA-5488)
 * Add split size parameter to Pig and disable split combination (CASSANDRA-5544)


1.2.5
 * make BytesToken.toString only return hex bytes (CASSANDRA-5566)
 * Ensure that submitBackground enqueues at least one task (CASSANDRA-5554)
 * fix 2i updates with identical values and timestamps (CASSANDRA-5540)
 * fix compaction throttling bursty-ness (CASSANDRA-4316)
 * reduce memory consumption of IndexSummary (CASSANDRA-5506)
 * remove per-row column name bloom filters (CASSANDRA-5492)
 * Include fatal errors in trace events (CASSANDRA-5447)
 * Ensure that PerRowSecondaryIndex is notified of row-level deletes
   (CASSANDRA-5445)
 * Allow empty blob literals in CQL3 (CASSANDRA-5452)
 * Fix streaming RangeTombstones at column index boundary (CASSANDRA-5418)
 * Fix preparing statements when current keyspace is not set (CASSANDRA-5468)
 * Fix SemanticVersion.isSupportedBy minor/patch handling (CASSANDRA-5496)
 * Don't provide oldCfId for post-1.1 system cfs (CASSANDRA-5490)
 * Fix primary range ignores replication strategy (CASSANDRA-5424)
 * Fix shutdown of binary protocol server (CASSANDRA-5507)
 * Fix repair -snapshot not working (CASSANDRA-5512)
 * Set isRunning flag later in binary protocol server (CASSANDRA-5467)
 * Fix use of CQL3 functions with descending clustering order (CASSANDRA-5472)
 * Disallow renaming columns one at a time for thrift table in CQL3
   (CASSANDRA-5531)
 * cqlsh: add CLUSTERING ORDER BY support to DESCRIBE (CASSANDRA-5528)
 * Add custom secondary index support to CQL3 (CASSANDRA-5484)
 * Fix repair hanging silently on unexpected error (CASSANDRA-5229)
 * Fix Ec2Snitch regression introduced by CASSANDRA-5171 (CASSANDRA-5432)
 * Add nodetool enablebackup/disablebackup (CASSANDRA-5556)
 * cqlsh: fix DESCRIBE after case insensitive USE (CASSANDRA-5567)
Merged from 1.1
 * Add retry mechanism to OTC for non-droppable_verbs (CASSANDRA-5393)
 * Use allocator information to improve memtable memory usage estimate
   (CASSANDRA-5497)
 * Fix trying to load deleted row into row cache on startup (CASSANDRA-4463)
 * fsync leveled manifest to avoid corruption (CASSANDRA-5535)
 * Fix Bound intersection computation (CASSANDRA-5551)
 * sstablescrub now respects max memory size in cassandra.in.sh (CASSANDRA-5562)


1.2.4
 * Ensure that PerRowSecondaryIndex updates see the most recent values
   (CASSANDRA-5397)
 * avoid duplicate index entries ind PrecompactedRow and
   ParallelCompactionIterable (CASSANDRA-5395)
 * remove the index entry on oldColumn when new column is a tombstone
   (CASSANDRA-5395)
 * Change default stream throughput from 400 to 200 mbps (CASSANDRA-5036)
 * Gossiper logs DOWN for symmetry with UP (CASSANDRA-5187)
 * Fix mixing prepared statements between keyspaces (CASSANDRA-5352)
 * Fix consistency level during bootstrap - strike 3 (CASSANDRA-5354)
 * Fix transposed arguments in AlreadyExistsException (CASSANDRA-5362)
 * Improve asynchronous hint delivery (CASSANDRA-5179)
 * Fix Guava dependency version (12.0 -> 13.0.1) for Maven (CASSANDRA-5364)
 * Validate that provided CQL3 collection value are < 64K (CASSANDRA-5355)
 * Make upgradeSSTable skip current version sstables by default (CASSANDRA-5366)
 * Optimize min/max timestamp collection (CASSANDRA-5373)
 * Invalid streamId in cql binary protocol when using invalid CL
   (CASSANDRA-5164)
 * Fix validation for IN where clauses with collections (CASSANDRA-5376)
 * Copy resultSet on count query to avoid ConcurrentModificationException
   (CASSANDRA-5382)
 * Correctly typecheck in CQL3 even with ReversedType (CASSANDRA-5386)
 * Fix streaming compressed files when using encryption (CASSANDRA-5391)
 * cassandra-all 1.2.0 pom missing netty dependency (CASSANDRA-5392)
 * Fix writetime/ttl functions on null values (CASSANDRA-5341)
 * Fix NPE during cql3 select with token() (CASSANDRA-5404)
 * IndexHelper.skipBloomFilters won't skip non-SHA filters (CASSANDRA-5385)
 * cqlsh: Print maps ordered by key, sort sets (CASSANDRA-5413)
 * Add null syntax support in CQL3 for inserts (CASSANDRA-3783)
 * Allow unauthenticated set_keyspace() calls (CASSANDRA-5423)
 * Fix potential incremental backups race (CASSANDRA-5410)
 * Fix prepared BATCH statements with batch-level timestamps (CASSANDRA-5415)
 * Allow overriding superuser setup delay (CASSANDRA-5430)
 * cassandra-shuffle with JMX usernames and passwords (CASSANDRA-5431)
Merged from 1.1:
 * cli: Quote ks and cf names in schema output when needed (CASSANDRA-5052)
 * Fix bad default for min/max timestamp in SSTableMetadata (CASSANDRA-5372)
 * Fix cf name extraction from manifest in Directories.migrateFile()
   (CASSANDRA-5242)
 * Support pluggable internode authentication (CASSANDRA-5401)


1.2.3
 * add check for sstable overlap within a level on startup (CASSANDRA-5327)
 * replace ipv6 colons in jmx object names (CASSANDRA-5298, 5328)
 * Avoid allocating SSTableBoundedScanner during repair when the range does
   not intersect the sstable (CASSANDRA-5249)
 * Don't lowercase property map keys (this breaks NTS) (CASSANDRA-5292)
 * Fix composite comparator with super columns (CASSANDRA-5287)
 * Fix insufficient validation of UPDATE queries against counter cfs
   (CASSANDRA-5300)
 * Fix PropertyFileSnitch default DC/Rack behavior (CASSANDRA-5285)
 * Handle null values when executing prepared statement (CASSANDRA-5081)
 * Add netty to pom dependencies (CASSANDRA-5181)
 * Include type arguments in Thrift CQLPreparedResult (CASSANDRA-5311)
 * Fix compaction not removing columns when bf_fp_ratio is 1 (CASSANDRA-5182)
 * cli: Warn about missing CQL3 tables in schema descriptions (CASSANDRA-5309)
 * Re-enable unknown option in replication/compaction strategies option for
   backward compatibility (CASSANDRA-4795)
 * Add binary protocol support to stress (CASSANDRA-4993)
 * cqlsh: Fix COPY FROM value quoting and null handling (CASSANDRA-5305)
 * Fix repair -pr for vnodes (CASSANDRA-5329)
 * Relax CL for auth queries for non-default users (CASSANDRA-5310)
 * Fix AssertionError during repair (CASSANDRA-5245)
 * Don't announce migrations to pre-1.2 nodes (CASSANDRA-5334)
Merged from 1.1:
 * Update offline scrub for 1.0 -> 1.1 directory structure (CASSANDRA-5195)
 * add tmp flag to Descriptor hashcode (CASSANDRA-4021)
 * fix logging of "Found table data in data directories" when only system tables
   are present (CASSANDRA-5289)
 * cli: Add JMX authentication support (CASSANDRA-5080)
 * nodetool: ability to repair specific range (CASSANDRA-5280)
 * Fix possible assertion triggered in SliceFromReadCommand (CASSANDRA-5284)
 * cqlsh: Add inet type support on Windows (ipv4-only) (CASSANDRA-4801)
 * Fix race when initializing ColumnFamilyStore (CASSANDRA-5350)
 * Add UseTLAB JVM flag (CASSANDRA-5361)


1.2.2
 * fix potential for multiple concurrent compactions of the same sstables
   (CASSANDRA-5256)
 * avoid no-op caching of byte[] on commitlog append (CASSANDRA-5199)
 * fix symlinks under data dir not working (CASSANDRA-5185)
 * fix bug in compact storage metadata handling (CASSANDRA-5189)
 * Validate login for USE queries (CASSANDRA-5207)
 * cli: remove default username and password (CASSANDRA-5208)
 * configure populate_io_cache_on_flush per-CF (CASSANDRA-4694)
 * allow configuration of internode socket buffer (CASSANDRA-3378)
 * Make sstable directory picking blacklist-aware again (CASSANDRA-5193)
 * Correctly expire gossip states for edge cases (CASSANDRA-5216)
 * Improve handling of directory creation failures (CASSANDRA-5196)
 * Expose secondary indicies to the rest of nodetool (CASSANDRA-4464)
 * Binary protocol: avoid sending notification for 0.0.0.0 (CASSANDRA-5227)
 * add UseCondCardMark XX jvm settings on jdk 1.7 (CASSANDRA-4366)
 * CQL3 refactor to allow conversion function (CASSANDRA-5226)
 * Fix drop of sstables in some circumstance (CASSANDRA-5232)
 * Implement caching of authorization results (CASSANDRA-4295)
 * Add support for LZ4 compression (CASSANDRA-5038)
 * Fix missing columns in wide rows queries (CASSANDRA-5225)
 * Simplify auth setup and make system_auth ks alterable (CASSANDRA-5112)
 * Stop compactions from hanging during bootstrap (CASSANDRA-5244)
 * fix compressed streaming sending extra chunk (CASSANDRA-5105)
 * Add CQL3-based implementations of IAuthenticator and IAuthorizer
   (CASSANDRA-4898)
 * Fix timestamp-based tomstone removal logic (CASSANDRA-5248)
 * cli: Add JMX authentication support (CASSANDRA-5080)
 * Fix forceFlush behavior (CASSANDRA-5241)
 * cqlsh: Add username autocompletion (CASSANDRA-5231)
 * Fix CQL3 composite partition key error (CASSANDRA-5240)
 * Allow IN clause on last clustering key (CASSANDRA-5230)
Merged from 1.1:
 * fix start key/end token validation for wide row iteration (CASSANDRA-5168)
 * add ConfigHelper support for Thrift frame and max message sizes (CASSANDRA-5188)
 * fix nodetool repair not fail on node down (CASSANDRA-5203)
 * always collect tombstone hints (CASSANDRA-5068)
 * Fix error when sourcing file in cqlsh (CASSANDRA-5235)


1.2.1
 * stream undelivered hints on decommission (CASSANDRA-5128)
 * GossipingPropertyFileSnitch loads saved dc/rack info if needed (CASSANDRA-5133)
 * drain should flush system CFs too (CASSANDRA-4446)
 * add inter_dc_tcp_nodelay setting (CASSANDRA-5148)
 * re-allow wrapping ranges for start_token/end_token range pairitspwng (CASSANDRA-5106)
 * fix validation compaction of empty rows (CASSANDRA-5136)
 * nodetool methods to enable/disable hint storage/delivery (CASSANDRA-4750)
 * disallow bloom filter false positive chance of 0 (CASSANDRA-5013)
 * add threadpool size adjustment methods to JMXEnabledThreadPoolExecutor and
   CompactionManagerMBean (CASSANDRA-5044)
 * fix hinting for dropped local writes (CASSANDRA-4753)
 * off-heap cache doesn't need mutable column container (CASSANDRA-5057)
 * apply disk_failure_policy to bad disks on initial directory creation
   (CASSANDRA-4847)
 * Optimize name-based queries to use ArrayBackedSortedColumns (CASSANDRA-5043)
 * Fall back to old manifest if most recent is unparseable (CASSANDRA-5041)
 * pool [Compressed]RandomAccessReader objects on the partitioned read path
   (CASSANDRA-4942)
 * Add debug logging to list filenames processed by Directories.migrateFile
   method (CASSANDRA-4939)
 * Expose black-listed directories via JMX (CASSANDRA-4848)
 * Log compaction merge counts (CASSANDRA-4894)
 * Minimize byte array allocation by AbstractData{Input,Output} (CASSANDRA-5090)
 * Add SSL support for the binary protocol (CASSANDRA-5031)
 * Allow non-schema system ks modification for shuffle to work (CASSANDRA-5097)
 * cqlsh: Add default limit to SELECT statements (CASSANDRA-4972)
 * cqlsh: fix DESCRIBE for 1.1 cfs in CQL3 (CASSANDRA-5101)
 * Correctly gossip with nodes >= 1.1.7 (CASSANDRA-5102)
 * Ensure CL guarantees on digest mismatch (CASSANDRA-5113)
 * Validate correctly selects on composite partition key (CASSANDRA-5122)
 * Fix exception when adding collection (CASSANDRA-5117)
 * Handle states for non-vnode clusters correctly (CASSANDRA-5127)
 * Refuse unrecognized replication and compaction strategy options (CASSANDRA-4795)
 * Pick the correct value validator in sstable2json for cql3 tables (CASSANDRA-5134)
 * Validate login for describe_keyspace, describe_keyspaces and set_keyspace
   (CASSANDRA-5144)
 * Fix inserting empty maps (CASSANDRA-5141)
 * Don't remove tokens from System table for node we know (CASSANDRA-5121)
 * fix streaming progress report for compresed files (CASSANDRA-5130)
 * Coverage analysis for low-CL queries (CASSANDRA-4858)
 * Stop interpreting dates as valid timeUUID value (CASSANDRA-4936)
 * Adds E notation for floating point numbers (CASSANDRA-4927)
 * Detect (and warn) unintentional use of the cql2 thrift methods when cql3 was
   intended (CASSANDRA-5172)
 * cli: Quote ks and cf names in schema output when needed (CASSANDRA-5052)
 * Fix cf name extraction from manifest in Directories.migrateFile() (CASSANDRA-5242)
 * Replace mistaken usage of commons-logging with slf4j (CASSANDRA-5464)
 * Ensure Jackson dependency matches lib (CASSANDRA-5126)
 * Expose droppable tombstone ratio stats over JMX (CASSANDRA-5159)
Merged from 1.1:
 * Simplify CompressedRandomAccessReader to work around JDK FD bug (CASSANDRA-5088)
 * Improve handling a changing target throttle rate mid-compaction (CASSANDRA-5087)
 * Pig: correctly decode row keys in widerow mode (CASSANDRA-5098)
 * nodetool repair command now prints progress (CASSANDRA-4767)
 * fix user defined compaction to run against 1.1 data directory (CASSANDRA-5118)
 * Fix CQL3 BATCH authorization caching (CASSANDRA-5145)
 * fix get_count returns incorrect value with TTL (CASSANDRA-5099)
 * better handling for mid-compaction failure (CASSANDRA-5137)
 * convert default marshallers list to map for better readability (CASSANDRA-5109)
 * fix ConcurrentModificationException in getBootstrapSource (CASSANDRA-5170)
 * fix sstable maxtimestamp for row deletes and pre-1.1.1 sstables (CASSANDRA-5153)
 * Fix thread growth on node removal (CASSANDRA-5175)
 * Make Ec2Region's datacenter name configurable (CASSANDRA-5155)


1.2.0
 * Disallow counters in collections (CASSANDRA-5082)
 * cqlsh: add unit tests (CASSANDRA-3920)
 * fix default bloom_filter_fp_chance for LeveledCompactionStrategy (CASSANDRA-5093)
Merged from 1.1:
 * add validation for get_range_slices with start_key and end_token (CASSANDRA-5089)


1.2.0-rc2
 * fix nodetool ownership display with vnodes (CASSANDRA-5065)
 * cqlsh: add DESCRIBE KEYSPACES command (CASSANDRA-5060)
 * Fix potential infinite loop when reloading CFS (CASSANDRA-5064)
 * Fix SimpleAuthorizer example (CASSANDRA-5072)
 * cqlsh: force CL.ONE for tracing and system.schema* queries (CASSANDRA-5070)
 * Includes cassandra-shuffle in the debian package (CASSANDRA-5058)
Merged from 1.1:
 * fix multithreaded compaction deadlock (CASSANDRA-4492)
 * fix temporarily missing schema after upgrade from pre-1.1.5 (CASSANDRA-5061)
 * Fix ALTER TABLE overriding compression options with defaults
   (CASSANDRA-4996, 5066)
 * fix specifying and altering crc_check_chance (CASSANDRA-5053)
 * fix Murmur3Partitioner ownership% calculation (CASSANDRA-5076)
 * Don't expire columns sooner than they should in 2ndary indexes (CASSANDRA-5079)


1.2-rc1
 * rename rpc_timeout settings to request_timeout (CASSANDRA-5027)
 * add BF with 0.1 FP to LCS by default (CASSANDRA-5029)
 * Fix preparing insert queries (CASSANDRA-5016)
 * Fix preparing queries with counter increment (CASSANDRA-5022)
 * Fix preparing updates with collections (CASSANDRA-5017)
 * Don't generate UUID based on other node address (CASSANDRA-5002)
 * Fix message when trying to alter a clustering key type (CASSANDRA-5012)
 * Update IAuthenticator to match the new IAuthorizer (CASSANDRA-5003)
 * Fix inserting only a key in CQL3 (CASSANDRA-5040)
 * Fix CQL3 token() function when used with strings (CASSANDRA-5050)
Merged from 1.1:
 * reduce log spam from invalid counter shards (CASSANDRA-5026)
 * Improve schema propagation performance (CASSANDRA-5025)
 * Fix for IndexHelper.IndexFor throws OOB Exception (CASSANDRA-5030)
 * cqlsh: make it possible to describe thrift CFs (CASSANDRA-4827)
 * cqlsh: fix timestamp formatting on some platforms (CASSANDRA-5046)


1.2-beta3
 * make consistency level configurable in cqlsh (CASSANDRA-4829)
 * fix cqlsh rendering of blob fields (CASSANDRA-4970)
 * fix cqlsh DESCRIBE command (CASSANDRA-4913)
 * save truncation position in system table (CASSANDRA-4906)
 * Move CompressionMetadata off-heap (CASSANDRA-4937)
 * allow CLI to GET cql3 columnfamily data (CASSANDRA-4924)
 * Fix rare race condition in getExpireTimeForEndpoint (CASSANDRA-4402)
 * acquire references to overlapping sstables during compaction so bloom filter
   doesn't get free'd prematurely (CASSANDRA-4934)
 * Don't share slice query filter in CQL3 SelectStatement (CASSANDRA-4928)
 * Separate tracing from Log4J (CASSANDRA-4861)
 * Exclude gcable tombstones from merkle-tree computation (CASSANDRA-4905)
 * Better printing of AbstractBounds for tracing (CASSANDRA-4931)
 * Optimize mostRecentTombstone check in CC.collectAllData (CASSANDRA-4883)
 * Change stream session ID to UUID to avoid collision from same node (CASSANDRA-4813)
 * Use Stats.db when bulk loading if present (CASSANDRA-4957)
 * Skip repair on system_trace and keyspaces with RF=1 (CASSANDRA-4956)
 * (cql3) Remove arbitrary SELECT limit (CASSANDRA-4918)
 * Correctly handle prepared operation on collections (CASSANDRA-4945)
 * Fix CQL3 LIMIT (CASSANDRA-4877)
 * Fix Stress for CQL3 (CASSANDRA-4979)
 * Remove cassandra specific exceptions from JMX interface (CASSANDRA-4893)
 * (CQL3) Force using ALLOW FILTERING on potentially inefficient queries (CASSANDRA-4915)
 * (cql3) Fix adding column when the table has collections (CASSANDRA-4982)
 * (cql3) Fix allowing collections with compact storage (CASSANDRA-4990)
 * (cql3) Refuse ttl/writetime function on collections (CASSANDRA-4992)
 * Replace IAuthority with new IAuthorizer (CASSANDRA-4874)
 * clqsh: fix KEY pseudocolumn escaping when describing Thrift tables
   in CQL3 mode (CASSANDRA-4955)
 * add basic authentication support for Pig CassandraStorage (CASSANDRA-3042)
 * fix CQL2 ALTER TABLE compaction_strategy_class altering (CASSANDRA-4965)
Merged from 1.1:
 * Fall back to old describe_splits if d_s_ex is not available (CASSANDRA-4803)
 * Improve error reporting when streaming ranges fail (CASSANDRA-5009)
 * Fix cqlsh timestamp formatting of timezone info (CASSANDRA-4746)
 * Fix assertion failure with leveled compaction (CASSANDRA-4799)
 * Check for null end_token in get_range_slice (CASSANDRA-4804)
 * Remove all remnants of removed nodes (CASSANDRA-4840)
 * Add aut-reloading of the log4j file in debian package (CASSANDRA-4855)
 * Fix estimated row cache entry size (CASSANDRA-4860)
 * reset getRangeSlice filter after finishing a row for get_paged_slice
   (CASSANDRA-4919)
 * expunge row cache post-truncate (CASSANDRA-4940)
 * Allow static CF definition with compact storage (CASSANDRA-4910)
 * Fix endless loop/compaction of schema_* CFs due to broken timestamps (CASSANDRA-4880)
 * Fix 'wrong class type' assertion in CounterColumn (CASSANDRA-4976)


1.2-beta2
 * fp rate of 1.0 disables BF entirely; LCS defaults to 1.0 (CASSANDRA-4876)
 * off-heap bloom filters for row keys (CASSANDRA_4865)
 * add extension point for sstable components (CASSANDRA-4049)
 * improve tracing output (CASSANDRA-4852, 4862)
 * make TRACE verb droppable (CASSANDRA-4672)
 * fix BulkLoader recognition of CQL3 columnfamilies (CASSANDRA-4755)
 * Sort commitlog segments for replay by id instead of mtime (CASSANDRA-4793)
 * Make hint delivery asynchronous (CASSANDRA-4761)
 * Pluggable Thrift transport factories for CLI and cqlsh (CASSANDRA-4609, 4610)
 * cassandra-cli: allow Double value type to be inserted to a column (CASSANDRA-4661)
 * Add ability to use custom TServerFactory implementations (CASSANDRA-4608)
 * optimize batchlog flushing to skip successful batches (CASSANDRA-4667)
 * include metadata for system keyspace itself in schema tables (CASSANDRA-4416)
 * add check to PropertyFileSnitch to verify presence of location for
   local node (CASSANDRA-4728)
 * add PBSPredictor consistency modeler (CASSANDRA-4261)
 * remove vestiges of Thrift unframed mode (CASSANDRA-4729)
 * optimize single-row PK lookups (CASSANDRA-4710)
 * adjust blockFor calculation to account for pending ranges due to node
   movement (CASSANDRA-833)
 * Change CQL version to 3.0.0 and stop accepting 3.0.0-beta1 (CASSANDRA-4649)
 * (CQL3) Make prepared statement global instead of per connection
   (CASSANDRA-4449)
 * Fix scrubbing of CQL3 created tables (CASSANDRA-4685)
 * (CQL3) Fix validation when using counter and regular columns in the same
   table (CASSANDRA-4706)
 * Fix bug starting Cassandra with simple authentication (CASSANDRA-4648)
 * Add support for batchlog in CQL3 (CASSANDRA-4545, 4738)
 * Add support for multiple column family outputs in CFOF (CASSANDRA-4208)
 * Support repairing only the local DC nodes (CASSANDRA-4747)
 * Use rpc_address for binary protocol and change default port (CASSANDRA-4751)
 * Fix use of collections in prepared statements (CASSANDRA-4739)
 * Store more information into peers table (CASSANDRA-4351, 4814)
 * Configurable bucket size for size tiered compaction (CASSANDRA-4704)
 * Run leveled compaction in parallel (CASSANDRA-4310)
 * Fix potential NPE during CFS reload (CASSANDRA-4786)
 * Composite indexes may miss results (CASSANDRA-4796)
 * Move consistency level to the protocol level (CASSANDRA-4734, 4824)
 * Fix Subcolumn slice ends not respected (CASSANDRA-4826)
 * Fix Assertion error in cql3 select (CASSANDRA-4783)
 * Fix list prepend logic (CQL3) (CASSANDRA-4835)
 * Add booleans as literals in CQL3 (CASSANDRA-4776)
 * Allow renaming PK columns in CQL3 (CASSANDRA-4822)
 * Fix binary protocol NEW_NODE event (CASSANDRA-4679)
 * Fix potential infinite loop in tombstone compaction (CASSANDRA-4781)
 * Remove system tables accounting from schema (CASSANDRA-4850)
 * (cql3) Force provided columns in clustering key order in
   'CLUSTERING ORDER BY' (CASSANDRA-4881)
 * Fix composite index bug (CASSANDRA-4884)
 * Fix short read protection for CQL3 (CASSANDRA-4882)
 * Add tracing support to the binary protocol (CASSANDRA-4699)
 * (cql3) Don't allow prepared marker inside collections (CASSANDRA-4890)
 * Re-allow order by on non-selected columns (CASSANDRA-4645)
 * Bug when composite index is created in a table having collections (CASSANDRA-4909)
 * log index scan subject in CompositesSearcher (CASSANDRA-4904)
Merged from 1.1:
 * add get[Row|Key]CacheEntries to CacheServiceMBean (CASSANDRA-4859)
 * fix get_paged_slice to wrap to next row correctly (CASSANDRA-4816)
 * fix indexing empty column values (CASSANDRA-4832)
 * allow JdbcDate to compose null Date objects (CASSANDRA-4830)
 * fix possible stackoverflow when compacting 1000s of sstables
   (CASSANDRA-4765)
 * fix wrong leveled compaction progress calculation (CASSANDRA-4807)
 * add a close() method to CRAR to prevent leaking file descriptors (CASSANDRA-4820)
 * fix potential infinite loop in get_count (CASSANDRA-4833)
 * fix compositeType.{get/from}String methods (CASSANDRA-4842)
 * (CQL) fix CREATE COLUMNFAMILY permissions check (CASSANDRA-4864)
 * Fix DynamicCompositeType same type comparison (CASSANDRA-4711)
 * Fix duplicate SSTable reference when stream session failed (CASSANDRA-3306)
 * Allow static CF definition with compact storage (CASSANDRA-4910)
 * Fix endless loop/compaction of schema_* CFs due to broken timestamps (CASSANDRA-4880)
 * Fix 'wrong class type' assertion in CounterColumn (CASSANDRA-4976)


1.2-beta1
 * add atomic_batch_mutate (CASSANDRA-4542, -4635)
 * increase default max_hint_window_in_ms to 3h (CASSANDRA-4632)
 * include message initiation time to replicas so they can more
   accurately drop timed-out requests (CASSANDRA-2858)
 * fix clientutil.jar dependencies (CASSANDRA-4566)
 * optimize WriteResponse (CASSANDRA-4548)
 * new metrics (CASSANDRA-4009)
 * redesign KEYS indexes to avoid read-before-write (CASSANDRA-2897)
 * debug tracing (CASSANDRA-1123)
 * parallelize row cache loading (CASSANDRA-4282)
 * Make compaction, flush JBOD-aware (CASSANDRA-4292)
 * run local range scans on the read stage (CASSANDRA-3687)
 * clean up ioexceptions (CASSANDRA-2116)
 * add disk_failure_policy (CASSANDRA-2118)
 * Introduce new json format with row level deletion (CASSANDRA-4054)
 * remove redundant "name" column from schema_keyspaces (CASSANDRA-4433)
 * improve "nodetool ring" handling of multi-dc clusters (CASSANDRA-3047)
 * update NTS calculateNaturalEndpoints to be O(N log N) (CASSANDRA-3881)
 * split up rpc timeout by operation type (CASSANDRA-2819)
 * rewrite key cache save/load to use only sequential i/o (CASSANDRA-3762)
 * update MS protocol with a version handshake + broadcast address id
   (CASSANDRA-4311)
 * multithreaded hint replay (CASSANDRA-4189)
 * add inter-node message compression (CASSANDRA-3127)
 * remove COPP (CASSANDRA-2479)
 * Track tombstone expiration and compact when tombstone content is
   higher than a configurable threshold, default 20% (CASSANDRA-3442, 4234)
 * update MurmurHash to version 3 (CASSANDRA-2975)
 * (CLI) track elapsed time for `delete' operation (CASSANDRA-4060)
 * (CLI) jline version is bumped to 1.0 to properly  support
   'delete' key function (CASSANDRA-4132)
 * Save IndexSummary into new SSTable 'Summary' component (CASSANDRA-2392, 4289)
 * Add support for range tombstones (CASSANDRA-3708)
 * Improve MessagingService efficiency (CASSANDRA-3617)
 * Avoid ID conflicts from concurrent schema changes (CASSANDRA-3794)
 * Set thrift HSHA server thread limit to unlimited by default (CASSANDRA-4277)
 * Avoids double serialization of CF id in RowMutation messages
   (CASSANDRA-4293)
 * stream compressed sstables directly with java nio (CASSANDRA-4297)
 * Support multiple ranges in SliceQueryFilter (CASSANDRA-3885)
 * Add column metadata to system column families (CASSANDRA-4018)
 * (cql3) Always use composite types by default (CASSANDRA-4329)
 * (cql3) Add support for set, map and list (CASSANDRA-3647)
 * Validate date type correctly (CASSANDRA-4441)
 * (cql3) Allow definitions with only a PK (CASSANDRA-4361)
 * (cql3) Add support for row key composites (CASSANDRA-4179)
 * improve DynamicEndpointSnitch by using reservoir sampling (CASSANDRA-4038)
 * (cql3) Add support for 2ndary indexes (CASSANDRA-3680)
 * (cql3) fix defining more than one PK to be invalid (CASSANDRA-4477)
 * remove schema agreement checking from all external APIs (Thrift, CQL and CQL3) (CASSANDRA-4487)
 * add Murmur3Partitioner and make it default for new installations (CASSANDRA-3772, 4621)
 * (cql3) update pseudo-map syntax to use map syntax (CASSANDRA-4497)
 * Finer grained exceptions hierarchy and provides error code with exceptions (CASSANDRA-3979)
 * Adds events push to binary protocol (CASSANDRA-4480)
 * Rewrite nodetool help (CASSANDRA-2293)
 * Make CQL3 the default for CQL (CASSANDRA-4640)
 * update stress tool to be able to use CQL3 (CASSANDRA-4406)
 * Accept all thrift update on CQL3 cf but don't expose their metadata (CASSANDRA-4377)
 * Replace Throttle with Guava's RateLimiter for HintedHandOff (CASSANDRA-4541)
 * fix counter add/get using CQL2 and CQL3 in stress tool (CASSANDRA-4633)
 * Add sstable count per level to cfstats (CASSANDRA-4537)
 * (cql3) Add ALTER KEYSPACE statement (CASSANDRA-4611)
 * (cql3) Allow defining default consistency levels (CASSANDRA-4448)
 * (cql3) Fix queries using LIMIT missing results (CASSANDRA-4579)
 * fix cross-version gossip messaging (CASSANDRA-4576)
 * added inet data type (CASSANDRA-4627)


1.1.6
 * Wait for writes on synchronous read digest mismatch (CASSANDRA-4792)
 * fix commitlog replay for nanotime-infected sstables (CASSANDRA-4782)
 * preflight check ttl for maximum of 20 years (CASSANDRA-4771)
 * (Pig) fix widerow input with single column rows (CASSANDRA-4789)
 * Fix HH to compact with correct gcBefore, which avoids wiping out
   undelivered hints (CASSANDRA-4772)
 * LCS will merge up to 32 L0 sstables as intended (CASSANDRA-4778)
 * NTS will default unconfigured DC replicas to zero (CASSANDRA-4675)
 * use default consistency level in counter validation if none is
   explicitly provide (CASSANDRA-4700)
 * Improve IAuthority interface by introducing fine-grained
   access permissions and grant/revoke commands (CASSANDRA-4490, 4644)
 * fix assumption error in CLI when updating/describing keyspace
   (CASSANDRA-4322)
 * Adds offline sstablescrub to debian packaging (CASSANDRA-4642)
 * Automatic fixing of overlapping leveled sstables (CASSANDRA-4644)
 * fix error when using ORDER BY with extended selections (CASSANDRA-4689)
 * (CQL3) Fix validation for IN queries for non-PK cols (CASSANDRA-4709)
 * fix re-created keyspace disappering after 1.1.5 upgrade
   (CASSANDRA-4698, 4752)
 * (CLI) display elapsed time in 2 fraction digits (CASSANDRA-3460)
 * add authentication support to sstableloader (CASSANDRA-4712)
 * Fix CQL3 'is reversed' logic (CASSANDRA-4716, 4759)
 * (CQL3) Don't return ReversedType in result set metadata (CASSANDRA-4717)
 * Backport adding AlterKeyspace statement (CASSANDRA-4611)
 * (CQL3) Correcty accept upper-case data types (CASSANDRA-4770)
 * Add binary protocol events for schema changes (CASSANDRA-4684)
Merged from 1.0:
 * Switch from NBHM to CHM in MessagingService's callback map, which
   prevents OOM in long-running instances (CASSANDRA-4708)


1.1.5
 * add SecondaryIndex.reload API (CASSANDRA-4581)
 * use millis + atomicint for commitlog segment creation instead of
   nanotime, which has issues under some hypervisors (CASSANDRA-4601)
 * fix FD leak in slice queries (CASSANDRA-4571)
 * avoid recursion in leveled compaction (CASSANDRA-4587)
 * increase stack size under Java7 to 180K
 * Log(info) schema changes (CASSANDRA-4547)
 * Change nodetool setcachecapcity to manipulate global caches (CASSANDRA-4563)
 * (cql3) fix setting compaction strategy (CASSANDRA-4597)
 * fix broken system.schema_* timestamps on system startup (CASSANDRA-4561)
 * fix wrong skip of cache saving (CASSANDRA-4533)
 * Avoid NPE when lost+found is in data dir (CASSANDRA-4572)
 * Respect five-minute flush moratorium after initial CL replay (CASSANDRA-4474)
 * Adds ntp as recommended in debian packaging (CASSANDRA-4606)
 * Configurable transport in CF Record{Reader|Writer} (CASSANDRA-4558)
 * (cql3) fix potential NPE with both equal and unequal restriction (CASSANDRA-4532)
 * (cql3) improves ORDER BY validation (CASSANDRA-4624)
 * Fix potential deadlock during counter writes (CASSANDRA-4578)
 * Fix cql error with ORDER BY when using IN (CASSANDRA-4612)
Merged from 1.0:
 * increase Xss to 160k to accomodate latest 1.6 JVMs (CASSANDRA-4602)
 * fix toString of hint destination tokens (CASSANDRA-4568)
 * Fix multiple values for CurrentLocal NodeID (CASSANDRA-4626)


1.1.4
 * fix offline scrub to catch >= out of order rows (CASSANDRA-4411)
 * fix cassandra-env.sh on RHEL and other non-dash-based systems
   (CASSANDRA-4494)
Merged from 1.0:
 * (Hadoop) fix setting key length for old-style mapred api (CASSANDRA-4534)
 * (Hadoop) fix iterating through a resultset consisting entirely
   of tombstoned rows (CASSANDRA-4466)


1.1.3
 * (cqlsh) add COPY TO (CASSANDRA-4434)
 * munmap commitlog segments before rename (CASSANDRA-4337)
 * (JMX) rename getRangeKeySample to sampleKeyRange to avoid returning
   multi-MB results as an attribute (CASSANDRA-4452)
 * flush based on data size, not throughput; overwritten columns no
   longer artificially inflate liveRatio (CASSANDRA-4399)
 * update default commitlog segment size to 32MB and total commitlog
   size to 32/1024 MB for 32/64 bit JVMs, respectively (CASSANDRA-4422)
 * avoid using global partitioner to estimate ranges in index sstables
   (CASSANDRA-4403)
 * restore pre-CASSANDRA-3862 approach to removing expired tombstones
   from row cache during compaction (CASSANDRA-4364)
 * (stress) support for CQL prepared statements (CASSANDRA-3633)
 * Correctly catch exception when Snappy cannot be loaded (CASSANDRA-4400)
 * (cql3) Support ORDER BY when IN condition is given in WHERE clause (CASSANDRA-4327)
 * (cql3) delete "component_index" column on DROP TABLE call (CASSANDRA-4420)
 * change nanoTime() to currentTimeInMillis() in schema related code (CASSANDRA-4432)
 * add a token generation tool (CASSANDRA-3709)
 * Fix LCS bug with sstable containing only 1 row (CASSANDRA-4411)
 * fix "Can't Modify Index Name" problem on CF update (CASSANDRA-4439)
 * Fix assertion error in getOverlappingSSTables during repair (CASSANDRA-4456)
 * fix nodetool's setcompactionthreshold command (CASSANDRA-4455)
 * Ensure compacted files are never used, to avoid counter overcount (CASSANDRA-4436)
Merged from 1.0:
 * Push the validation of secondary index values to the SecondaryIndexManager (CASSANDRA-4240)
 * allow dropping columns shadowed by not-yet-expired supercolumn or row
   tombstones in PrecompactedRow (CASSANDRA-4396)


1.1.2
 * Fix cleanup not deleting index entries (CASSANDRA-4379)
 * Use correct partitioner when saving + loading caches (CASSANDRA-4331)
 * Check schema before trying to export sstable (CASSANDRA-2760)
 * Raise a meaningful exception instead of NPE when PFS encounters
   an unconfigured node + no default (CASSANDRA-4349)
 * fix bug in sstable blacklisting with LCS (CASSANDRA-4343)
 * LCS no longer promotes tiny sstables out of L0 (CASSANDRA-4341)
 * skip tombstones during hint replay (CASSANDRA-4320)
 * fix NPE in compactionstats (CASSANDRA-4318)
 * enforce 1m min keycache for auto (CASSANDRA-4306)
 * Have DeletedColumn.isMFD always return true (CASSANDRA-4307)
 * (cql3) exeption message for ORDER BY constraints said primary filter can be
    an IN clause, which is misleading (CASSANDRA-4319)
 * (cql3) Reject (not yet supported) creation of 2ndardy indexes on tables with
   composite primary keys (CASSANDRA-4328)
 * Set JVM stack size to 160k for java 7 (CASSANDRA-4275)
 * cqlsh: add COPY command to load data from CSV flat files (CASSANDRA-4012)
 * CFMetaData.fromThrift to throw ConfigurationException upon error (CASSANDRA-4353)
 * Use CF comparator to sort indexed columns in SecondaryIndexManager
   (CASSANDRA-4365)
 * add strategy_options to the KSMetaData.toString() output (CASSANDRA-4248)
 * (cql3) fix range queries containing unqueried results (CASSANDRA-4372)
 * (cql3) allow updating column_alias types (CASSANDRA-4041)
 * (cql3) Fix deletion bug (CASSANDRA-4193)
 * Fix computation of overlapping sstable for leveled compaction (CASSANDRA-4321)
 * Improve scrub and allow to run it offline (CASSANDRA-4321)
 * Fix assertionError in StorageService.bulkLoad (CASSANDRA-4368)
 * (cqlsh) add option to authenticate to a keyspace at startup (CASSANDRA-4108)
 * (cqlsh) fix ASSUME functionality (CASSANDRA-4352)
 * Fix ColumnFamilyRecordReader to not return progress > 100% (CASSANDRA-3942)
Merged from 1.0:
 * Set gc_grace on index CF to 0 (CASSANDRA-4314)


1.1.1
 * add populate_io_cache_on_flush option (CASSANDRA-2635)
 * allow larger cache capacities than 2GB (CASSANDRA-4150)
 * add getsstables command to nodetool (CASSANDRA-4199)
 * apply parent CF compaction settings to secondary index CFs (CASSANDRA-4280)
 * preserve commitlog size cap when recycling segments at startup
   (CASSANDRA-4201)
 * (Hadoop) fix split generation regression (CASSANDRA-4259)
 * ignore min/max compactions settings in LCS, while preserving
   behavior that min=max=0 disables autocompaction (CASSANDRA-4233)
 * log number of rows read from saved cache (CASSANDRA-4249)
 * calculate exact size required for cleanup operations (CASSANDRA-1404)
 * avoid blocking additional writes during flush when the commitlog
   gets behind temporarily (CASSANDRA-1991)
 * enable caching on index CFs based on data CF cache setting (CASSANDRA-4197)
 * warn on invalid replication strategy creation options (CASSANDRA-4046)
 * remove [Freeable]Memory finalizers (CASSANDRA-4222)
 * include tombstone size in ColumnFamily.size, which can prevent OOM
   during sudden mass delete operations by yielding a nonzero liveRatio
   (CASSANDRA-3741)
 * Open 1 sstableScanner per level for leveled compaction (CASSANDRA-4142)
 * Optimize reads when row deletion timestamps allow us to restrict
   the set of sstables we check (CASSANDRA-4116)
 * add support for commitlog archiving and point-in-time recovery
   (CASSANDRA-3690)
 * avoid generating redundant compaction tasks during streaming
   (CASSANDRA-4174)
 * add -cf option to nodetool snapshot, and takeColumnFamilySnapshot to
   StorageService mbean (CASSANDRA-556)
 * optimize cleanup to drop entire sstables where possible (CASSANDRA-4079)
 * optimize truncate when autosnapshot is disabled (CASSANDRA-4153)
 * update caches to use byte[] keys to reduce memory overhead (CASSANDRA-3966)
 * add column limit to cli (CASSANDRA-3012, 4098)
 * clean up and optimize DataOutputBuffer, used by CQL compression and
   CompositeType (CASSANDRA-4072)
 * optimize commitlog checksumming (CASSANDRA-3610)
 * identify and blacklist corrupted SSTables from future compactions
   (CASSANDRA-2261)
 * Move CfDef and KsDef validation out of thrift (CASSANDRA-4037)
 * Expose API to repair a user provided range (CASSANDRA-3912)
 * Add way to force the cassandra-cli to refresh its schema (CASSANDRA-4052)
 * Avoid having replicate on write tasks stacking up at CL.ONE (CASSANDRA-2889)
 * (cql3) Backwards compatibility for composite comparators in non-cql3-aware
   clients (CASSANDRA-4093)
 * (cql3) Fix order by for reversed queries (CASSANDRA-4160)
 * (cql3) Add ReversedType support (CASSANDRA-4004)
 * (cql3) Add timeuuid type (CASSANDRA-4194)
 * (cql3) Minor fixes (CASSANDRA-4185)
 * (cql3) Fix prepared statement in BATCH (CASSANDRA-4202)
 * (cql3) Reduce the list of reserved keywords (CASSANDRA-4186)
 * (cql3) Move max/min compaction thresholds to compaction strategy options
   (CASSANDRA-4187)
 * Fix exception during move when localhost is the only source (CASSANDRA-4200)
 * (cql3) Allow paging through non-ordered partitioner results (CASSANDRA-3771)
 * (cql3) Fix drop index (CASSANDRA-4192)
 * (cql3) Don't return range ghosts anymore (CASSANDRA-3982)
 * fix re-creating Keyspaces/ColumnFamilies with the same name as dropped
   ones (CASSANDRA-4219)
 * fix SecondaryIndex LeveledManifest save upon snapshot (CASSANDRA-4230)
 * fix missing arrayOffset in FBUtilities.hash (CASSANDRA-4250)
 * (cql3) Add name of parameters in CqlResultSet (CASSANDRA-4242)
 * (cql3) Correctly validate order by queries (CASSANDRA-4246)
 * rename stress to cassandra-stress for saner packaging (CASSANDRA-4256)
 * Fix exception on colum metadata with non-string comparator (CASSANDRA-4269)
 * Check for unknown/invalid compression options (CASSANDRA-4266)
 * (cql3) Adds simple access to column timestamp and ttl (CASSANDRA-4217)
 * (cql3) Fix range queries with secondary indexes (CASSANDRA-4257)
 * Better error messages from improper input in cli (CASSANDRA-3865)
 * Try to stop all compaction upon Keyspace or ColumnFamily drop (CASSANDRA-4221)
 * (cql3) Allow keyspace properties to contain hyphens (CASSANDRA-4278)
 * (cql3) Correctly validate keyspace access in create table (CASSANDRA-4296)
 * Avoid deadlock in migration stage (CASSANDRA-3882)
 * Take supercolumn names and deletion info into account in memtable throughput
   (CASSANDRA-4264)
 * Add back backward compatibility for old style replication factor (CASSANDRA-4294)
 * Preserve compatibility with pre-1.1 index queries (CASSANDRA-4262)
Merged from 1.0:
 * Fix super columns bug where cache is not updated (CASSANDRA-4190)
 * fix maxTimestamp to include row tombstones (CASSANDRA-4116)
 * (CLI) properly handle quotes in create/update keyspace commands (CASSANDRA-4129)
 * Avoids possible deadlock during bootstrap (CASSANDRA-4159)
 * fix stress tool that hangs forever on timeout or error (CASSANDRA-4128)
 * stress tool to return appropriate exit code on failure (CASSANDRA-4188)
 * fix compaction NPE when out of disk space and assertions disabled
   (CASSANDRA-3985)
 * synchronize LCS getEstimatedTasks to avoid CME (CASSANDRA-4255)
 * ensure unique streaming session id's (CASSANDRA-4223)
 * kick off background compaction when min/max thresholds change
   (CASSANDRA-4279)
 * improve ability of STCS.getBuckets to deal with 100s of 1000s of
   sstables, such as when convertinb back from LCS (CASSANDRA-4287)
 * Oversize integer in CQL throws NumberFormatException (CASSANDRA-4291)
 * fix 1.0.x node join to mixed version cluster, other nodes >= 1.1 (CASSANDRA-4195)
 * Fix LCS splitting sstable base on uncompressed size (CASSANDRA-4419)
 * Push the validation of secondary index values to the SecondaryIndexManager (CASSANDRA-4240)
 * Don't purge columns during upgradesstables (CASSANDRA-4462)
 * Make cqlsh work with piping (CASSANDRA-4113)
 * Validate arguments for nodetool decommission (CASSANDRA-4061)
 * Report thrift status in nodetool info (CASSANDRA-4010)


1.1.0-final
 * average a reduced liveRatio estimate with the previous one (CASSANDRA-4065)
 * Allow KS and CF names up to 48 characters (CASSANDRA-4157)
 * fix stress build (CASSANDRA-4140)
 * add time remaining estimate to nodetool compactionstats (CASSANDRA-4167)
 * (cql) fix NPE in cql3 ALTER TABLE (CASSANDRA-4163)
 * (cql) Add support for CL.TWO and CL.THREE in CQL (CASSANDRA-4156)
 * (cql) Fix type in CQL3 ALTER TABLE preventing update (CASSANDRA-4170)
 * (cql) Throw invalid exception from CQL3 on obsolete options (CASSANDRA-4171)
 * (cqlsh) fix recognizing uppercase SELECT keyword (CASSANDRA-4161)
 * Pig: wide row support (CASSANDRA-3909)
Merged from 1.0:
 * avoid streaming empty files with bulk loader if sstablewriter errors out
   (CASSANDRA-3946)


1.1-rc1
 * Include stress tool in binary builds (CASSANDRA-4103)
 * (Hadoop) fix wide row iteration when last row read was deleted
   (CASSANDRA-4154)
 * fix read_repair_chance to really default to 0.1 in the cli (CASSANDRA-4114)
 * Adds caching and bloomFilterFpChange to CQL options (CASSANDRA-4042)
 * Adds posibility to autoconfigure size of the KeyCache (CASSANDRA-4087)
 * fix KEYS index from skipping results (CASSANDRA-3996)
 * Remove sliced_buffer_size_in_kb dead option (CASSANDRA-4076)
 * make loadNewSStable preserve sstable version (CASSANDRA-4077)
 * Respect 1.0 cache settings as much as possible when upgrading
   (CASSANDRA-4088)
 * relax path length requirement for sstable files when upgrading on
   non-Windows platforms (CASSANDRA-4110)
 * fix terminination of the stress.java when errors were encountered
   (CASSANDRA-4128)
 * Move CfDef and KsDef validation out of thrift (CASSANDRA-4037)
 * Fix get_paged_slice (CASSANDRA-4136)
 * CQL3: Support slice with exclusive start and stop (CASSANDRA-3785)
Merged from 1.0:
 * support PropertyFileSnitch in bulk loader (CASSANDRA-4145)
 * add auto_snapshot option allowing disabling snapshot before drop/truncate
   (CASSANDRA-3710)
 * allow short snitch names (CASSANDRA-4130)


1.1-beta2
 * rename loaded sstables to avoid conflicts with local snapshots
   (CASSANDRA-3967)
 * start hint replay as soon as FD notifies that the target is back up
   (CASSANDRA-3958)
 * avoid unproductive deserializing of cached rows during compaction
   (CASSANDRA-3921)
 * fix concurrency issues with CQL keyspace creation (CASSANDRA-3903)
 * Show Effective Owership via Nodetool ring <keyspace> (CASSANDRA-3412)
 * Update ORDER BY syntax for CQL3 (CASSANDRA-3925)
 * Fix BulkRecordWriter to not throw NPE if reducer gets no map data from Hadoop (CASSANDRA-3944)
 * Fix bug with counters in super columns (CASSANDRA-3821)
 * Remove deprecated merge_shard_chance (CASSANDRA-3940)
 * add a convenient way to reset a node's schema (CASSANDRA-2963)
 * fix for intermittent SchemaDisagreementException (CASSANDRA-3884)
 * CLI `list <CF>` to limit number of columns and their order (CASSANDRA-3012)
 * ignore deprecated KsDef/CfDef/ColumnDef fields in native schema (CASSANDRA-3963)
 * CLI to report when unsupported column_metadata pair was given (CASSANDRA-3959)
 * reincarnate removed and deprecated KsDef/CfDef attributes (CASSANDRA-3953)
 * Fix race between writes and read for cache (CASSANDRA-3862)
 * perform static initialization of StorageProxy on start-up (CASSANDRA-3797)
 * support trickling fsync() on writes (CASSANDRA-3950)
 * expose counters for unavailable/timeout exceptions given to thrift clients (CASSANDRA-3671)
 * avoid quadratic startup time in LeveledManifest (CASSANDRA-3952)
 * Add type information to new schema_ columnfamilies and remove thrift
   serialization for schema (CASSANDRA-3792)
 * add missing column validator options to the CLI help (CASSANDRA-3926)
 * skip reading saved key cache if CF's caching strategy is NONE or ROWS_ONLY (CASSANDRA-3954)
 * Unify migration code (CASSANDRA-4017)
Merged from 1.0:
 * cqlsh: guess correct version of Python for Arch Linux (CASSANDRA-4090)
 * (CLI) properly handle quotes in create/update keyspace commands (CASSANDRA-4129)
 * Avoids possible deadlock during bootstrap (CASSANDRA-4159)
 * fix stress tool that hangs forever on timeout or error (CASSANDRA-4128)
 * Fix super columns bug where cache is not updated (CASSANDRA-4190)
 * stress tool to return appropriate exit code on failure (CASSANDRA-4188)


1.0.9
 * improve index sampling performance (CASSANDRA-4023)
 * always compact away deleted hints immediately after handoff (CASSANDRA-3955)
 * delete hints from dropped ColumnFamilies on handoff instead of
   erroring out (CASSANDRA-3975)
 * add CompositeType ref to the CLI doc for create/update column family (CASSANDRA-3980)
 * Pig: support Counter ColumnFamilies (CASSANDRA-3973)
 * Pig: Composite column support (CASSANDRA-3684)
 * Avoid NPE during repair when a keyspace has no CFs (CASSANDRA-3988)
 * Fix division-by-zero error on get_slice (CASSANDRA-4000)
 * don't change manifest level for cleanup, scrub, and upgradesstables
   operations under LeveledCompactionStrategy (CASSANDRA-3989, 4112)
 * fix race leading to super columns assertion failure (CASSANDRA-3957)
 * fix NPE on invalid CQL delete command (CASSANDRA-3755)
 * allow custom types in CLI's assume command (CASSANDRA-4081)
 * fix totalBytes count for parallel compactions (CASSANDRA-3758)
 * fix intermittent NPE in get_slice (CASSANDRA-4095)
 * remove unnecessary asserts in native code interfaces (CASSANDRA-4096)
 * Validate blank keys in CQL to avoid assertion errors (CASSANDRA-3612)
 * cqlsh: fix bad decoding of some column names (CASSANDRA-4003)
 * cqlsh: fix incorrect padding with unicode chars (CASSANDRA-4033)
 * Fix EC2 snitch incorrectly reporting region (CASSANDRA-4026)
 * Shut down thrift during decommission (CASSANDRA-4086)
 * Expose nodetool cfhistograms for 2ndary indexes (CASSANDRA-4063)
Merged from 0.8:
 * Fix ConcurrentModificationException in gossiper (CASSANDRA-4019)


1.1-beta1
 * (cqlsh)
   + add SOURCE and CAPTURE commands, and --file option (CASSANDRA-3479)
   + add ALTER COLUMNFAMILY WITH (CASSANDRA-3523)
   + bundle Python dependencies with Cassandra (CASSANDRA-3507)
   + added to Debian package (CASSANDRA-3458)
   + display byte data instead of erroring out on decode failure
     (CASSANDRA-3874)
 * add nodetool rebuild_index (CASSANDRA-3583)
 * add nodetool rangekeysample (CASSANDRA-2917)
 * Fix streaming too much data during move operations (CASSANDRA-3639)
 * Nodetool and CLI connect to localhost by default (CASSANDRA-3568)
 * Reduce memory used by primary index sample (CASSANDRA-3743)
 * (Hadoop) separate input/output configurations (CASSANDRA-3197, 3765)
 * avoid returning internal Cassandra classes over JMX (CASSANDRA-2805)
 * add row-level isolation via SnapTree (CASSANDRA-2893)
 * Optimize key count estimation when opening sstable on startup
   (CASSANDRA-2988)
 * multi-dc replication optimization supporting CL > ONE (CASSANDRA-3577)
 * add command to stop compactions (CASSANDRA-1740, 3566, 3582)
 * multithreaded streaming (CASSANDRA-3494)
 * removed in-tree redhat spec (CASSANDRA-3567)
 * "defragment" rows for name-based queries under STCS, again (CASSANDRA-2503)
 * Recycle commitlog segments for improved performance
   (CASSANDRA-3411, 3543, 3557, 3615)
 * update size-tiered compaction to prioritize small tiers (CASSANDRA-2407)
 * add message expiration logic to OutboundTcpConnection (CASSANDRA-3005)
 * off-heap cache to use sun.misc.Unsafe instead of JNA (CASSANDRA-3271)
 * EACH_QUORUM is only supported for writes (CASSANDRA-3272)
 * replace compactionlock use in schema migration by checking CFS.isValid
   (CASSANDRA-3116)
 * recognize that "SELECT first ... *" isn't really "SELECT *" (CASSANDRA-3445)
 * Use faster bytes comparison (CASSANDRA-3434)
 * Bulk loader is no longer a fat client, (HADOOP) bulk load output format
   (CASSANDRA-3045)
 * (Hadoop) add support for KeyRange.filter
 * remove assumption that keys and token are in bijection
   (CASSANDRA-1034, 3574, 3604)
 * always remove endpoints from delevery queue in HH (CASSANDRA-3546)
 * fix race between cf flush and its 2ndary indexes flush (CASSANDRA-3547)
 * fix potential race in AES when a repair fails (CASSANDRA-3548)
 * Remove columns shadowed by a deleted container even when we cannot purge
   (CASSANDRA-3538)
 * Improve memtable slice iteration performance (CASSANDRA-3545)
 * more efficient allocation of small bloom filters (CASSANDRA-3618)
 * Use separate writer thread in SSTableSimpleUnsortedWriter (CASSANDRA-3619)
 * fsync the directory after new sstable or commitlog segment are created (CASSANDRA-3250)
 * fix minor issues reported by FindBugs (CASSANDRA-3658)
 * global key/row caches (CASSANDRA-3143, 3849)
 * optimize memtable iteration during range scan (CASSANDRA-3638)
 * introduce 'crc_check_chance' in CompressionParameters to support
   a checksum percentage checking chance similarly to read-repair (CASSANDRA-3611)
 * a way to deactivate global key/row cache on per-CF basis (CASSANDRA-3667)
 * fix LeveledCompactionStrategy broken because of generation pre-allocation
   in LeveledManifest (CASSANDRA-3691)
 * finer-grained control over data directories (CASSANDRA-2749)
 * Fix ClassCastException during hinted handoff (CASSANDRA-3694)
 * Upgrade Thrift to 0.7 (CASSANDRA-3213)
 * Make stress.java insert operation to use microseconds (CASSANDRA-3725)
 * Allows (internally) doing a range query with a limit of columns instead of
   rows (CASSANDRA-3742)
 * Allow rangeSlice queries to be start/end inclusive/exclusive (CASSANDRA-3749)
 * Fix BulkLoader to support new SSTable layout and add stream
   throttling to prevent an NPE when there is no yaml config (CASSANDRA-3752)
 * Allow concurrent schema migrations (CASSANDRA-1391, 3832)
 * Add SnapshotCommand to trigger snapshot on remote node (CASSANDRA-3721)
 * Make CFMetaData conversions to/from thrift/native schema inverses
   (CASSANDRA_3559)
 * Add initial code for CQL 3.0-beta (CASSANDRA-2474, 3781, 3753)
 * Add wide row support for ColumnFamilyInputFormat (CASSANDRA-3264)
 * Allow extending CompositeType comparator (CASSANDRA-3657)
 * Avoids over-paging during get_count (CASSANDRA-3798)
 * Add new command to rebuild a node without (repair) merkle tree calculations
   (CASSANDRA-3483, 3922)
 * respect not only row cache capacity but caching mode when
   trying to read data (CASSANDRA-3812)
 * fix system tests (CASSANDRA-3827)
 * CQL support for altering row key type in ALTER TABLE (CASSANDRA-3781)
 * turn compression on by default (CASSANDRA-3871)
 * make hexToBytes refuse invalid input (CASSANDRA-2851)
 * Make secondary indexes CF inherit compression and compaction from their
   parent CF (CASSANDRA-3877)
 * Finish cleanup up tombstone purge code (CASSANDRA-3872)
 * Avoid NPE on aboarted stream-out sessions (CASSANDRA-3904)
 * BulkRecordWriter throws NPE for counter columns (CASSANDRA-3906)
 * Support compression using BulkWriter (CASSANDRA-3907)


1.0.8
 * fix race between cleanup and flush on secondary index CFSes (CASSANDRA-3712)
 * avoid including non-queried nodes in rangeslice read repair
   (CASSANDRA-3843)
 * Only snapshot CF being compacted for snapshot_before_compaction
   (CASSANDRA-3803)
 * Log active compactions in StatusLogger (CASSANDRA-3703)
 * Compute more accurate compaction score per level (CASSANDRA-3790)
 * Return InvalidRequest when using a keyspace that doesn't exist
   (CASSANDRA-3764)
 * disallow user modification of System keyspace (CASSANDRA-3738)
 * allow using sstable2json on secondary index data (CASSANDRA-3738)
 * (cqlsh) add DESCRIBE COLUMNFAMILIES (CASSANDRA-3586)
 * (cqlsh) format blobs correctly and use colors to improve output
   readability (CASSANDRA-3726)
 * synchronize BiMap of bootstrapping tokens (CASSANDRA-3417)
 * show index options in CLI (CASSANDRA-3809)
 * add optional socket timeout for streaming (CASSANDRA-3838)
 * fix truncate not to leave behind non-CFS backed secondary indexes
   (CASSANDRA-3844)
 * make CLI `show schema` to use output stream directly instead
   of StringBuilder (CASSANDRA-3842)
 * remove the wait on hint future during write (CASSANDRA-3870)
 * (cqlsh) ignore missing CfDef opts (CASSANDRA-3933)
 * (cqlsh) look for cqlshlib relative to realpath (CASSANDRA-3767)
 * Fix short read protection (CASSANDRA-3934)
 * Make sure infered and actual schema match (CASSANDRA-3371)
 * Fix NPE during HH delivery (CASSANDRA-3677)
 * Don't put boostrapping node in 'hibernate' status (CASSANDRA-3737)
 * Fix double quotes in windows bat files (CASSANDRA-3744)
 * Fix bad validator lookup (CASSANDRA-3789)
 * Fix soft reset in EC2MultiRegionSnitch (CASSANDRA-3835)
 * Don't leave zombie connections with THSHA thrift server (CASSANDRA-3867)
 * (cqlsh) fix deserialization of data (CASSANDRA-3874)
 * Fix removetoken force causing an inconsistent state (CASSANDRA-3876)
 * Fix ahndling of some types with Pig (CASSANDRA-3886)
 * Don't allow to drop the system keyspace (CASSANDRA-3759)
 * Make Pig deletes disabled by default and configurable (CASSANDRA-3628)
Merged from 0.8:
 * (Pig) fix CassandraStorage to use correct comparator in Super ColumnFamily
   case (CASSANDRA-3251)
 * fix thread safety issues in commitlog replay, primarily affecting
   systems with many (100s) of CF definitions (CASSANDRA-3751)
 * Fix relevant tombstone ignored with super columns (CASSANDRA-3875)


1.0.7
 * fix regression in HH page size calculation (CASSANDRA-3624)
 * retry failed stream on IOException (CASSANDRA-3686)
 * allow configuring bloom_filter_fp_chance (CASSANDRA-3497)
 * attempt hint delivery every ten minutes, or when failure detector
   notifies us that a node is back up, whichever comes first.  hint
   handoff throttle delay default changed to 1ms, from 50 (CASSANDRA-3554)
 * add nodetool setstreamthroughput (CASSANDRA-3571)
 * fix assertion when dropping a columnfamily with no sstables (CASSANDRA-3614)
 * more efficient allocation of small bloom filters (CASSANDRA-3618)
 * CLibrary.createHardLinkWithExec() to check for errors (CASSANDRA-3101)
 * Avoid creating empty and non cleaned writer during compaction (CASSANDRA-3616)
 * stop thrift service in shutdown hook so we can quiesce MessagingService
   (CASSANDRA-3335)
 * (CQL) compaction_strategy_options and compression_parameters for
   CREATE COLUMNFAMILY statement (CASSANDRA-3374)
 * Reset min/max compaction threshold when creating size tiered compaction
   strategy (CASSANDRA-3666)
 * Don't ignore IOException during compaction (CASSANDRA-3655)
 * Fix assertion error for CF with gc_grace=0 (CASSANDRA-3579)
 * Shutdown ParallelCompaction reducer executor after use (CASSANDRA-3711)
 * Avoid < 0 value for pending tasks in leveled compaction (CASSANDRA-3693)
 * (Hadoop) Support TimeUUID in Pig CassandraStorage (CASSANDRA-3327)
 * Check schema is ready before continuing boostrapping (CASSANDRA-3629)
 * Catch overflows during parsing of chunk_length_kb (CASSANDRA-3644)
 * Improve stream protocol mismatch errors (CASSANDRA-3652)
 * Avoid multiple thread doing HH to the same target (CASSANDRA-3681)
 * Add JMX property for rp_timeout_in_ms (CASSANDRA-2940)
 * Allow DynamicCompositeType to compare component of different types
   (CASSANDRA-3625)
 * Flush non-cfs backed secondary indexes (CASSANDRA-3659)
 * Secondary Indexes should report memory consumption (CASSANDRA-3155)
 * fix for SelectStatement start/end key are not set correctly
   when a key alias is involved (CASSANDRA-3700)
 * fix CLI `show schema` command insert of an extra comma in
   column_metadata (CASSANDRA-3714)
Merged from 0.8:
 * avoid logging (harmless) exception when GC takes < 1ms (CASSANDRA-3656)
 * prevent new nodes from thinking down nodes are up forever (CASSANDRA-3626)
 * use correct list of replicas for LOCAL_QUORUM reads when read repair
   is disabled (CASSANDRA-3696)
 * block on flush before compacting hints (may prevent OOM) (CASSANDRA-3733)


1.0.6
 * (CQL) fix cqlsh support for replicate_on_write (CASSANDRA-3596)
 * fix adding to leveled manifest after streaming (CASSANDRA-3536)
 * filter out unavailable cipher suites when using encryption (CASSANDRA-3178)
 * (HADOOP) add old-style api support for CFIF and CFRR (CASSANDRA-2799)
 * Support TimeUUIDType column names in Stress.java tool (CASSANDRA-3541)
 * (CQL) INSERT/UPDATE/DELETE/TRUNCATE commands should allow CF names to
   be qualified by keyspace (CASSANDRA-3419)
 * always remove endpoints from delevery queue in HH (CASSANDRA-3546)
 * fix race between cf flush and its 2ndary indexes flush (CASSANDRA-3547)
 * fix potential race in AES when a repair fails (CASSANDRA-3548)
 * fix default value validation usage in CLI SET command (CASSANDRA-3553)
 * Optimize componentsFor method for compaction and startup time
   (CASSANDRA-3532)
 * (CQL) Proper ColumnFamily metadata validation on CREATE COLUMNFAMILY
   (CASSANDRA-3565)
 * fix compression "chunk_length_kb" option to set correct kb value for
   thrift/avro (CASSANDRA-3558)
 * fix missing response during range slice repair (CASSANDRA-3551)
 * 'describe ring' moved from CLI to nodetool and available through JMX (CASSANDRA-3220)
 * add back partitioner to sstable metadata (CASSANDRA-3540)
 * fix NPE in get_count for counters (CASSANDRA-3601)
Merged from 0.8:
 * remove invalid assertion that table was opened before dropping it
   (CASSANDRA-3580)
 * range and index scans now only send requests to enough replicas to
   satisfy requested CL + RR (CASSANDRA-3598)
 * use cannonical host for local node in nodetool info (CASSANDRA-3556)
 * remove nonlocal DC write optimization since it only worked with
   CL.ONE or CL.LOCAL_QUORUM (CASSANDRA-3577, 3585)
 * detect misuses of CounterColumnType (CASSANDRA-3422)
 * turn off string interning in json2sstable, take 2 (CASSANDRA-2189)
 * validate compression parameters on add/update of the ColumnFamily
   (CASSANDRA-3573)
 * Check for 0.0.0.0 is incorrect in CFIF (CASSANDRA-3584)
 * Increase vm.max_map_count in debian packaging (CASSANDRA-3563)
 * gossiper will never add itself to saved endpoints (CASSANDRA-3485)


1.0.5
 * revert CASSANDRA-3407 (see CASSANDRA-3540)
 * fix assertion error while forwarding writes to local nodes (CASSANDRA-3539)


1.0.4
 * fix self-hinting of timed out read repair updates and make hinted handoff
   less prone to OOMing a coordinator (CASSANDRA-3440)
 * expose bloom filter sizes via JMX (CASSANDRA-3495)
 * enforce RP tokens 0..2**127 (CASSANDRA-3501)
 * canonicalize paths exposed through JMX (CASSANDRA-3504)
 * fix "liveSize" stat when sstables are removed (CASSANDRA-3496)
 * add bloom filter FP rates to nodetool cfstats (CASSANDRA-3347)
 * record partitioner in sstable metadata component (CASSANDRA-3407)
 * add new upgradesstables nodetool command (CASSANDRA-3406)
 * skip --debug requirement to see common exceptions in CLI (CASSANDRA-3508)
 * fix incorrect query results due to invalid max timestamp (CASSANDRA-3510)
 * make sstableloader recognize compressed sstables (CASSANDRA-3521)
 * avoids race in OutboundTcpConnection in multi-DC setups (CASSANDRA-3530)
 * use SETLOCAL in cassandra.bat (CASSANDRA-3506)
 * fix ConcurrentModificationException in Table.all() (CASSANDRA-3529)
Merged from 0.8:
 * fix concurrence issue in the FailureDetector (CASSANDRA-3519)
 * fix array out of bounds error in counter shard removal (CASSANDRA-3514)
 * avoid dropping tombstones when they might still be needed to shadow
   data in a different sstable (CASSANDRA-2786)


1.0.3
 * revert name-based query defragmentation aka CASSANDRA-2503 (CASSANDRA-3491)
 * fix invalidate-related test failures (CASSANDRA-3437)
 * add next-gen cqlsh to bin/ (CASSANDRA-3188, 3131, 3493)
 * (CQL) fix handling of rows with no columns (CASSANDRA-3424, 3473)
 * fix querying supercolumns by name returning only a subset of
   subcolumns or old subcolumn versions (CASSANDRA-3446)
 * automatically compute sha1 sum for uncompressed data files (CASSANDRA-3456)
 * fix reading metadata/statistics component for version < h (CASSANDRA-3474)
 * add sstable forward-compatibility (CASSANDRA-3478)
 * report compression ratio in CFSMBean (CASSANDRA-3393)
 * fix incorrect size exception during streaming of counters (CASSANDRA-3481)
 * (CQL) fix for counter decrement syntax (CASSANDRA-3418)
 * Fix race introduced by CASSANDRA-2503 (CASSANDRA-3482)
 * Fix incomplete deletion of delivered hints (CASSANDRA-3466)
 * Avoid rescheduling compactions when no compaction was executed
   (CASSANDRA-3484)
 * fix handling of the chunk_length_kb compression options (CASSANDRA-3492)
Merged from 0.8:
 * fix updating CF row_cache_provider (CASSANDRA-3414)
 * CFMetaData.convertToThrift method to set RowCacheProvider (CASSANDRA-3405)
 * acquire compactionlock during truncate (CASSANDRA-3399)
 * fix displaying cfdef entries for super columnfamilies (CASSANDRA-3415)
 * Make counter shard merging thread safe (CASSANDRA-3178)
 * Revert CASSANDRA-2855
 * Fix bug preventing the use of efficient cross-DC writes (CASSANDRA-3472)
 * `describe ring` command for CLI (CASSANDRA-3220)
 * (Hadoop) skip empty rows when entire row is requested, redux (CASSANDRA-2855)


1.0.2
 * "defragment" rows for name-based queries under STCS (CASSANDRA-2503)
 * Add timing information to cassandra-cli GET/SET/LIST queries (CASSANDRA-3326)
 * Only create one CompressionMetadata object per sstable (CASSANDRA-3427)
 * cleanup usage of StorageService.setMode() (CASSANDRA-3388)
 * Avoid large array allocation for compressed chunk offsets (CASSANDRA-3432)
 * fix DecimalType bytebuffer marshalling (CASSANDRA-3421)
 * fix bug that caused first column in per row indexes to be ignored
   (CASSANDRA-3441)
 * add JMX call to clean (failed) repair sessions (CASSANDRA-3316)
 * fix sstableloader reference acquisition bug (CASSANDRA-3438)
 * fix estimated row size regression (CASSANDRA-3451)
 * make sure we don't return more columns than asked (CASSANDRA-3303, 3395)
Merged from 0.8:
 * acquire compactionlock during truncate (CASSANDRA-3399)
 * fix displaying cfdef entries for super columnfamilies (CASSANDRA-3415)


1.0.1
 * acquire references during index build to prevent delete problems
   on Windows (CASSANDRA-3314)
 * describe_ring should include datacenter/topology information (CASSANDRA-2882)
 * Thrift sockets are not properly buffered (CASSANDRA-3261)
 * performance improvement for bytebufferutil compare function (CASSANDRA-3286)
 * add system.versions ColumnFamily (CASSANDRA-3140)
 * reduce network copies (CASSANDRA-3333, 3373)
 * limit nodetool to 32MB of heap (CASSANDRA-3124)
 * (CQL) update parser to accept "timestamp" instead of "date" (CASSANDRA-3149)
 * Fix CLI `show schema` to include "compression_options" (CASSANDRA-3368)
 * Snapshot to include manifest under LeveledCompactionStrategy (CASSANDRA-3359)
 * (CQL) SELECT query should allow CF name to be qualified by keyspace (CASSANDRA-3130)
 * (CQL) Fix internal application error specifying 'using consistency ...'
   in lower case (CASSANDRA-3366)
 * fix Deflate compression when compression actually makes the data bigger
   (CASSANDRA-3370)
 * optimize UUIDGen to avoid lock contention on InetAddress.getLocalHost
   (CASSANDRA-3387)
 * tolerate index being dropped mid-mutation (CASSANDRA-3334, 3313)
 * CompactionManager is now responsible for checking for new candidates
   post-task execution, enabling more consistent leveled compaction
   (CASSANDRA-3391)
 * Cache HSHA threads (CASSANDRA-3372)
 * use CF/KS names as snapshot prefix for drop + truncate operations
   (CASSANDRA-2997)
 * Break bloom filters up to avoid heap fragmentation (CASSANDRA-2466)
 * fix cassandra hanging on jsvc stop (CASSANDRA-3302)
 * Avoid leveled compaction getting blocked on errors (CASSANDRA-3408)
 * Make reloading the compaction strategy safe (CASSANDRA-3409)
 * ignore 0.8 hints even if compaction begins before we try to purge
   them (CASSANDRA-3385)
 * remove procrun (bin\daemon) from Cassandra source tree and
   artifacts (CASSANDRA-3331)
 * make cassandra compile under JDK7 (CASSANDRA-3275)
 * remove dependency of clientutil.jar to FBUtilities (CASSANDRA-3299)
 * avoid truncation errors by using long math on long values (CASSANDRA-3364)
 * avoid clock drift on some Windows machine (CASSANDRA-3375)
 * display cache provider in cli 'describe keyspace' command (CASSANDRA-3384)
 * fix incomplete topology information in describe_ring (CASSANDRA-3403)
 * expire dead gossip states based on time (CASSANDRA-2961)
 * improve CompactionTask extensibility (CASSANDRA-3330)
 * Allow one leveled compaction task to kick off another (CASSANDRA-3363)
 * allow encryption only between datacenters (CASSANDRA-2802)
Merged from 0.8:
 * fix truncate allowing data to be replayed post-restart (CASSANDRA-3297)
 * make iwriter final in IndexWriter to avoid NPE (CASSANDRA-2863)
 * (CQL) update grammar to require key clause in DELETE statement
   (CASSANDRA-3349)
 * (CQL) allow numeric keyspace names in USE statement (CASSANDRA-3350)
 * (Hadoop) skip empty rows when slicing the entire row (CASSANDRA-2855)
 * Fix handling of tombstone by SSTableExport/Import (CASSANDRA-3357)
 * fix ColumnIndexer to use long offsets (CASSANDRA-3358)
 * Improved CLI exceptions (CASSANDRA-3312)
 * Fix handling of tombstone by SSTableExport/Import (CASSANDRA-3357)
 * Only count compaction as active (for throttling) when they have
   successfully acquired the compaction lock (CASSANDRA-3344)
 * Display CLI version string on startup (CASSANDRA-3196)
 * (Hadoop) make CFIF try rpc_address or fallback to listen_address
   (CASSANDRA-3214)
 * (Hadoop) accept comma delimited lists of initial thrift connections
   (CASSANDRA-3185)
 * ColumnFamily min_compaction_threshold should be >= 2 (CASSANDRA-3342)
 * (Pig) add 0.8+ types and key validation type in schema (CASSANDRA-3280)
 * Fix completely removing column metadata using CLI (CASSANDRA-3126)
 * CLI `describe cluster;` output should be on separate lines for separate versions
   (CASSANDRA-3170)
 * fix changing durable_writes keyspace option during CF creation
   (CASSANDRA-3292)
 * avoid locking on update when no indexes are involved (CASSANDRA-3386)
 * fix assertionError during repair with ordered partitioners (CASSANDRA-3369)
 * correctly serialize key_validation_class for avro (CASSANDRA-3391)
 * don't expire counter tombstone after streaming (CASSANDRA-3394)
 * prevent nodes that failed to join from hanging around forever
   (CASSANDRA-3351)
 * remove incorrect optimization from slice read path (CASSANDRA-3390)
 * Fix race in AntiEntropyService (CASSANDRA-3400)


1.0.0-final
 * close scrubbed sstable fd before deleting it (CASSANDRA-3318)
 * fix bug preventing obsolete commitlog segments from being removed
   (CASSANDRA-3269)
 * tolerate whitespace in seed CDL (CASSANDRA-3263)
 * Change default heap thresholds to max(min(1/2 ram, 1G), min(1/4 ram, 8GB))
   (CASSANDRA-3295)
 * Fix broken CompressedRandomAccessReaderTest (CASSANDRA-3298)
 * (CQL) fix type information returned for wildcard queries (CASSANDRA-3311)
 * add estimated tasks to LeveledCompactionStrategy (CASSANDRA-3322)
 * avoid including compaction cache-warming in keycache stats (CASSANDRA-3325)
 * run compaction and hinted handoff threads at MIN_PRIORITY (CASSANDRA-3308)
 * default hsha thrift server to cpu core count in rpc pool (CASSANDRA-3329)
 * add bin\daemon to binary tarball for Windows service (CASSANDRA-3331)
 * Fix places where uncompressed size of sstables was use in place of the
   compressed one (CASSANDRA-3338)
 * Fix hsha thrift server (CASSANDRA-3346)
 * Make sure repair only stream needed sstables (CASSANDRA-3345)


1.0.0-rc2
 * Log a meaningful warning when a node receives a message for a repair session
   that doesn't exist anymore (CASSANDRA-3256)
 * test for NUMA policy support as well as numactl presence (CASSANDRA-3245)
 * Fix FD leak when internode encryption is enabled (CASSANDRA-3257)
 * Remove incorrect assertion in mergeIterator (CASSANDRA-3260)
 * FBUtilities.hexToBytes(String) to throw NumberFormatException when string
   contains non-hex characters (CASSANDRA-3231)
 * Keep SimpleSnitch proximity ordering unchanged from what the Strategy
   generates, as intended (CASSANDRA-3262)
 * remove Scrub from compactionstats when finished (CASSANDRA-3255)
 * fix counter entry in jdbc TypesMap (CASSANDRA-3268)
 * fix full queue scenario for ParallelCompactionIterator (CASSANDRA-3270)
 * fix bootstrap process (CASSANDRA-3285)
 * don't try delivering hints if when there isn't any (CASSANDRA-3176)
 * CLI documentation change for ColumnFamily `compression_options` (CASSANDRA-3282)
 * ignore any CF ids sent by client for adding CF/KS (CASSANDRA-3288)
 * remove obsolete hints on first startup (CASSANDRA-3291)
 * use correct ISortedColumns for time-optimized reads (CASSANDRA-3289)
 * Evict gossip state immediately when a token is taken over by a new IP
   (CASSANDRA-3259)


1.0.0-rc1
 * Update CQL to generate microsecond timestamps by default (CASSANDRA-3227)
 * Fix counting CFMetadata towards Memtable liveRatio (CASSANDRA-3023)
 * Kill server on wrapped OOME such as from FileChannel.map (CASSANDRA-3201)
 * remove unnecessary copy when adding to row cache (CASSANDRA-3223)
 * Log message when a full repair operation completes (CASSANDRA-3207)
 * Fix streamOutSession keeping sstables references forever if the remote end
   dies (CASSANDRA-3216)
 * Remove dynamic_snitch boolean from example configuration (defaulting to
   true) and set default badness threshold to 0.1 (CASSANDRA-3229)
 * Base choice of random or "balanced" token on bootstrap on whether
   schema definitions were found (CASSANDRA-3219)
 * Fixes for LeveledCompactionStrategy score computation, prioritization,
   scheduling, and performance (CASSANDRA-3224, 3234)
 * parallelize sstable open at server startup (CASSANDRA-2988)
 * fix handling of exceptions writing to OutboundTcpConnection (CASSANDRA-3235)
 * Allow using quotes in "USE <keyspace>;" CLI command (CASSANDRA-3208)
 * Don't allow any cache loading exceptions to halt startup (CASSANDRA-3218)
 * Fix sstableloader --ignores option (CASSANDRA-3247)
 * File descriptor limit increased in packaging (CASSANDRA-3206)
 * Fix deadlock in commit log during flush (CASSANDRA-3253)


1.0.0-beta1
 * removed binarymemtable (CASSANDRA-2692)
 * add commitlog_total_space_in_mb to prevent fragmented logs (CASSANDRA-2427)
 * removed commitlog_rotation_threshold_in_mb configuration (CASSANDRA-2771)
 * make AbstractBounds.normalize de-overlapp overlapping ranges (CASSANDRA-2641)
 * replace CollatingIterator, ReducingIterator with MergeIterator
   (CASSANDRA-2062)
 * Fixed the ability to set compaction strategy in cli using create column
   family command (CASSANDRA-2778)
 * clean up tmp files after failed compaction (CASSANDRA-2468)
 * restrict repair streaming to specific columnfamilies (CASSANDRA-2280)
 * don't bother persisting columns shadowed by a row tombstone (CASSANDRA-2589)
 * reset CF and SC deletion times after gc_grace (CASSANDRA-2317)
 * optimize away seek when compacting wide rows (CASSANDRA-2879)
 * single-pass streaming (CASSANDRA-2677, 2906, 2916, 3003)
 * use reference counting for deleting sstables instead of relying on GC
   (CASSANDRA-2521, 3179)
 * store hints as serialized mutations instead of pointers to data row
   (CASSANDRA-2045)
 * store hints in the coordinator node instead of in the closest replica
   (CASSANDRA-2914)
 * add row_cache_keys_to_save CF option (CASSANDRA-1966)
 * check column family validity in nodetool repair (CASSANDRA-2933)
 * use lazy initialization instead of class initialization in NodeId
   (CASSANDRA-2953)
 * add paging to get_count (CASSANDRA-2894)
 * fix "short reads" in [multi]get (CASSANDRA-2643, 3157, 3192)
 * add optional compression for sstables (CASSANDRA-47, 2994, 3001, 3128)
 * add scheduler JMX metrics (CASSANDRA-2962)
 * add block level checksum for compressed data (CASSANDRA-1717)
 * make column family backed column map pluggable and introduce unsynchronized
   ArrayList backed one to speedup reads (CASSANDRA-2843, 3165, 3205)
 * refactoring of the secondary index api (CASSANDRA-2982)
 * make CL > ONE reads wait for digest reconciliation before returning
   (CASSANDRA-2494)
 * fix missing logging for some exceptions (CASSANDRA-2061)
 * refactor and optimize ColumnFamilyStore.files(...) and Descriptor.fromFilename(String)
   and few other places responsible for work with SSTable files (CASSANDRA-3040)
 * Stop reading from sstables once we know we have the most recent columns,
   for query-by-name requests (CASSANDRA-2498)
 * Add query-by-column mode to stress.java (CASSANDRA-3064)
 * Add "install" command to cassandra.bat (CASSANDRA-292)
 * clean up KSMetadata, CFMetadata from unnecessary
   Thrift<->Avro conversion methods (CASSANDRA-3032)
 * Add timeouts to client request schedulers (CASSANDRA-3079, 3096)
 * Cli to use hashes rather than array of hashes for strategy options (CASSANDRA-3081)
 * LeveledCompactionStrategy (CASSANDRA-1608, 3085, 3110, 3087, 3145, 3154, 3182)
 * Improvements of the CLI `describe` command (CASSANDRA-2630)
 * reduce window where dropped CF sstables may not be deleted (CASSANDRA-2942)
 * Expose gossip/FD info to JMX (CASSANDRA-2806)
 * Fix streaming over SSL when compressed SSTable involved (CASSANDRA-3051)
 * Add support for pluggable secondary index implementations (CASSANDRA-3078)
 * remove compaction_thread_priority setting (CASSANDRA-3104)
 * generate hints for replicas that timeout, not just replicas that are known
   to be down before starting (CASSANDRA-2034)
 * Add throttling for internode streaming (CASSANDRA-3080)
 * make the repair of a range repair all replica (CASSANDRA-2610, 3194)
 * expose the ability to repair the first range (as returned by the
   partitioner) of a node (CASSANDRA-2606)
 * Streams Compression (CASSANDRA-3015)
 * add ability to use multiple threads during a single compaction
   (CASSANDRA-2901)
 * make AbstractBounds.normalize support overlapping ranges (CASSANDRA-2641)
 * fix of the CQL count() behavior (CASSANDRA-3068)
 * use TreeMap backed column families for the SSTable simple writers
   (CASSANDRA-3148)
 * fix inconsistency of the CLI syntax when {} should be used instead of [{}]
   (CASSANDRA-3119)
 * rename CQL type names to match expected SQL behavior (CASSANDRA-3149, 3031)
 * Arena-based allocation for memtables (CASSANDRA-2252, 3162, 3163, 3168)
 * Default RR chance to 0.1 (CASSANDRA-3169)
 * Add RowLevel support to secondary index API (CASSANDRA-3147)
 * Make SerializingCacheProvider the default if JNA is available (CASSANDRA-3183)
 * Fix backwards compatibilty for CQL memtable properties (CASSANDRA-3190)
 * Add five-minute delay before starting compactions on a restarted server
   (CASSANDRA-3181)
 * Reduce copies done for intra-host messages (CASSANDRA-1788, 3144)
 * support of compaction strategy option for stress.java (CASSANDRA-3204)
 * make memtable throughput and column count thresholds no-ops (CASSANDRA-2449)
 * Return schema information along with the resultSet in CQL (CASSANDRA-2734)
 * Add new DecimalType (CASSANDRA-2883)
 * Fix assertion error in RowRepairResolver (CASSANDRA-3156)
 * Reduce unnecessary high buffer sizes (CASSANDRA-3171)
 * Pluggable compaction strategy (CASSANDRA-1610)
 * Add new broadcast_address config option (CASSANDRA-2491)


0.8.7
 * Kill server on wrapped OOME such as from FileChannel.map (CASSANDRA-3201)
 * Allow using quotes in "USE <keyspace>;" CLI command (CASSANDRA-3208)
 * Log message when a full repair operation completes (CASSANDRA-3207)
 * Don't allow any cache loading exceptions to halt startup (CASSANDRA-3218)
 * Fix sstableloader --ignores option (CASSANDRA-3247)
 * File descriptor limit increased in packaging (CASSANDRA-3206)
 * Log a meaningfull warning when a node receive a message for a repair session
   that doesn't exist anymore (CASSANDRA-3256)
 * Fix FD leak when internode encryption is enabled (CASSANDRA-3257)
 * FBUtilities.hexToBytes(String) to throw NumberFormatException when string
   contains non-hex characters (CASSANDRA-3231)
 * Keep SimpleSnitch proximity ordering unchanged from what the Strategy
   generates, as intended (CASSANDRA-3262)
 * remove Scrub from compactionstats when finished (CASSANDRA-3255)
 * Fix tool .bat files when CASSANDRA_HOME contains spaces (CASSANDRA-3258)
 * Force flush of status table when removing/updating token (CASSANDRA-3243)
 * Evict gossip state immediately when a token is taken over by a new IP (CASSANDRA-3259)
 * Fix bug where the failure detector can take too long to mark a host
   down (CASSANDRA-3273)
 * (Hadoop) allow wrapping ranges in queries (CASSANDRA-3137)
 * (Hadoop) check all interfaces for a match with split location
   before falling back to random replica (CASSANDRA-3211)
 * (Hadoop) Make Pig storage handle implements LoadMetadata (CASSANDRA-2777)
 * (Hadoop) Fix exception during PIG 'dump' (CASSANDRA-2810)
 * Fix stress COUNTER_GET option (CASSANDRA-3301)
 * Fix missing fields in CLI `show schema` output (CASSANDRA-3304)
 * Nodetool no longer leaks threads and closes JMX connections (CASSANDRA-3309)
 * fix truncate allowing data to be replayed post-restart (CASSANDRA-3297)
 * Move SimpleAuthority and SimpleAuthenticator to examples (CASSANDRA-2922)
 * Fix handling of tombstone by SSTableExport/Import (CASSANDRA-3357)
 * Fix transposition in cfHistograms (CASSANDRA-3222)
 * Allow using number as DC name when creating keyspace in CQL (CASSANDRA-3239)
 * Force flush of system table after updating/removing a token (CASSANDRA-3243)


0.8.6
 * revert CASSANDRA-2388
 * change TokenRange.endpoints back to listen/broadcast address to match
   pre-1777 behavior, and add TokenRange.rpc_endpoints instead (CASSANDRA-3187)
 * avoid trying to watch cassandra-topology.properties when loaded from jar
   (CASSANDRA-3138)
 * prevent users from creating keyspaces with LocalStrategy replication
   (CASSANDRA-3139)
 * fix CLI `show schema;` to output correct keyspace definition statement
   (CASSANDRA-3129)
 * CustomTThreadPoolServer to log TTransportException at DEBUG level
   (CASSANDRA-3142)
 * allow topology sort to work with non-unique rack names between
   datacenters (CASSANDRA-3152)
 * Improve caching of same-version Messages on digest and repair paths
   (CASSANDRA-3158)
 * Randomize choice of first replica for counter increment (CASSANDRA-2890)
 * Fix using read_repair_chance instead of merge_shard_change (CASSANDRA-3202)
 * Avoid streaming data to nodes that already have it, on move as well as
   decommission (CASSANDRA-3041)
 * Fix divide by zero error in GCInspector (CASSANDRA-3164)
 * allow quoting of the ColumnFamily name in CLI `create column family`
   statement (CASSANDRA-3195)
 * Fix rolling upgrade from 0.7 to 0.8 problem (CASSANDRA-3166)
 * Accomodate missing encryption_options in IncomingTcpConnection.stream
   (CASSANDRA-3212)


0.8.5
 * fix NPE when encryption_options is unspecified (CASSANDRA-3007)
 * include column name in validation failure exceptions (CASSANDRA-2849)
 * make sure truncate clears out the commitlog so replay won't re-
   populate with truncated data (CASSANDRA-2950)
 * fix NPE when debug logging is enabled and dropped CF is present
   in a commitlog segment (CASSANDRA-3021)
 * fix cassandra.bat when CASSANDRA_HOME contains spaces (CASSANDRA-2952)
 * fix to SSTableSimpleUnsortedWriter bufferSize calculation (CASSANDRA-3027)
 * make cleanup and normal compaction able to skip empty rows
   (rows containing nothing but expired tombstones) (CASSANDRA-3039)
 * work around native memory leak in com.sun.management.GarbageCollectorMXBean
   (CASSANDRA-2868)
 * validate that column names in column_metadata are not equal to key_alias
   on create/update of the ColumnFamily and CQL 'ALTER' statement (CASSANDRA-3036)
 * return an InvalidRequestException if an indexed column is assigned
   a value larger than 64KB (CASSANDRA-3057)
 * fix of numeric-only and string column names handling in CLI "drop index"
   (CASSANDRA-3054)
 * prune index scan resultset back to original request for lazy
   resultset expansion case (CASSANDRA-2964)
 * (Hadoop) fail jobs when Cassandra node has failed but TaskTracker
   has not (CASSANDRA-2388)
 * fix dynamic snitch ignoring nodes when read_repair_chance is zero
   (CASSANDRA-2662)
 * avoid retaining references to dropped CFS objects in
   CompactionManager.estimatedCompactions (CASSANDRA-2708)
 * expose rpc timeouts per host in MessagingServiceMBean (CASSANDRA-2941)
 * avoid including cwd in classpath for deb and rpm packages (CASSANDRA-2881)
 * remove gossip state when a new IP takes over a token (CASSANDRA-3071)
 * allow sstable2json to work on index sstable files (CASSANDRA-3059)
 * always hint counters (CASSANDRA-3099)
 * fix log4j initialization in EmbeddedCassandraService (CASSANDRA-2857)
 * remove gossip state when a new IP takes over a token (CASSANDRA-3071)
 * work around native memory leak in com.sun.management.GarbageCollectorMXBean
    (CASSANDRA-2868)
 * fix UnavailableException with writes at CL.EACH_QUORM (CASSANDRA-3084)
 * fix parsing of the Keyspace and ColumnFamily names in numeric
   and string representations in CLI (CASSANDRA-3075)
 * fix corner cases in Range.differenceToFetch (CASSANDRA-3084)
 * fix ip address String representation in the ring cache (CASSANDRA-3044)
 * fix ring cache compatibility when mixing pre-0.8.4 nodes with post-
   in the same cluster (CASSANDRA-3023)
 * make repair report failure when a node participating dies (instead of
   hanging forever) (CASSANDRA-2433)
 * fix handling of the empty byte buffer by ReversedType (CASSANDRA-3111)
 * Add validation that Keyspace names are case-insensitively unique (CASSANDRA-3066)
 * catch invalid key_validation_class before instantiating UpdateColumnFamily (CASSANDRA-3102)
 * make Range and Bounds objects client-safe (CASSANDRA-3108)
 * optionally skip log4j configuration (CASSANDRA-3061)
 * bundle sstableloader with the debian package (CASSANDRA-3113)
 * don't try to build secondary indexes when there is none (CASSANDRA-3123)
 * improve SSTableSimpleUnsortedWriter speed for large rows (CASSANDRA-3122)
 * handle keyspace arguments correctly in nodetool snapshot (CASSANDRA-3038)
 * Fix SSTableImportTest on windows (CASSANDRA-3043)
 * expose compactionThroughputMbPerSec through JMX (CASSANDRA-3117)
 * log keyspace and CF of large rows being compacted


0.8.4
 * change TokenRing.endpoints to be a list of rpc addresses instead of
   listen/broadcast addresses (CASSANDRA-1777)
 * include files-to-be-streamed in StreamInSession.getSources (CASSANDRA-2972)
 * use JAVA env var in cassandra-env.sh (CASSANDRA-2785, 2992)
 * avoid doing read for no-op replicate-on-write at CL=1 (CASSANDRA-2892)
 * refuse counter write for CL.ANY (CASSANDRA-2990)
 * switch back to only logging recent dropped messages (CASSANDRA-3004)
 * always deserialize RowMutation for counters (CASSANDRA-3006)
 * ignore saved replication_factor strategy_option for NTS (CASSANDRA-3011)
 * make sure pre-truncate CL segments are discarded (CASSANDRA-2950)


0.8.3
 * add ability to drop local reads/writes that are going to timeout
   (CASSANDRA-2943)
 * revamp token removal process, keep gossip states for 3 days (CASSANDRA-2496)
 * don't accept extra args for 0-arg nodetool commands (CASSANDRA-2740)
 * log unavailableexception details at debug level (CASSANDRA-2856)
 * expose data_dir though jmx (CASSANDRA-2770)
 * don't include tmp files as sstable when create cfs (CASSANDRA-2929)
 * log Java classpath on startup (CASSANDRA-2895)
 * keep gossipped version in sync with actual on migration coordinator
   (CASSANDRA-2946)
 * use lazy initialization instead of class initialization in NodeId
   (CASSANDRA-2953)
 * check column family validity in nodetool repair (CASSANDRA-2933)
 * speedup bytes to hex conversions dramatically (CASSANDRA-2850)
 * Flush memtables on shutdown when durable writes are disabled
   (CASSANDRA-2958)
 * improved POSIX compatibility of start scripts (CASsANDRA-2965)
 * add counter support to Hadoop InputFormat (CASSANDRA-2981)
 * fix bug where dirty commitlog segments were removed (and avoid keeping
   segments with no post-flush activity permanently dirty) (CASSANDRA-2829)
 * fix throwing exception with batch mutation of counter super columns
   (CASSANDRA-2949)
 * ignore system tables during repair (CASSANDRA-2979)
 * throw exception when NTS is given replication_factor as an option
   (CASSANDRA-2960)
 * fix assertion error during compaction of counter CFs (CASSANDRA-2968)
 * avoid trying to create index names, when no index exists (CASSANDRA-2867)
 * don't sample the system table when choosing a bootstrap token
   (CASSANDRA-2825)
 * gossiper notifies of local state changes (CASSANDRA-2948)
 * add asynchronous and half-sync/half-async (hsha) thrift servers
   (CASSANDRA-1405)
 * fix potential use of free'd native memory in SerializingCache
   (CASSANDRA-2951)
 * prune index scan resultset back to original request for lazy
   resultset expansion case (CASSANDRA-2964)
 * (Hadoop) fail jobs when Cassandra node has failed but TaskTracker
    has not (CASSANDRA-2388)


0.8.2
 * CQL:
   - include only one row per unique key for IN queries (CASSANDRA-2717)
   - respect client timestamp on full row deletions (CASSANDRA-2912)
 * improve thread-safety in StreamOutSession (CASSANDRA-2792)
 * allow deleting a row and updating indexed columns in it in the
   same mutation (CASSANDRA-2773)
 * Expose number of threads blocked on submitting memtable to flush
   in JMX (CASSANDRA-2817)
 * add ability to return "endpoints" to nodetool (CASSANDRA-2776)
 * Add support for multiple (comma-delimited) coordinator addresses
   to ColumnFamilyInputFormat (CASSANDRA-2807)
 * fix potential NPE while scheduling read repair for range slice
   (CASSANDRA-2823)
 * Fix race in SystemTable.getCurrentLocalNodeId (CASSANDRA-2824)
 * Correctly set default for replicate_on_write (CASSANDRA-2835)
 * improve nodetool compactionstats formatting (CASSANDRA-2844)
 * fix index-building status display (CASSANDRA-2853)
 * fix CLI perpetuating obsolete KsDef.replication_factor (CASSANDRA-2846)
 * improve cli treatment of multiline comments (CASSANDRA-2852)
 * handle row tombstones correctly in EchoedRow (CASSANDRA-2786)
 * add MessagingService.get[Recently]DroppedMessages and
   StorageService.getExceptionCount (CASSANDRA-2804)
 * fix possibility of spurious UnavailableException for LOCAL_QUORUM
   reads with dynamic snitch + read repair disabled (CASSANDRA-2870)
 * add ant-optional as dependence for the debian package (CASSANDRA-2164)
 * add option to specify limit for get_slice in the CLI (CASSANDRA-2646)
 * decrease HH page size (CASSANDRA-2832)
 * reset cli keyspace after dropping the current one (CASSANDRA-2763)
 * add KeyRange option to Hadoop inputformat (CASSANDRA-1125)
 * fix protocol versioning (CASSANDRA-2818, 2860)
 * support spaces in path to log4j configuration (CASSANDRA-2383)
 * avoid including inferred types in CF update (CASSANDRA-2809)
 * fix JMX bulkload call (CASSANDRA-2908)
 * fix updating KS with durable_writes=false (CASSANDRA-2907)
 * add simplified facade to SSTableWriter for bulk loading use
   (CASSANDRA-2911)
 * fix re-using index CF sstable names after drop/recreate (CASSANDRA-2872)
 * prepend CF to default index names (CASSANDRA-2903)
 * fix hint replay (CASSANDRA-2928)
 * Properly synchronize repair's merkle tree computation (CASSANDRA-2816)


0.8.1
 * CQL:
   - support for insert, delete in BATCH (CASSANDRA-2537)
   - support for IN to SELECT, UPDATE (CASSANDRA-2553)
   - timestamp support for INSERT, UPDATE, and BATCH (CASSANDRA-2555)
   - TTL support (CASSANDRA-2476)
   - counter support (CASSANDRA-2473)
   - ALTER COLUMNFAMILY (CASSANDRA-1709)
   - DROP INDEX (CASSANDRA-2617)
   - add SCHEMA/TABLE as aliases for KS/CF (CASSANDRA-2743)
   - server handles wait-for-schema-agreement (CASSANDRA-2756)
   - key alias support (CASSANDRA-2480)
 * add support for comparator parameters and a generic ReverseType
   (CASSANDRA-2355)
 * add CompositeType and DynamicCompositeType (CASSANDRA-2231)
 * optimize batches containing multiple updates to the same row
   (CASSANDRA-2583)
 * adjust hinted handoff page size to avoid OOM with large columns
   (CASSANDRA-2652)
 * mark BRAF buffer invalid post-flush so we don't re-flush partial
   buffers again, especially on CL writes (CASSANDRA-2660)
 * add DROP INDEX support to CLI (CASSANDRA-2616)
 * don't perform HH to client-mode [storageproxy] nodes (CASSANDRA-2668)
 * Improve forceDeserialize/getCompactedRow encapsulation (CASSANDRA-2659)
 * Don't write CounterUpdateColumn to disk in tests (CASSANDRA-2650)
 * Add sstable bulk loading utility (CASSANDRA-1278)
 * avoid replaying hints to dropped columnfamilies (CASSANDRA-2685)
 * add placeholders for missing rows in range query pseudo-RR (CASSANDRA-2680)
 * remove no-op HHOM.renameHints (CASSANDRA-2693)
 * clone super columns to avoid modifying them during flush (CASSANDRA-2675)
 * allow writes to bypass the commitlog for certain keyspaces (CASSANDRA-2683)
 * avoid NPE when bypassing commitlog during memtable flush (CASSANDRA-2781)
 * Added support for making bootstrap retry if nodes flap (CASSANDRA-2644)
 * Added statusthrift to nodetool to report if thrift server is running (CASSANDRA-2722)
 * Fixed rows being cached if they do not exist (CASSANDRA-2723)
 * Support passing tableName and cfName to RowCacheProviders (CASSANDRA-2702)
 * close scrub file handles (CASSANDRA-2669)
 * throttle migration replay (CASSANDRA-2714)
 * optimize column serializer creation (CASSANDRA-2716)
 * Added support for making bootstrap retry if nodes flap (CASSANDRA-2644)
 * Added statusthrift to nodetool to report if thrift server is running
   (CASSANDRA-2722)
 * Fixed rows being cached if they do not exist (CASSANDRA-2723)
 * fix truncate/compaction race (CASSANDRA-2673)
 * workaround large resultsets causing large allocation retention
   by nio sockets (CASSANDRA-2654)
 * fix nodetool ring use with Ec2Snitch (CASSANDRA-2733)
 * fix removing columns and subcolumns that are supressed by a row or
   supercolumn tombstone during replica resolution (CASSANDRA-2590)
 * support sstable2json against snapshot sstables (CASSANDRA-2386)
 * remove active-pull schema requests (CASSANDRA-2715)
 * avoid marking entire list of sstables as actively being compacted
   in multithreaded compaction (CASSANDRA-2765)
 * seek back after deserializing a row to update cache with (CASSANDRA-2752)
 * avoid skipping rows in scrub for counter column family (CASSANDRA-2759)
 * fix ConcurrentModificationException in repair when dealing with 0.7 node
   (CASSANDRA-2767)
 * use threadsafe collections for StreamInSession (CASSANDRA-2766)
 * avoid infinite loop when creating merkle tree (CASSANDRA-2758)
 * avoids unmarking compacting sstable prematurely in cleanup (CASSANDRA-2769)
 * fix NPE when the commit log is bypassed (CASSANDRA-2718)
 * don't throw an exception in SS.isRPCServerRunning (CASSANDRA-2721)
 * make stress.jar executable (CASSANDRA-2744)
 * add daemon mode to java stress (CASSANDRA-2267)
 * expose the DC and rack of a node through JMX and nodetool ring (CASSANDRA-2531)
 * fix cache mbean getSize (CASSANDRA-2781)
 * Add Date, Float, Double, and Boolean types (CASSANDRA-2530)
 * Add startup flag to renew counter node id (CASSANDRA-2788)
 * add jamm agent to cassandra.bat (CASSANDRA-2787)
 * fix repair hanging if a neighbor has nothing to send (CASSANDRA-2797)
 * purge tombstone even if row is in only one sstable (CASSANDRA-2801)
 * Fix wrong purge of deleted cf during compaction (CASSANDRA-2786)
 * fix race that could result in Hadoop writer failing to throw an
   exception encountered after close() (CASSANDRA-2755)
 * fix scan wrongly throwing assertion error (CASSANDRA-2653)
 * Always use even distribution for merkle tree with RandomPartitionner
   (CASSANDRA-2841)
 * fix describeOwnership for OPP (CASSANDRA-2800)
 * ensure that string tokens do not contain commas (CASSANDRA-2762)


0.8.0-final
 * fix CQL grammar warning and cqlsh regression from CASSANDRA-2622
 * add ant generate-cql-html target (CASSANDRA-2526)
 * update CQL consistency levels (CASSANDRA-2566)
 * debian packaging fixes (CASSANDRA-2481, 2647)
 * fix UUIDType, IntegerType for direct buffers (CASSANDRA-2682, 2684)
 * switch to native Thrift for Hadoop map/reduce (CASSANDRA-2667)
 * fix StackOverflowError when building from eclipse (CASSANDRA-2687)
 * only provide replication_factor to strategy_options "help" for
   SimpleStrategy, OldNetworkTopologyStrategy (CASSANDRA-2678, 2713)
 * fix exception adding validators to non-string columns (CASSANDRA-2696)
 * avoid instantiating DatabaseDescriptor in JDBC (CASSANDRA-2694)
 * fix potential stack overflow during compaction (CASSANDRA-2626)
 * clone super columns to avoid modifying them during flush (CASSANDRA-2675)
 * reset underlying iterator in EchoedRow constructor (CASSANDRA-2653)


0.8.0-rc1
 * faster flushes and compaction from fixing excessively pessimistic
   rebuffering in BRAF (CASSANDRA-2581)
 * fix returning null column values in the python cql driver (CASSANDRA-2593)
 * fix merkle tree splitting exiting early (CASSANDRA-2605)
 * snapshot_before_compaction directory name fix (CASSANDRA-2598)
 * Disable compaction throttling during bootstrap (CASSANDRA-2612)
 * fix CQL treatment of > and < operators in range slices (CASSANDRA-2592)
 * fix potential double-application of counter updates on commitlog replay
   by moving replay position from header to sstable metadata (CASSANDRA-2419)
 * JDBC CQL driver exposes getColumn for access to timestamp
 * JDBC ResultSetMetadata properties added to AbstractType
 * r/m clustertool (CASSANDRA-2607)
 * add support for presenting row key as a column in CQL result sets
   (CASSANDRA-2622)
 * Don't allow {LOCAL|EACH}_QUORUM unless strategy is NTS (CASSANDRA-2627)
 * validate keyspace strategy_options during CQL create (CASSANDRA-2624)
 * fix empty Result with secondary index when limit=1 (CASSANDRA-2628)
 * Fix regression where bootstrapping a node with no schema fails
   (CASSANDRA-2625)
 * Allow removing LocationInfo sstables (CASSANDRA-2632)
 * avoid attempting to replay mutations from dropped keyspaces (CASSANDRA-2631)
 * avoid using cached position of a key when GT is requested (CASSANDRA-2633)
 * fix counting bloom filter true positives (CASSANDRA-2637)
 * initialize local ep state prior to gossip startup if needed (CASSANDRA-2638)
 * fix counter increment lost after restart (CASSANDRA-2642)
 * add quote-escaping via backslash to CLI (CASSANDRA-2623)
 * fix pig example script (CASSANDRA-2487)
 * fix dynamic snitch race in adding latencies (CASSANDRA-2618)
 * Start/stop cassandra after more important services such as mdadm in
   debian packaging (CASSANDRA-2481)


0.8.0-beta2
 * fix NPE compacting index CFs (CASSANDRA-2528)
 * Remove checking all column families on startup for compaction candidates
   (CASSANDRA-2444)
 * validate CQL create keyspace options (CASSANDRA-2525)
 * fix nodetool setcompactionthroughput (CASSANDRA-2550)
 * move	gossip heartbeat back to its own thread (CASSANDRA-2554)
 * validate cql TRUNCATE columnfamily before truncating (CASSANDRA-2570)
 * fix batch_mutate for mixed standard-counter mutations (CASSANDRA-2457)
 * disallow making schema changes to system keyspace (CASSANDRA-2563)
 * fix sending mutation messages multiple times (CASSANDRA-2557)
 * fix incorrect use of NBHM.size in ReadCallback that could cause
   reads to time out even when responses were received (CASSANDRA-2552)
 * trigger read repair correctly for LOCAL_QUORUM reads (CASSANDRA-2556)
 * Allow configuring the number of compaction thread (CASSANDRA-2558)
 * forceUserDefinedCompaction will attempt to compact what it is given
   even if the pessimistic estimate is that there is not enough disk space;
   automatic compactions will only compact 2 or more sstables (CASSANDRA-2575)
 * refuse to apply migrations with older timestamps than the current
   schema (CASSANDRA-2536)
 * remove unframed Thrift transport option
 * include indexes in snapshots (CASSANDRA-2596)
 * improve ignoring of obsolete mutations in index maintenance (CASSANDRA-2401)
 * recognize attempt to drop just the index while leaving the column
   definition alone (CASSANDRA-2619)


0.8.0-beta1
 * remove Avro RPC support (CASSANDRA-926)
 * support for columns that act as incr/decr counters
   (CASSANDRA-1072, 1937, 1944, 1936, 2101, 2093, 2288, 2105, 2384, 2236, 2342,
   2454)
 * CQL (CASSANDRA-1703, 1704, 1705, 1706, 1707, 1708, 1710, 1711, 1940,
   2124, 2302, 2277, 2493)
 * avoid double RowMutation serialization on write path (CASSANDRA-1800)
 * make NetworkTopologyStrategy the default (CASSANDRA-1960)
 * configurable internode encryption (CASSANDRA-1567, 2152)
 * human readable column names in sstable2json output (CASSANDRA-1933)
 * change default JMX port to 7199 (CASSANDRA-2027)
 * backwards compatible internal messaging (CASSANDRA-1015)
 * atomic switch of memtables and sstables (CASSANDRA-2284)
 * add pluggable SeedProvider (CASSANDRA-1669)
 * Fix clustertool to not throw exception when calling get_endpoints (CASSANDRA-2437)
 * upgrade to thrift 0.6 (CASSANDRA-2412)
 * repair works on a token range instead of full ring (CASSANDRA-2324)
 * purge tombstones from row cache (CASSANDRA-2305)
 * push replication_factor into strategy_options (CASSANDRA-1263)
 * give snapshots the same name on each node (CASSANDRA-1791)
 * remove "nodetool loadbalance" (CASSANDRA-2448)
 * multithreaded compaction (CASSANDRA-2191)
 * compaction throttling (CASSANDRA-2156)
 * add key type information and alias (CASSANDRA-2311, 2396)
 * cli no longer divides read_repair_chance by 100 (CASSANDRA-2458)
 * made CompactionInfo.getTaskType return an enum (CASSANDRA-2482)
 * add a server-wide cap on measured memtable memory usage and aggressively
   flush to keep under that threshold (CASSANDRA-2006)
 * add unified UUIDType (CASSANDRA-2233)
 * add off-heap row cache support (CASSANDRA-1969)


0.7.5
 * improvements/fixes to PIG driver (CASSANDRA-1618, CASSANDRA-2387,
   CASSANDRA-2465, CASSANDRA-2484)
 * validate index names (CASSANDRA-1761)
 * reduce contention on Table.flusherLock (CASSANDRA-1954)
 * try harder to detect failures during streaming, cleaning up temporary
   files more reliably (CASSANDRA-2088)
 * shut down server for OOM on a Thrift thread (CASSANDRA-2269)
 * fix tombstone handling in repair and sstable2json (CASSANDRA-2279)
 * preserve version when streaming data from old sstables (CASSANDRA-2283)
 * don't start repair if a neighboring node is marked as dead (CASSANDRA-2290)
 * purge tombstones from row cache (CASSANDRA-2305)
 * Avoid seeking when sstable2json exports the entire file (CASSANDRA-2318)
 * clear Built flag in system table when dropping an index (CASSANDRA-2320)
 * don't allow arbitrary argument for stress.java (CASSANDRA-2323)
 * validate values for index predicates in get_indexed_slice (CASSANDRA-2328)
 * queue secondary indexes for flush before the parent (CASSANDRA-2330)
 * allow job configuration to set the CL used in Hadoop jobs (CASSANDRA-2331)
 * add memtable_flush_queue_size defaulting to 4 (CASSANDRA-2333)
 * Allow overriding of initial_token, storage_port and rpc_port from system
   properties (CASSANDRA-2343)
 * fix comparator used for non-indexed secondary expressions in index scan
   (CASSANDRA-2347)
 * ensure size calculation and write phase of large-row compaction use
   the same threshold for TTL expiration (CASSANDRA-2349)
 * fix race when iterating CFs during add/drop (CASSANDRA-2350)
 * add ConsistencyLevel command to CLI (CASSANDRA-2354)
 * allow negative numbers in the cli (CASSANDRA-2358)
 * hard code serialVersionUID for tokens class (CASSANDRA-2361)
 * fix potential infinite loop in ByteBufferUtil.inputStream (CASSANDRA-2365)
 * fix encoding bugs in HintedHandoffManager, SystemTable when default
   charset is not UTF8 (CASSANDRA-2367)
 * avoids having removed node reappearing in Gossip (CASSANDRA-2371)
 * fix incorrect truncation of long to int when reading columns via block
   index (CASSANDRA-2376)
 * fix NPE during stream session (CASSANDRA-2377)
 * fix race condition that could leave orphaned data files when dropping CF or
   KS (CASSANDRA-2381)
 * fsync statistics component on write (CASSANDRA-2382)
 * fix duplicate results from CFS.scan (CASSANDRA-2406)
 * add IntegerType to CLI help (CASSANDRA-2414)
 * avoid caching token-only decoratedkeys (CASSANDRA-2416)
 * convert mmap assertion to if/throw so scrub can catch it (CASSANDRA-2417)
 * don't overwrite gc log (CASSANDR-2418)
 * invalidate row cache for streamed row to avoid inconsitencies
   (CASSANDRA-2420)
 * avoid copies in range/index scans (CASSANDRA-2425)
 * make sure we don't wipe data during cleanup if the node has not join
   the ring (CASSANDRA-2428)
 * Try harder to close files after compaction (CASSANDRA-2431)
 * re-set bootstrapped flag after move finishes (CASSANDRA-2435)
 * display validation_class in CLI 'describe keyspace' (CASSANDRA-2442)
 * make cleanup compactions cleanup the row cache (CASSANDRA-2451)
 * add column fields validation to scrub (CASSANDRA-2460)
 * use 64KB flush buffer instead of in_memory_compaction_limit (CASSANDRA-2463)
 * fix backslash substitutions in CLI (CASSANDRA-2492)
 * disable cache saving for system CFS (CASSANDRA-2502)
 * fixes for verifying destination availability under hinted conditions
   so UE can be thrown intead of timing out (CASSANDRA-2514)
 * fix update of validation class in column metadata (CASSANDRA-2512)
 * support LOCAL_QUORUM, EACH_QUORUM CLs outside of NTS (CASSANDRA-2516)
 * preserve version when streaming data from old sstables (CASSANDRA-2283)
 * fix backslash substitutions in CLI (CASSANDRA-2492)
 * count a row deletion as one operation towards memtable threshold
   (CASSANDRA-2519)
 * support LOCAL_QUORUM, EACH_QUORUM CLs outside of NTS (CASSANDRA-2516)


0.7.4
 * add nodetool join command (CASSANDRA-2160)
 * fix secondary indexes on pre-existing or streamed data (CASSANDRA-2244)
 * initialize endpoint in gossiper earlier (CASSANDRA-2228)
 * add ability to write to Cassandra from Pig (CASSANDRA-1828)
 * add rpc_[min|max]_threads (CASSANDRA-2176)
 * add CL.TWO, CL.THREE (CASSANDRA-2013)
 * avoid exporting an un-requested row in sstable2json, when exporting
   a key that does not exist (CASSANDRA-2168)
 * add incremental_backups option (CASSANDRA-1872)
 * add configurable row limit to Pig loadfunc (CASSANDRA-2276)
 * validate column values in batches as well as single-Column inserts
   (CASSANDRA-2259)
 * move sample schema from cassandra.yaml to schema-sample.txt,
   a cli scripts (CASSANDRA-2007)
 * avoid writing empty rows when scrubbing tombstoned rows (CASSANDRA-2296)
 * fix assertion error in range and index scans for CL < ALL
   (CASSANDRA-2282)
 * fix commitlog replay when flush position refers to data that didn't
   get synced before server died (CASSANDRA-2285)
 * fix fd leak in sstable2json with non-mmap'd i/o (CASSANDRA-2304)
 * reduce memory use during streaming of multiple sstables (CASSANDRA-2301)
 * purge tombstoned rows from cache after GCGraceSeconds (CASSANDRA-2305)
 * allow zero replicas in a NTS datacenter (CASSANDRA-1924)
 * make range queries respect snitch for local replicas (CASSANDRA-2286)
 * fix HH delivery when column index is larger than 2GB (CASSANDRA-2297)
 * make 2ary indexes use parent CF flush thresholds during initial build
   (CASSANDRA-2294)
 * update memtable_throughput to be a long (CASSANDRA-2158)


0.7.3
 * Keep endpoint state until aVeryLongTime (CASSANDRA-2115)
 * lower-latency read repair (CASSANDRA-2069)
 * add hinted_handoff_throttle_delay_in_ms option (CASSANDRA-2161)
 * fixes for cache save/load (CASSANDRA-2172, -2174)
 * Handle whole-row deletions in CFOutputFormat (CASSANDRA-2014)
 * Make memtable_flush_writers flush in parallel (CASSANDRA-2178)
 * Add compaction_preheat_key_cache option (CASSANDRA-2175)
 * refactor stress.py to have only one copy of the format string
   used for creating row keys (CASSANDRA-2108)
 * validate index names for \w+ (CASSANDRA-2196)
 * Fix Cassandra cli to respect timeout if schema does not settle
   (CASSANDRA-2187)
 * fix for compaction and cleanup writing old-format data into new-version
   sstable (CASSANDRA-2211, -2216)
 * add nodetool scrub (CASSANDRA-2217, -2240)
 * fix sstable2json large-row pagination (CASSANDRA-2188)
 * fix EOFing on requests for the last bytes in a file (CASSANDRA-2213)
 * fix BufferedRandomAccessFile bugs (CASSANDRA-2218, -2241)
 * check for memtable flush_after_mins exceeded every 10s (CASSANDRA-2183)
 * fix cache saving on Windows (CASSANDRA-2207)
 * add validateSchemaAgreement call + synchronization to schema
   modification operations (CASSANDRA-2222)
 * fix for reversed slice queries on large rows (CASSANDRA-2212)
 * fat clients were writing local data (CASSANDRA-2223)
 * set DEFAULT_MEMTABLE_LIFETIME_IN_MINS to 24h
 * improve detection and cleanup of partially-written sstables
   (CASSANDRA-2206)
 * fix supercolumn de/serialization when subcolumn comparator is different
   from supercolumn's (CASSANDRA-2104)
 * fix starting up on Windows when CASSANDRA_HOME contains whitespace
   (CASSANDRA-2237)
 * add [get|set][row|key]cacheSavePeriod to JMX (CASSANDRA-2100)
 * fix Hadoop ColumnFamilyOutputFormat dropping of mutations
   when batch fills up (CASSANDRA-2255)
 * move file deletions off of scheduledtasks executor (CASSANDRA-2253)


0.7.2
 * copy DecoratedKey.key when inserting into caches to avoid retaining
   a reference to the underlying buffer (CASSANDRA-2102)
 * format subcolumn names with subcomparator (CASSANDRA-2136)
 * fix column bloom filter deserialization (CASSANDRA-2165)


0.7.1
 * refactor MessageDigest creation code. (CASSANDRA-2107)
 * buffer network stack to avoid inefficient small TCP messages while avoiding
   the nagle/delayed ack problem (CASSANDRA-1896)
 * check log4j configuration for changes every 10s (CASSANDRA-1525, 1907)
 * more-efficient cross-DC replication (CASSANDRA-1530, -2051, -2138)
 * avoid polluting page cache with commitlog or sstable writes
   and seq scan operations (CASSANDRA-1470)
 * add RMI authentication options to nodetool (CASSANDRA-1921)
 * make snitches configurable at runtime (CASSANDRA-1374)
 * retry hadoop split requests on connection failure (CASSANDRA-1927)
 * implement describeOwnership for BOP, COPP (CASSANDRA-1928)
 * make read repair behave as expected for ConsistencyLevel > ONE
   (CASSANDRA-982, 2038)
 * distributed test harness (CASSANDRA-1859, 1964)
 * reduce flush lock contention (CASSANDRA-1930)
 * optimize supercolumn deserialization (CASSANDRA-1891)
 * fix CFMetaData.apply to only compare objects of the same class
   (CASSANDRA-1962)
 * allow specifying specific SSTables to compact from JMX (CASSANDRA-1963)
 * fix race condition in MessagingService.targets (CASSANDRA-1959, 2094, 2081)
 * refuse to open sstables from a future version (CASSANDRA-1935)
 * zero-copy reads (CASSANDRA-1714)
 * fix copy bounds for word Text in wordcount demo (CASSANDRA-1993)
 * fixes for contrib/javautils (CASSANDRA-1979)
 * check more frequently for memtable expiration (CASSANDRA-2000)
 * fix writing SSTable column count statistics (CASSANDRA-1976)
 * fix streaming of multiple CFs during bootstrap (CASSANDRA-1992)
 * explicitly set JVM GC new generation size with -Xmn (CASSANDRA-1968)
 * add short options for CLI flags (CASSANDRA-1565)
 * make keyspace argument to "describe keyspace" in CLI optional
   when authenticated to keyspace already (CASSANDRA-2029)
 * added option to specify -Dcassandra.join_ring=false on startup
   to allow "warm spare" nodes or performing JMX maintenance before
   joining the ring (CASSANDRA-526)
 * log migrations at INFO (CASSANDRA-2028)
 * add CLI verbose option in file mode (CASSANDRA-2030)
 * add single-line "--" comments to CLI (CASSANDRA-2032)
 * message serialization tests (CASSANDRA-1923)
 * switch from ivy to maven-ant-tasks (CASSANDRA-2017)
 * CLI attempts to block for new schema to propagate (CASSANDRA-2044)
 * fix potential overflow in nodetool cfstats (CASSANDRA-2057)
 * add JVM shutdownhook to sync commitlog (CASSANDRA-1919)
 * allow nodes to be up without being part of  normal traffic (CASSANDRA-1951)
 * fix CLI "show keyspaces" with null options on NTS (CASSANDRA-2049)
 * fix possible ByteBuffer race conditions (CASSANDRA-2066)
 * reduce garbage generated by MessagingService to prevent load spikes
   (CASSANDRA-2058)
 * fix math in RandomPartitioner.describeOwnership (CASSANDRA-2071)
 * fix deletion of sstable non-data components (CASSANDRA-2059)
 * avoid blocking gossip while deleting handoff hints (CASSANDRA-2073)
 * ignore messages from newer versions, keep track of nodes in gossip
   regardless of version (CASSANDRA-1970)
 * cache writing moved to CompactionManager to reduce i/o contention and
   updated to use non-cache-polluting writes (CASSANDRA-2053)
 * page through large rows when exporting to JSON (CASSANDRA-2041)
 * add flush_largest_memtables_at and reduce_cache_sizes_at options
   (CASSANDRA-2142)
 * add cli 'describe cluster' command (CASSANDRA-2127)
 * add cli support for setting username/password at 'connect' command
   (CASSANDRA-2111)
 * add -D option to Stress.java to allow reading hosts from a file
   (CASSANDRA-2149)
 * bound hints CF throughput between 32M and 256M (CASSANDRA-2148)
 * continue starting when invalid saved cache entries are encountered
   (CASSANDRA-2076)
 * add max_hint_window_in_ms option (CASSANDRA-1459)


0.7.0-final
 * fix offsets to ByteBuffer.get (CASSANDRA-1939)


0.7.0-rc4
 * fix cli crash after backgrounding (CASSANDRA-1875)
 * count timeouts in storageproxy latencies, and include latency
   histograms in StorageProxyMBean (CASSANDRA-1893)
 * fix CLI get recognition of supercolumns (CASSANDRA-1899)
 * enable keepalive on intra-cluster sockets (CASSANDRA-1766)
 * count timeouts towards dynamicsnitch latencies (CASSANDRA-1905)
 * Expose index-building status in JMX + cli schema description
   (CASSANDRA-1871)
 * allow [LOCAL|EACH]_QUORUM to be used with non-NetworkTopology
   replication Strategies
 * increased amount of index locks for faster commitlog replay
 * collect secondary index tombstones immediately (CASSANDRA-1914)
 * revert commitlog changes from #1780 (CASSANDRA-1917)
 * change RandomPartitioner min token to -1 to avoid collision w/
   tokens on actual nodes (CASSANDRA-1901)
 * examine the right nibble when validating TimeUUID (CASSANDRA-1910)
 * include secondary indexes in cleanup (CASSANDRA-1916)
 * CFS.scrubDataDirectories should also cleanup invalid secondary indexes
   (CASSANDRA-1904)
 * ability to disable/enable gossip on nodes to force them down
   (CASSANDRA-1108)


0.7.0-rc3
 * expose getNaturalEndpoints in StorageServiceMBean taking byte[]
   key; RMI cannot serialize ByteBuffer (CASSANDRA-1833)
 * infer org.apache.cassandra.locator for replication strategy classes
   when not otherwise specified
 * validation that generates less garbage (CASSANDRA-1814)
 * add TTL support to CLI (CASSANDRA-1838)
 * cli defaults to bytestype for subcomparator when creating
   column families (CASSANDRA-1835)
 * unregister index MBeans when index is dropped (CASSANDRA-1843)
 * make ByteBufferUtil.clone thread-safe (CASSANDRA-1847)
 * change exception for read requests during bootstrap from
   InvalidRequest to Unavailable (CASSANDRA-1862)
 * respect row-level tombstones post-flush in range scans
   (CASSANDRA-1837)
 * ReadResponseResolver check digests against each other (CASSANDRA-1830)
 * return InvalidRequest when remove of subcolumn without supercolumn
   is requested (CASSANDRA-1866)
 * flush before repair (CASSANDRA-1748)
 * SSTableExport validates key order (CASSANDRA-1884)
 * large row support for SSTableExport (CASSANDRA-1867)
 * Re-cache hot keys post-compaction without hitting disk (CASSANDRA-1878)
 * manage read repair in coordinator instead of data source, to
   provide latency information to dynamic snitch (CASSANDRA-1873)


0.7.0-rc2
 * fix live-column-count of slice ranges including tombstoned supercolumn
   with live subcolumn (CASSANDRA-1591)
 * rename o.a.c.internal.AntientropyStage -> AntiEntropyStage,
   o.a.c.request.Request_responseStage -> RequestResponseStage,
   o.a.c.internal.Internal_responseStage -> InternalResponseStage
 * add AbstractType.fromString (CASSANDRA-1767)
 * require index_type to be present when specifying index_name
   on ColumnDef (CASSANDRA-1759)
 * fix add/remove index bugs in CFMetadata (CASSANDRA-1768)
 * rebuild Strategy during system_update_keyspace (CASSANDRA-1762)
 * cli updates prompt to ... in continuation lines (CASSANDRA-1770)
 * support multiple Mutations per key in hadoop ColumnFamilyOutputFormat
   (CASSANDRA-1774)
 * improvements to Debian init script (CASSANDRA-1772)
 * use local classloader to check for version.properties (CASSANDRA-1778)
 * Validate that column names in column_metadata are valid for the
   defined comparator, and decode properly in cli (CASSANDRA-1773)
 * use cross-platform newlines in cli (CASSANDRA-1786)
 * add ExpiringColumn support to sstable import/export (CASSANDRA-1754)
 * add flush for each append to periodic commitlog mode; added
   periodic_without_flush option to disable this (CASSANDRA-1780)
 * close file handle used for post-flush truncate (CASSANDRA-1790)
 * various code cleanup (CASSANDRA-1793, -1794, -1795)
 * fix range queries against wrapped range (CASSANDRA-1781)
 * fix consistencylevel calculations for NetworkTopologyStrategy
   (CASSANDRA-1804)
 * cli support index type enum names (CASSANDRA-1810)
 * improved validation of column_metadata (CASSANDRA-1813)
 * reads at ConsistencyLevel > 1 throw UnavailableException
   immediately if insufficient live nodes exist (CASSANDRA-1803)
 * copy bytebuffers for local writes to avoid retaining the entire
   Thrift frame (CASSANDRA-1801)
 * fix NPE adding index to column w/o prior metadata (CASSANDRA-1764)
 * reduce fat client timeout (CASSANDRA-1730)
 * fix botched merge of CASSANDRA-1316


0.7.0-rc1
 * fix compaction and flush races with schema updates (CASSANDRA-1715)
 * add clustertool, config-converter, sstablekeys, and schematool
   Windows .bat files (CASSANDRA-1723)
 * reject range queries received during bootstrap (CASSANDRA-1739)
 * fix wrapping-range queries on non-minimum token (CASSANDRA-1700)
 * add nodetool cfhistogram (CASSANDRA-1698)
 * limit repaired ranges to what the nodes have in common (CASSANDRA-1674)
 * index scan treats missing columns as not matching secondary
   expressions (CASSANDRA-1745)
 * Fix misuse of DataOutputBuffer.getData in AntiEntropyService
   (CASSANDRA-1729)
 * detect and warn when obsolete version of JNA is present (CASSANDRA-1760)
 * reduce fat client timeout (CASSANDRA-1730)
 * cleanup smallest CFs first to increase free temp space for larger ones
   (CASSANDRA-1811)
 * Update windows .bat files to work outside of main Cassandra
   directory (CASSANDRA-1713)
 * fix read repair regression from 0.6.7 (CASSANDRA-1727)
 * more-efficient read repair (CASSANDRA-1719)
 * fix hinted handoff replay (CASSANDRA-1656)
 * log type of dropped messages (CASSANDRA-1677)
 * upgrade to SLF4J 1.6.1
 * fix ByteBuffer bug in ExpiringColumn.updateDigest (CASSANDRA-1679)
 * fix IntegerType.getString (CASSANDRA-1681)
 * make -Djava.net.preferIPv4Stack=true the default (CASSANDRA-628)
 * add INTERNAL_RESPONSE verb to differentiate from responses related
   to client requests (CASSANDRA-1685)
 * log tpstats when dropping messages (CASSANDRA-1660)
 * include unreachable nodes in describeSchemaVersions (CASSANDRA-1678)
 * Avoid dropping messages off the client request path (CASSANDRA-1676)
 * fix jna errno reporting (CASSANDRA-1694)
 * add friendlier error for UnknownHostException on startup (CASSANDRA-1697)
 * include jna dependency in RPM package (CASSANDRA-1690)
 * add --skip-keys option to stress.py (CASSANDRA-1696)
 * improve cli handling of non-string keys and column names
   (CASSANDRA-1701, -1693)
 * r/m extra subcomparator line in cli keyspaces output (CASSANDRA-1712)
 * add read repair chance to cli "show keyspaces"
 * upgrade to ConcurrentLinkedHashMap 1.1 (CASSANDRA-975)
 * fix index scan routing (CASSANDRA-1722)
 * fix tombstoning of supercolumns in range queries (CASSANDRA-1734)
 * clear endpoint cache after updating keyspace metadata (CASSANDRA-1741)
 * fix wrapping-range queries on non-minimum token (CASSANDRA-1700)
 * truncate includes secondary indexes (CASSANDRA-1747)
 * retain reference to PendingFile sstables (CASSANDRA-1749)
 * fix sstableimport regression (CASSANDRA-1753)
 * fix for bootstrap when no non-system tables are defined (CASSANDRA-1732)
 * handle replica unavailability in index scan (CASSANDRA-1755)
 * fix service initialization order deadlock (CASSANDRA-1756)
 * multi-line cli commands (CASSANDRA-1742)
 * fix race between snapshot and compaction (CASSANDRA-1736)
 * add listEndpointsPendingHints, deleteHintsForEndpoint JMX methods
   (CASSANDRA-1551)


0.7.0-beta3
 * add strategy options to describe_keyspace output (CASSANDRA-1560)
 * log warning when using randomly generated token (CASSANDRA-1552)
 * re-organize JMX into .db, .net, .internal, .request (CASSANDRA-1217)
 * allow nodes to change IPs between restarts (CASSANDRA-1518)
 * remember ring state between restarts by default (CASSANDRA-1518)
 * flush index built flag so we can read it before log replay (CASSANDRA-1541)
 * lock row cache updates to prevent race condition (CASSANDRA-1293)
 * remove assertion causing rare (and harmless) error messages in
   commitlog (CASSANDRA-1330)
 * fix moving nodes with no keyspaces defined (CASSANDRA-1574)
 * fix unbootstrap when no data is present in a transfer range (CASSANDRA-1573)
 * take advantage of AVRO-495 to simplify our avro IDL (CASSANDRA-1436)
 * extend authorization hierarchy to column family (CASSANDRA-1554)
 * deletion support in secondary indexes (CASSANDRA-1571)
 * meaningful error message for invalid replication strategy class
   (CASSANDRA-1566)
 * allow keyspace creation with RF > N (CASSANDRA-1428)
 * improve cli error handling (CASSANDRA-1580)
 * add cache save/load ability (CASSANDRA-1417, 1606, 1647)
 * add StorageService.getDrainProgress (CASSANDRA-1588)
 * Disallow bootstrap to an in-use token (CASSANDRA-1561)
 * Allow dynamic secondary index creation and destruction (CASSANDRA-1532)
 * log auto-guessed memtable thresholds (CASSANDRA-1595)
 * add ColumnDef support to cli (CASSANDRA-1583)
 * reduce index sample time by 75% (CASSANDRA-1572)
 * add cli support for column, strategy metadata (CASSANDRA-1578, 1612)
 * add cli support for schema modification (CASSANDRA-1584)
 * delete temp files on failed compactions (CASSANDRA-1596)
 * avoid blocking for dead nodes during removetoken (CASSANDRA-1605)
 * remove ConsistencyLevel.ZERO (CASSANDRA-1607)
 * expose in-progress compaction type in jmx (CASSANDRA-1586)
 * removed IClock & related classes from internals (CASSANDRA-1502)
 * fix removing tokens from SystemTable on decommission and removetoken
   (CASSANDRA-1609)
 * include CF metadata in cli 'show keyspaces' (CASSANDRA-1613)
 * switch from Properties to HashMap in PropertyFileSnitch to
   avoid synchronization bottleneck (CASSANDRA-1481)
 * PropertyFileSnitch configuration file renamed to
   cassandra-topology.properties
 * add cli support for get_range_slices (CASSANDRA-1088, CASSANDRA-1619)
 * Make memtable flush thresholds per-CF instead of global
   (CASSANDRA-1007, 1637)
 * add cli support for binary data without CfDef hints (CASSANDRA-1603)
 * fix building SSTable statistics post-stream (CASSANDRA-1620)
 * fix potential infinite loop in 2ary index queries (CASSANDRA-1623)
 * allow creating NTS keyspaces with no replicas configured (CASSANDRA-1626)
 * add jmx histogram of sstables accessed per read (CASSANDRA-1624)
 * remove system_rename_column_family and system_rename_keyspace from the
   client API until races can be fixed (CASSANDRA-1630, CASSANDRA-1585)
 * add cli sanity tests (CASSANDRA-1582)
 * update GC settings in cassandra.bat (CASSANDRA-1636)
 * cli support for index queries (CASSANDRA-1635)
 * cli support for updating schema memtable settings (CASSANDRA-1634)
 * cli --file option (CASSANDRA-1616)
 * reduce automatically chosen memtable sizes by 50% (CASSANDRA-1641)
 * move endpoint cache from snitch to strategy (CASSANDRA-1643)
 * fix commitlog recovery deleting the newly-created segment as well as
   the old ones (CASSANDRA-1644)
 * upgrade to Thrift 0.5 (CASSANDRA-1367)
 * renamed CL.DCQUORUM to LOCAL_QUORUM and DCQUORUMSYNC to EACH_QUORUM
 * cli truncate support (CASSANDRA-1653)
 * update GC settings in cassandra.bat (CASSANDRA-1636)
 * avoid logging when a node's ip/token is gossipped back to it (CASSANDRA-1666)


0.7-beta2
 * always use UTF-8 for hint keys (CASSANDRA-1439)
 * remove cassandra.yaml dependency from Hadoop and Pig (CASSADRA-1322)
 * expose CfDef metadata in describe_keyspaces (CASSANDRA-1363)
 * restore use of mmap_index_only option (CASSANDRA-1241)
 * dropping a keyspace with no column families generated an error
   (CASSANDRA-1378)
 * rename RackAwareStrategy to OldNetworkTopologyStrategy, RackUnawareStrategy
   to SimpleStrategy, DatacenterShardStrategy to NetworkTopologyStrategy,
   AbstractRackAwareSnitch to AbstractNetworkTopologySnitch (CASSANDRA-1392)
 * merge StorageProxy.mutate, mutateBlocking (CASSANDRA-1396)
 * faster UUIDType, LongType comparisons (CASSANDRA-1386, 1393)
 * fix setting read_repair_chance from CLI addColumnFamily (CASSANDRA-1399)
 * fix updates to indexed columns (CASSANDRA-1373)
 * fix race condition leaving to FileNotFoundException (CASSANDRA-1382)
 * fix sharded lock hash on index write path (CASSANDRA-1402)
 * add support for GT/E, LT/E in subordinate index clauses (CASSANDRA-1401)
 * cfId counter got out of sync when CFs were added (CASSANDRA-1403)
 * less chatty schema updates (CASSANDRA-1389)
 * rename column family mbeans. 'type' will now include either
   'IndexColumnFamilies' or 'ColumnFamilies' depending on the CFS type.
   (CASSANDRA-1385)
 * disallow invalid keyspace and column family names. This includes name that
   matches a '^\w+' regex. (CASSANDRA-1377)
 * use JNA, if present, to take snapshots (CASSANDRA-1371)
 * truncate hints if starting 0.7 for the first time (CASSANDRA-1414)
 * fix FD leak in single-row slicepredicate queries (CASSANDRA-1416)
 * allow index expressions against columns that are not part of the
   SlicePredicate (CASSANDRA-1410)
 * config-converter properly handles snitches and framed support
   (CASSANDRA-1420)
 * remove keyspace argument from multiget_count (CASSANDRA-1422)
 * allow specifying cassandra.yaml location as (local or remote) URL
   (CASSANDRA-1126)
 * fix using DynamicEndpointSnitch with NetworkTopologyStrategy
   (CASSANDRA-1429)
 * Add CfDef.default_validation_class (CASSANDRA-891)
 * fix EstimatedHistogram.max (CASSANDRA-1413)
 * quorum read optimization (CASSANDRA-1622)
 * handle zero-length (or missing) rows during HH paging (CASSANDRA-1432)
 * include secondary indexes during schema migrations (CASSANDRA-1406)
 * fix commitlog header race during schema change (CASSANDRA-1435)
 * fix ColumnFamilyStoreMBeanIterator to use new type name (CASSANDRA-1433)
 * correct filename generated by xml->yaml converter (CASSANDRA-1419)
 * add CMSInitiatingOccupancyFraction=75 and UseCMSInitiatingOccupancyOnly
   to default JVM options
 * decrease jvm heap for cassandra-cli (CASSANDRA-1446)
 * ability to modify keyspaces and column family definitions on a live cluster
   (CASSANDRA-1285)
 * support for Hadoop Streaming [non-jvm map/reduce via stdin/out]
   (CASSANDRA-1368)
 * Move persistent sstable stats from the system table to an sstable component
   (CASSANDRA-1430)
 * remove failed bootstrap attempt from pending ranges when gossip times
   it out after 1h (CASSANDRA-1463)
 * eager-create tcp connections to other cluster members (CASSANDRA-1465)
 * enumerate stages and derive stage from message type instead of
   transmitting separately (CASSANDRA-1465)
 * apply reversed flag during collation from different data sources
   (CASSANDRA-1450)
 * make failure to remove commitlog segment non-fatal (CASSANDRA-1348)
 * correct ordering of drain operations so CL.recover is no longer
   necessary (CASSANDRA-1408)
 * removed keyspace from describe_splits method (CASSANDRA-1425)
 * rename check_schema_agreement to describe_schema_versions
   (CASSANDRA-1478)
 * fix QUORUM calculation for RF > 3 (CASSANDRA-1487)
 * remove tombstones during non-major compactions when bloom filter
   verifies that row does not exist in other sstables (CASSANDRA-1074)
 * nodes that coordinated a loadbalance in the past could not be seen by
   newly added nodes (CASSANDRA-1467)
 * exposed endpoint states (gossip details) via jmx (CASSANDRA-1467)
 * ensure that compacted sstables are not included when new readers are
   instantiated (CASSANDRA-1477)
 * by default, calculate heap size and memtable thresholds at runtime (CASSANDRA-1469)
 * fix races dealing with adding/dropping keyspaces and column families in
   rapid succession (CASSANDRA-1477)
 * clean up of Streaming system (CASSANDRA-1503, 1504, 1506)
 * add options to configure Thrift socket keepalive and buffer sizes (CASSANDRA-1426)
 * make contrib CassandraServiceDataCleaner recursive (CASSANDRA-1509)
 * min, max compaction threshold are configurable and persistent
   per-ColumnFamily (CASSANDRA-1468)
 * fix replaying the last mutation in a commitlog unnecessarily
   (CASSANDRA-1512)
 * invoke getDefaultUncaughtExceptionHandler from DTPE with the original
   exception rather than the ExecutionException wrapper (CASSANDRA-1226)
 * remove Clock from the Thrift (and Avro) API (CASSANDRA-1501)
 * Close intra-node sockets when connection is broken (CASSANDRA-1528)
 * RPM packaging spec file (CASSANDRA-786)
 * weighted request scheduler (CASSANDRA-1485)
 * treat expired columns as deleted (CASSANDRA-1539)
 * make IndexInterval configurable (CASSANDRA-1488)
 * add describe_snitch to Thrift API (CASSANDRA-1490)
 * MD5 authenticator compares plain text submitted password with MD5'd
   saved property, instead of vice versa (CASSANDRA-1447)
 * JMX MessagingService pending and completed counts (CASSANDRA-1533)
 * fix race condition processing repair responses (CASSANDRA-1511)
 * make repair blocking (CASSANDRA-1511)
 * create EndpointSnitchInfo and MBean to expose rack and DC (CASSANDRA-1491)
 * added option to contrib/word_count to output results back to Cassandra
   (CASSANDRA-1342)
 * rewrite Hadoop ColumnFamilyRecordWriter to pool connections, retry to
   multiple Cassandra nodes, and smooth impact on the Cassandra cluster
   by using smaller batch sizes (CASSANDRA-1434)
 * fix setting gc_grace_seconds via CLI (CASSANDRA-1549)
 * support TTL'd index values (CASSANDRA-1536)
 * make removetoken work like decommission (CASSANDRA-1216)
 * make cli comparator-aware and improve quote rules (CASSANDRA-1523,-1524)
 * make nodetool compact and cleanup blocking (CASSANDRA-1449)
 * add memtable, cache information to GCInspector logs (CASSANDRA-1558)
 * enable/disable HintedHandoff via JMX (CASSANDRA-1550)
 * Ignore stray files in the commit log directory (CASSANDRA-1547)
 * Disallow bootstrap to an in-use token (CASSANDRA-1561)


0.7-beta1
 * sstable versioning (CASSANDRA-389)
 * switched to slf4j logging (CASSANDRA-625)
 * add (optional) expiration time for column (CASSANDRA-699)
 * access levels for authentication/authorization (CASSANDRA-900)
 * add ReadRepairChance to CF definition (CASSANDRA-930)
 * fix heisenbug in system tests, especially common on OS X (CASSANDRA-944)
 * convert to byte[] keys internally and all public APIs (CASSANDRA-767)
 * ability to alter schema definitions on a live cluster (CASSANDRA-44)
 * renamed configuration file to cassandra.xml, and log4j.properties to
   log4j-server.properties, which must now be loaded from
   the classpath (which is how our scripts in bin/ have always done it)
   (CASSANDRA-971)
 * change get_count to require a SlicePredicate. create multi_get_count
   (CASSANDRA-744)
 * re-organized endpointsnitch implementations and added SimpleSnitch
   (CASSANDRA-994)
 * Added preload_row_cache option (CASSANDRA-946)
 * add CRC to commitlog header (CASSANDRA-999)
 * removed deprecated batch_insert and get_range_slice methods (CASSANDRA-1065)
 * add truncate thrift method (CASSANDRA-531)
 * http mini-interface using mx4j (CASSANDRA-1068)
 * optimize away copy of sliced row on memtable read path (CASSANDRA-1046)
 * replace constant-size 2GB mmaped segments and special casing for index
   entries spanning segment boundaries, with SegmentedFile that computes
   segments that always contain entire entries/rows (CASSANDRA-1117)
 * avoid reading large rows into memory during compaction (CASSANDRA-16)
 * added hadoop OutputFormat (CASSANDRA-1101)
 * efficient Streaming (no more anticompaction) (CASSANDRA-579)
 * split commitlog header into separate file and add size checksum to
   mutations (CASSANDRA-1179)
 * avoid allocating a new byte[] for each mutation on replay (CASSANDRA-1219)
 * revise HH schema to be per-endpoint (CASSANDRA-1142)
 * add joining/leaving status to nodetool ring (CASSANDRA-1115)
 * allow multiple repair sessions per node (CASSANDRA-1190)
 * optimize away MessagingService for local range queries (CASSANDRA-1261)
 * make framed transport the default so malformed requests can't OOM the
   server (CASSANDRA-475)
 * significantly faster reads from row cache (CASSANDRA-1267)
 * take advantage of row cache during range queries (CASSANDRA-1302)
 * make GCGraceSeconds a per-ColumnFamily value (CASSANDRA-1276)
 * keep persistent row size and column count statistics (CASSANDRA-1155)
 * add IntegerType (CASSANDRA-1282)
 * page within a single row during hinted handoff (CASSANDRA-1327)
 * push DatacenterShardStrategy configuration into keyspace definition,
   eliminating datacenter.properties. (CASSANDRA-1066)
 * optimize forward slices starting with '' and single-index-block name
   queries by skipping the column index (CASSANDRA-1338)
 * streaming refactor (CASSANDRA-1189)
 * faster comparison for UUID types (CASSANDRA-1043)
 * secondary index support (CASSANDRA-749 and subtasks)
 * make compaction buckets deterministic (CASSANDRA-1265)


0.6.6
 * Allow using DynamicEndpointSnitch with RackAwareStrategy (CASSANDRA-1429)
 * remove the remaining vestiges of the unfinished DatacenterShardStrategy
   (replaced by NetworkTopologyStrategy in 0.7)


0.6.5
 * fix key ordering in range query results with RandomPartitioner
   and ConsistencyLevel > ONE (CASSANDRA-1145)
 * fix for range query starting with the wrong token range (CASSANDRA-1042)
 * page within a single row during hinted handoff (CASSANDRA-1327)
 * fix compilation on non-sun JDKs (CASSANDRA-1061)
 * remove String.trim() call on row keys in batch mutations (CASSANDRA-1235)
 * Log summary of dropped messages instead of spamming log (CASSANDRA-1284)
 * add dynamic endpoint snitch (CASSANDRA-981)
 * fix streaming for keyspaces with hyphens in their name (CASSANDRA-1377)
 * fix errors in hard-coded bloom filter optKPerBucket by computing it
   algorithmically (CASSANDRA-1220
 * remove message deserialization stage, and uncap read/write stages
   so slow reads/writes don't block gossip processing (CASSANDRA-1358)
 * add jmx port configuration to Debian package (CASSANDRA-1202)
 * use mlockall via JNA, if present, to prevent Linux from swapping
   out parts of the JVM (CASSANDRA-1214)


0.6.4
 * avoid queuing multiple hint deliveries for the same endpoint
   (CASSANDRA-1229)
 * better performance for and stricter checking of UTF8 column names
   (CASSANDRA-1232)
 * extend option to lower compaction priority to hinted handoff
   as well (CASSANDRA-1260)
 * log errors in gossip instead of re-throwing (CASSANDRA-1289)
 * avoid aborting commitlog replay prematurely if a flushed-but-
   not-removed commitlog segment is encountered (CASSANDRA-1297)
 * fix duplicate rows being read during mapreduce (CASSANDRA-1142)
 * failure detection wasn't closing command sockets (CASSANDRA-1221)
 * cassandra-cli.bat works on windows (CASSANDRA-1236)
 * pre-emptively drop requests that cannot be processed within RPCTimeout
   (CASSANDRA-685)
 * add ack to Binary write verb and update CassandraBulkLoader
   to wait for acks for each row (CASSANDRA-1093)
 * added describe_partitioner Thrift method (CASSANDRA-1047)
 * Hadoop jobs no longer require the Cassandra storage-conf.xml
   (CASSANDRA-1280, CASSANDRA-1047)
 * log thread pool stats when GC is excessive (CASSANDRA-1275)
 * remove gossip message size limit (CASSANDRA-1138)
 * parallelize local and remote reads during multiget, and respect snitch
   when determining whether to do local read for CL.ONE (CASSANDRA-1317)
 * fix read repair to use requested consistency level on digest mismatch,
   rather than assuming QUORUM (CASSANDRA-1316)
 * process digest mismatch re-reads in parallel (CASSANDRA-1323)
 * switch hints CF comparator to BytesType (CASSANDRA-1274)


0.6.3
 * retry to make streaming connections up to 8 times. (CASSANDRA-1019)
 * reject describe_ring() calls on invalid keyspaces (CASSANDRA-1111)
 * fix cache size calculation for size of 100% (CASSANDRA-1129)
 * fix cache capacity only being recalculated once (CASSANDRA-1129)
 * remove hourly scan of all hints on the off chance that the gossiper
   missed a status change; instead, expose deliverHintsToEndpoint to JMX
   so it can be done manually, if necessary (CASSANDRA-1141)
 * don't reject reads at CL.ALL (CASSANDRA-1152)
 * reject deletions to supercolumns in CFs containing only standard
   columns (CASSANDRA-1139)
 * avoid preserving login information after client disconnects
   (CASSANDRA-1057)
 * prefer sun jdk to openjdk in debian init script (CASSANDRA-1174)
 * detect partioner config changes between restarts and fail fast
   (CASSANDRA-1146)
 * use generation time to resolve node token reassignment disagreements
   (CASSANDRA-1118)
 * restructure the startup ordering of Gossiper and MessageService to avoid
   timing anomalies (CASSANDRA-1160)
 * detect incomplete commit log hearders (CASSANDRA-1119)
 * force anti-entropy service to stream files on the stream stage to avoid
   sending streams out of order (CASSANDRA-1169)
 * remove inactive stream managers after AES streams files (CASSANDRA-1169)
 * allow removing entire row through batch_mutate Deletion (CASSANDRA-1027)
 * add JMX metrics for row-level bloom filter false positives (CASSANDRA-1212)
 * added a redhat init script to contrib (CASSANDRA-1201)
 * use midpoint when bootstrapping a new machine into range with not
   much data yet instead of random token (CASSANDRA-1112)
 * kill server on OOM in executor stage as well as Thrift (CASSANDRA-1226)
 * remove opportunistic repairs, when two machines with overlapping replica
   responsibilities happen to finish major compactions of the same CF near
   the same time.  repairs are now fully manual (CASSANDRA-1190)
 * add ability to lower compaction priority (default is no change from 0.6.2)
   (CASSANDRA-1181)


0.6.2
 * fix contrib/word_count build. (CASSANDRA-992)
 * split CommitLogExecutorService into BatchCommitLogExecutorService and
   PeriodicCommitLogExecutorService (CASSANDRA-1014)
 * add latency histograms to CFSMBean (CASSANDRA-1024)
 * make resolving timestamp ties deterministic by using value bytes
   as a tiebreaker (CASSANDRA-1039)
 * Add option to turn off Hinted Handoff (CASSANDRA-894)
 * fix windows startup (CASSANDRA-948)
 * make concurrent_reads, concurrent_writes configurable at runtime via JMX
   (CASSANDRA-1060)
 * disable GCInspector on non-Sun JVMs (CASSANDRA-1061)
 * fix tombstone handling in sstable rows with no other data (CASSANDRA-1063)
 * fix size of row in spanned index entries (CASSANDRA-1056)
 * install json2sstable, sstable2json, and sstablekeys to Debian package
 * StreamingService.StreamDestinations wouldn't empty itself after streaming
   finished (CASSANDRA-1076)
 * added Collections.shuffle(splits) before returning the splits in
   ColumnFamilyInputFormat (CASSANDRA-1096)
 * do not recalculate cache capacity post-compaction if it's been manually
   modified (CASSANDRA-1079)
 * better defaults for flush sorter + writer executor queue sizes
   (CASSANDRA-1100)
 * windows scripts for SSTableImport/Export (CASSANDRA-1051)
 * windows script for nodetool (CASSANDRA-1113)
 * expose PhiConvictThreshold (CASSANDRA-1053)
 * make repair of RF==1 a no-op (CASSANDRA-1090)
 * improve default JVM GC options (CASSANDRA-1014)
 * fix SlicePredicate serialization inside Hadoop jobs (CASSANDRA-1049)
 * close Thrift sockets in Hadoop ColumnFamilyRecordReader (CASSANDRA-1081)


0.6.1
 * fix NPE in sstable2json when no excluded keys are given (CASSANDRA-934)
 * keep the replica set constant throughout the read repair process
   (CASSANDRA-937)
 * allow querying getAllRanges with empty token list (CASSANDRA-933)
 * fix command line arguments inversion in clustertool (CASSANDRA-942)
 * fix race condition that could trigger a false-positive assertion
   during post-flush discard of old commitlog segments (CASSANDRA-936)
 * fix neighbor calculation for anti-entropy repair (CASSANDRA-924)
 * perform repair even for small entropy differences (CASSANDRA-924)
 * Use hostnames in CFInputFormat to allow Hadoop's naive string-based
   locality comparisons to work (CASSANDRA-955)
 * cache read-only BufferedRandomAccessFile length to avoid
   3 system calls per invocation (CASSANDRA-950)
 * nodes with IPv6 (and no IPv4) addresses could not join cluster
   (CASSANDRA-969)
 * Retrieve the correct number of undeleted columns, if any, from
   a supercolumn in a row that had been deleted previously (CASSANDRA-920)
 * fix index scans that cross the 2GB mmap boundaries for both mmap
   and standard i/o modes (CASSANDRA-866)
 * expose drain via nodetool (CASSANDRA-978)


0.6.0-RC1
 * JMX drain to flush memtables and run through commit log (CASSANDRA-880)
 * Bootstrapping can skip ranges under the right conditions (CASSANDRA-902)
 * fix merging row versions in range_slice for CL > ONE (CASSANDRA-884)
 * default write ConsistencyLeven chaned from ZERO to ONE
 * fix for index entries spanning mmap buffer boundaries (CASSANDRA-857)
 * use lexical comparison if time part of TimeUUIDs are the same
   (CASSANDRA-907)
 * bound read, mutation, and response stages to fix possible OOM
   during log replay (CASSANDRA-885)
 * Use microseconds-since-epoch (UTC) in cli, instead of milliseconds
 * Treat batch_mutate Deletion with null supercolumn as "apply this predicate
   to top level supercolumns" (CASSANDRA-834)
 * Streaming destination nodes do not update their JMX status (CASSANDRA-916)
 * Fix internal RPC timeout calculation (CASSANDRA-911)
 * Added Pig loadfunc to contrib/pig (CASSANDRA-910)


0.6.0-beta3
 * fix compaction bucketing bug (CASSANDRA-814)
 * update windows batch file (CASSANDRA-824)
 * deprecate KeysCachedFraction configuration directive in favor
   of KeysCached; move to unified-per-CF key cache (CASSANDRA-801)
 * add invalidateRowCache to ColumnFamilyStoreMBean (CASSANDRA-761)
 * send Handoff hints to natural locations to reduce load on
   remaining nodes in a failure scenario (CASSANDRA-822)
 * Add RowWarningThresholdInMB configuration option to warn before very
   large rows get big enough to threaten node stability, and -x option to
   be able to remove them with sstable2json if the warning is unheeded
   until it's too late (CASSANDRA-843)
 * Add logging of GC activity (CASSANDRA-813)
 * fix ConcurrentModificationException in commitlog discard (CASSANDRA-853)
 * Fix hardcoded row count in Hadoop RecordReader (CASSANDRA-837)
 * Add a jmx status to the streaming service and change several DEBUG
   messages to INFO (CASSANDRA-845)
 * fix classpath in cassandra-cli.bat for Windows (CASSANDRA-858)
 * allow re-specifying host, port to cassandra-cli if invalid ones
   are first tried (CASSANDRA-867)
 * fix race condition handling rpc timeout in the coordinator
   (CASSANDRA-864)
 * Remove CalloutLocation and StagingFileDirectory from storage-conf files
   since those settings are no longer used (CASSANDRA-878)
 * Parse a long from RowWarningThresholdInMB instead of an int (CASSANDRA-882)
 * Remove obsolete ControlPort code from DatabaseDescriptor (CASSANDRA-886)
 * move skipBytes side effect out of assert (CASSANDRA-899)
 * add "double getLoad" to StorageServiceMBean (CASSANDRA-898)
 * track row stats per CF at compaction time (CASSANDRA-870)
 * disallow CommitLogDirectory matching a DataFileDirectory (CASSANDRA-888)
 * default key cache size is 200k entries, changed from 10% (CASSANDRA-863)
 * add -Dcassandra-foreground=yes to cassandra.bat
 * exit if cluster name is changed unexpectedly (CASSANDRA-769)


0.6.0-beta1/beta2
 * add batch_mutate thrift command, deprecating batch_insert (CASSANDRA-336)
 * remove get_key_range Thrift API, deprecated in 0.5 (CASSANDRA-710)
 * add optional login() Thrift call for authentication (CASSANDRA-547)
 * support fat clients using gossiper and StorageProxy to perform
   replication in-process [jvm-only] (CASSANDRA-535)
 * support mmapped I/O for reads, on by default on 64bit JVMs
   (CASSANDRA-408, CASSANDRA-669)
 * improve insert concurrency, particularly during Hinted Handoff
   (CASSANDRA-658)
 * faster network code (CASSANDRA-675)
 * stress.py moved to contrib (CASSANDRA-635)
 * row caching [must be explicitly enabled per-CF in config] (CASSANDRA-678)
 * present a useful measure of compaction progress in JMX (CASSANDRA-599)
 * add bin/sstablekeys (CASSNADRA-679)
 * add ConsistencyLevel.ANY (CASSANDRA-687)
 * make removetoken remove nodes from gossip entirely (CASSANDRA-644)
 * add ability to set cache sizes at runtime (CASSANDRA-708)
 * report latency and cache hit rate statistics with lifetime totals
   instead of average over the last minute (CASSANDRA-702)
 * support get_range_slice for RandomPartitioner (CASSANDRA-745)
 * per-keyspace replication factory and replication strategy (CASSANDRA-620)
 * track latency in microseconds (CASSANDRA-733)
 * add describe_ Thrift methods, deprecating get_string_property and
   get_string_list_property
 * jmx interface for tracking operation mode and streams in general.
   (CASSANDRA-709)
 * keep memtables in sorted order to improve range query performance
   (CASSANDRA-799)
 * use while loop instead of recursion when trimming sstables compaction list
   to avoid blowing stack in pathological cases (CASSANDRA-804)
 * basic Hadoop map/reduce support (CASSANDRA-342)


0.5.1
 * ensure all files for an sstable are streamed to the same directory.
   (CASSANDRA-716)
 * more accurate load estimate for bootstrapping (CASSANDRA-762)
 * tolerate dead or unavailable bootstrap target on write (CASSANDRA-731)
 * allow larger numbers of keys (> 140M) in a sstable bloom filter
   (CASSANDRA-790)
 * include jvm argument improvements from CASSANDRA-504 in debian package
 * change streaming chunk size to 32MB to accomodate Windows XP limitations
   (was 64MB) (CASSANDRA-795)
 * fix get_range_slice returning results in the wrong order (CASSANDRA-781)


0.5.0 final
 * avoid attempting to delete temporary bootstrap files twice (CASSANDRA-681)
 * fix bogus NaN in nodeprobe cfstats output (CASSANDRA-646)
 * provide a policy for dealing with single thread executors w/ a full queue
   (CASSANDRA-694)
 * optimize inner read in MessagingService, vastly improving multiple-node
   performance (CASSANDRA-675)
 * wait for table flush before streaming data back to a bootstrapping node.
   (CASSANDRA-696)
 * keep track of bootstrapping sources by table so that bootstrapping doesn't
   give the indication of finishing early (CASSANDRA-673)


0.5.0 RC3
 * commit the correct version of the patch for CASSANDRA-663


0.5.0 RC2 (unreleased)
 * fix bugs in converting get_range_slice results to Thrift
   (CASSANDRA-647, CASSANDRA-649)
 * expose java.util.concurrent.TimeoutException in StorageProxy methods
   (CASSANDRA-600)
 * TcpConnectionManager was holding on to disconnected connections,
   giving the false indication they were being used. (CASSANDRA-651)
 * Remove duplicated write. (CASSANDRA-662)
 * Abort bootstrap if IP is already in the token ring (CASSANDRA-663)
 * increase default commitlog sync period, and wait for last sync to
   finish before submitting another (CASSANDRA-668)


0.5.0 RC1
 * Fix potential NPE in get_range_slice (CASSANDRA-623)
 * add CRC32 to commitlog entries (CASSANDRA-605)
 * fix data streaming on windows (CASSANDRA-630)
 * GC compacted sstables after cleanup and compaction (CASSANDRA-621)
 * Speed up anti-entropy validation (CASSANDRA-629)
 * Fix anti-entropy assertion error (CASSANDRA-639)
 * Fix pending range conflicts when bootstapping or moving
   multiple nodes at once (CASSANDRA-603)
 * Handle obsolete gossip related to node movement in the case where
   one or more nodes is down when the movement occurs (CASSANDRA-572)
 * Include dead nodes in gossip to avoid a variety of problems
   and fix HH to removed nodes (CASSANDRA-634)
 * return an InvalidRequestException for mal-formed SlicePredicates
   (CASSANDRA-643)
 * fix bug determining closest neighbor for use in multiple datacenters
   (CASSANDRA-648)
 * Vast improvements in anticompaction speed (CASSANDRA-607)
 * Speed up log replay and writes by avoiding redundant serializations
   (CASSANDRA-652)


0.5.0 beta 2
 * Bootstrap improvements (several tickets)
 * add nodeprobe repair anti-entropy feature (CASSANDRA-193, CASSANDRA-520)
 * fix possibility of partition when many nodes restart at once
   in clusters with multiple seeds (CASSANDRA-150)
 * fix NPE in get_range_slice when no data is found (CASSANDRA-578)
 * fix potential NPE in hinted handoff (CASSANDRA-585)
 * fix cleanup of local "system" keyspace (CASSANDRA-576)
 * improve computation of cluster load balance (CASSANDRA-554)
 * added super column read/write, column count, and column/row delete to
   cassandra-cli (CASSANDRA-567, CASSANDRA-594)
 * fix returning live subcolumns of deleted supercolumns (CASSANDRA-583)
 * respect JAVA_HOME in bin/ scripts (several tickets)
 * add StorageService.initClient for fat clients on the JVM (CASSANDRA-535)
   (see contrib/client_only for an example of use)
 * make consistency_level functional in get_range_slice (CASSANDRA-568)
 * optimize key deserialization for RandomPartitioner (CASSANDRA-581)
 * avoid GCing tombstones except on major compaction (CASSANDRA-604)
 * increase failure conviction threshold, resulting in less nodes
   incorrectly (and temporarily) marked as down (CASSANDRA-610)
 * respect memtable thresholds during log replay (CASSANDRA-609)
 * support ConsistencyLevel.ALL on read (CASSANDRA-584)
 * add nodeprobe removetoken command (CASSANDRA-564)


0.5.0 beta
 * Allow multiple simultaneous flushes, improving flush throughput
   on multicore systems (CASSANDRA-401)
 * Split up locks to improve write and read throughput on multicore systems
   (CASSANDRA-444, CASSANDRA-414)
 * More efficient use of memory during compaction (CASSANDRA-436)
 * autobootstrap option: when enabled, all non-seed nodes will attempt
   to bootstrap when started, until bootstrap successfully
   completes. -b option is removed.  (CASSANDRA-438)
 * Unless a token is manually specified in the configuration xml,
   a bootstraping node will use a token that gives it half the
   keys from the most-heavily-loaded node in the cluster,
   instead of generating a random token.
   (CASSANDRA-385, CASSANDRA-517)
 * Miscellaneous bootstrap fixes (several tickets)
 * Ability to change a node's token even after it has data on it
   (CASSANDRA-541)
 * Ability to decommission a live node from the ring (CASSANDRA-435)
 * Semi-automatic loadbalancing via nodeprobe (CASSANDRA-192)
 * Add ability to set compaction thresholds at runtime via
   JMX / nodeprobe.  (CASSANDRA-465)
 * Add "comment" field to ColumnFamily definition. (CASSANDRA-481)
 * Additional JMX metrics (CASSANDRA-482)
 * JSON based export and import tools (several tickets)
 * Hinted Handoff fixes (several tickets)
 * Add key cache to improve read performance (CASSANDRA-423)
 * Simplified construction of custom ReplicationStrategy classes
   (CASSANDRA-497)
 * Graphical application (Swing) for ring integrity verification and
   visualization was added to contrib (CASSANDRA-252)
 * Add DCQUORUM, DCQUORUMSYNC consistency levels and corresponding
   ReplicationStrategy / EndpointSnitch classes.  Experimental.
   (CASSANDRA-492)
 * Web client interface added to contrib (CASSANDRA-457)
 * More-efficient flush for Random, CollatedOPP partitioners
   for normal writes (CASSANDRA-446) and bulk load (CASSANDRA-420)
 * Add MemtableFlushAfterMinutes, a global replacement for the old
   per-CF FlushPeriodInMinutes setting (CASSANDRA-463)
 * optimizations to slice reading (CASSANDRA-350) and supercolumn
   queries (CASSANDRA-510)
 * force binding to given listenaddress for nodes with multiple
   interfaces (CASSANDRA-546)
 * stress.py benchmarking tool improvements (several tickets)
 * optimized replica placement code (CASSANDRA-525)
 * faster log replay on restart (CASSANDRA-539, CASSANDRA-540)
 * optimized local-node writes (CASSANDRA-558)
 * added get_range_slice, deprecating get_key_range (CASSANDRA-344)
 * expose TimedOutException to thrift (CASSANDRA-563)


0.4.2
 * Add validation disallowing null keys (CASSANDRA-486)
 * Fix race conditions in TCPConnectionManager (CASSANDRA-487)
 * Fix using non-utf8-aware comparison as a sanity check.
   (CASSANDRA-493)
 * Improve default garbage collector options (CASSANDRA-504)
 * Add "nodeprobe flush" (CASSANDRA-505)
 * remove NotFoundException from get_slice throws list (CASSANDRA-518)
 * fix get (not get_slice) of entire supercolumn (CASSANDRA-508)
 * fix null token during bootstrap (CASSANDRA-501)


0.4.1
 * Fix FlushPeriod columnfamily configuration regression
   (CASSANDRA-455)
 * Fix long column name support (CASSANDRA-460)
 * Fix for serializing a row that only contains tombstones
   (CASSANDRA-458)
 * Fix for discarding unneeded commitlog segments (CASSANDRA-459)
 * Add SnapshotBeforeCompaction configuration option (CASSANDRA-426)
 * Fix compaction abort under insufficient disk space (CASSANDRA-473)
 * Fix reading subcolumn slice from tombstoned CF (CASSANDRA-484)
 * Fix race condition in RVH causing occasional NPE (CASSANDRA-478)


0.4.0
 * fix get_key_range problems when a node is down (CASSANDRA-440)
   and add UnavailableException to more Thrift methods
 * Add example EndPointSnitch contrib code (several tickets)


0.4.0 RC2
 * fix SSTable generation clash during compaction (CASSANDRA-418)
 * reject method calls with null parameters (CASSANDRA-308)
 * properly order ranges in nodeprobe output (CASSANDRA-421)
 * fix logging of certain errors on executor threads (CASSANDRA-425)


0.4.0 RC1
 * Bootstrap feature is live; use -b on startup (several tickets)
 * Added multiget api (CASSANDRA-70)
 * fix Deadlock with SelectorManager.doProcess and TcpConnection.write
   (CASSANDRA-392)
 * remove key cache b/c of concurrency bugs in third-party
   CLHM library (CASSANDRA-405)
 * update non-major compaction logic to use two threshold values
   (CASSANDRA-407)
 * add periodic / batch commitlog sync modes (several tickets)
 * inline BatchMutation into batch_insert params (CASSANDRA-403)
 * allow setting the logging level at runtime via mbean (CASSANDRA-402)
 * change default comparator to BytesType (CASSANDRA-400)
 * add forwards-compatible ConsistencyLevel parameter to get_key_range
   (CASSANDRA-322)
 * r/m special case of blocking for local destination when writing with
   ConsistencyLevel.ZERO (CASSANDRA-399)
 * Fixes to make BinaryMemtable [bulk load interface] useful (CASSANDRA-337);
   see contrib/bmt_example for an example of using it.
 * More JMX properties added (several tickets)
 * Thrift changes (several tickets)
    - Merged _super get methods with the normal ones; return values
      are now of ColumnOrSuperColumn.
    - Similarly, merged batch_insert_super into batch_insert.



0.4.0 beta
 * On-disk data format has changed to allow billions of keys/rows per
   node instead of only millions
 * Multi-keyspace support
 * Scan all sstables for all queries to avoid situations where
   different types of operation on the same ColumnFamily could
   disagree on what data was present
 * Snapshot support via JMX
 * Thrift API has changed a _lot_:
    - removed time-sorted CFs; instead, user-defined comparators
      may be defined on the column names, which are now byte arrays.
      Default comparators are provided for UTF8, Bytes, Ascii, Long (i64),
      and UUID types.
    - removed colon-delimited strings in thrift api in favor of explicit
      structs such as ColumnPath, ColumnParent, etc.  Also normalized
      thrift struct and argument naming.
    - Added columnFamily argument to get_key_range.
    - Change signature of get_slice to accept starting and ending
      columns as well as an offset.  (This allows use of indexes.)
      Added "ascending" flag to allow reasonably-efficient reverse
      scans as well.  Removed get_slice_by_range as redundant.
    - get_key_range operates on one CF at a time
    - changed `block` boolean on insert methods to ConsistencyLevel enum,
      with options of NONE, ONE, QUORUM, and ALL.
    - added similar consistency_level parameter to read methods
    - column-name-set slice with no names given now returns zero columns
      instead of all of them.  ("all" can run your server out of memory.
      use a range-based slice with a high max column count instead.)
 * Removed the web interface. Node information can now be obtained by
   using the newly introduced nodeprobe utility.
 * More JMX stats
 * Remove magic values from internals (e.g. special key to indicate
   when to flush memtables)
 * Rename configuration "table" to "keyspace"
 * Moved to crash-only design; no more shutdown (just kill the process)
 * Lots of bug fixes

Full list of issues resolved in 0.4 is at https://issues.apache.org/jira/secure/IssueNavigator.jspa?reset=true&&pid=12310865&fixfor=12313862&resolution=1&sorter/field=issuekey&sorter/order=DESC


0.3.0 RC3
 * Fix potential deadlock under load in TCPConnection.
   (CASSANDRA-220)


0.3.0 RC2
 * Fix possible data loss when server is stopped after replaying
   log but before new inserts force memtable flush.
   (CASSANDRA-204)
 * Added BUGS file


0.3.0 RC1
 * Range queries on keys, including user-defined key collation
 * Remove support
 * Workarounds for a weird bug in JDK select/register that seems
   particularly common on VM environments. Cassandra should deploy
   fine on EC2 now
 * Much improved infrastructure: the beginnings of a decent test suite
   ("ant test" for unit tests; "nosetests" for system tests), code
   coverage reporting, etc.
 * Expanded node status reporting via JMX
 * Improved error reporting/logging on both server and client
 * Reduced memory footprint in default configuration
 * Combined blocking and non-blocking versions of insert APIs
 * Added FlushPeriodInMinutes configuration parameter to force
   flushing of infrequently-updated ColumnFamilies<|MERGE_RESOLUTION|>--- conflicted
+++ resolved
@@ -1,4 +1,3 @@
-<<<<<<< HEAD
 3.11.0
  * Fix equality comparisons of columns using the duration type (CASSANDRA-13174)
  * Obfuscate password in stress-graphs (CASSANDRA-12233)
@@ -9,10 +8,7 @@
  * More fixes to the TokenAllocator (CASSANDRA-12990)
  * NoReplicationTokenAllocator should work with zero replication factor (CASSANDRA-12983)
 Merged from 3.0:
-=======
-3.0.12
  * Legacy deserializer can create unexpected boundary range tombstones (CASSANDRA-13237)
->>>>>>> ab717484
  * Remove unnecessary assertion from AntiCompactionTest (CASSANDRA-13070)
  * Fix cqlsh COPY for dates before 1900 (CASSANDRA-13185)
  * Use keyspace replication settings on system.size_estimates table (CASSANDRA-9639)
