--- conflicted
+++ resolved
@@ -156,23 +156,14 @@
         <pathelement location="${build.classes.main}" />
         <pathelement location="${build.classes.thrift}" />
         <fileset dir="${build.lib}">
-<<<<<<< HEAD
             <include name="**/*.jar" />
             <exclude name="**/*-sources.jar"/>
+            <exclude name="**/ant-*.jar"/>
         </fileset>
         <fileset dir="${build.dir.lib}">
             <include name="**/*.jar" />
             <exclude name="**/*-sources.jar"/>
-=======
-          <include name="**/*.jar" />
-          <exclude name="**/*-sources.jar"/>
-          <exclude name="**/ant-*.jar"/>
-        </fileset>
-        <fileset dir="${build.dir.lib}">
-          <include name="**/*.jar" />
-          <exclude name="**/*-sources.jar"/>
-          <exclude name="**/ant-*.jar"/>
->>>>>>> 56d3f932
+            <exclude name="**/ant-*.jar"/>
         </fileset>
     </path>
 
